//-----------------------------------------------------------------------------
// Copyright (C) 2010 iZsh <izsh at fail0verflow.com>
//
// This code is licensed to you under the terms of the GNU GPL, version 2 or,
// at your option, any later version. See the LICENSE.txt file for the text of
// the license.
//-----------------------------------------------------------------------------
// Low frequency EM4x commands
//-----------------------------------------------------------------------------

#include "cmdlfem4x.h"
#include "cmdlfem4x50.h"

#include <stdio.h>
#include <string.h>
#include <inttypes.h>
#include <ctype.h>
#include <stdlib.h>

#include "fileutils.h"
#include "cmdparser.h"    // command_t
#include "comms.h"
#include "commonutil.h"
#include "common.h"
#include "util_posix.h"
#include "protocols.h"
#include "ui.h"
#include "proxgui.h"
#include "graph.h"
#include "cmddata.h"
#include "cmdlf.h"
#include "lfdemod.h"

static uint64_t g_em410xid = 0;

static int CmdHelp(const char *Cmd);

//////////////// 410x commands
static int usage_lf_em410x_demod(void) {
    PrintAndLogEx(NORMAL, "Usage:  lf em 410x_demod [h] [clock] <0|1> [maxError]");
    PrintAndLogEx(NORMAL, "Options:");
    PrintAndLogEx(NORMAL, "     h                   - this help");
    PrintAndLogEx(NORMAL, "     clock               -  set clock as integer, optional, if not set, autodetect.");
    PrintAndLogEx(NORMAL, "     <0|1>               - 0 normal output, 1 for invert output");
    PrintAndLogEx(NORMAL, "     maxerror            - set maximum allowed errors, default = 100.");
    PrintAndLogEx(NORMAL, "");
    PrintAndLogEx(NORMAL, "Examples:");
    PrintAndLogEx(NORMAL, _YELLOW_("           lf em 410x_demod") "        = demod an EM410x Tag ID from GraphBuffer");
    PrintAndLogEx(NORMAL, _YELLOW_("           lf em 410x_demod 32") "     = demod an EM410x Tag ID from GraphBuffer using a clock of RF/32");
    PrintAndLogEx(NORMAL, _YELLOW_("           lf em 410x_demod 32 1") "   = demod an EM410x Tag ID from GraphBuffer using a clock of RF/32 and inverting data");
    PrintAndLogEx(NORMAL, _YELLOW_("           lf em 410x_demod 1") "      = demod an EM410x Tag ID from GraphBuffer while inverting data");
    PrintAndLogEx(NORMAL, _YELLOW_("           lf em 410x_demod 64 1 0") " = demod an EM410x Tag ID from GraphBuffer using a clock of RF/64 and inverting data and allowing 0 demod errors");
    return PM3_SUCCESS;
}
static int usage_lf_em410x_watch(void) {
    PrintAndLogEx(NORMAL, "Enables IOProx compatible reader mode printing details of scanned tags.");
    PrintAndLogEx(NORMAL, "By default, values are printed and logged until the button is pressed or another USB command is issued.");
    PrintAndLogEx(NORMAL, "");
    PrintAndLogEx(NORMAL, "Usage:  lf em 410x_watch");
    PrintAndLogEx(NORMAL, "");
    PrintAndLogEx(NORMAL, "Examples:");
    PrintAndLogEx(NORMAL, _YELLOW_("        lf em 410x_watch"));
    return PM3_SUCCESS;
}

static int usage_lf_em410x_write(void) {
    PrintAndLogEx(NORMAL, "Writes EM410x ID to a T55x7 or Q5/T5555 tag");
    PrintAndLogEx(NORMAL, "");
    PrintAndLogEx(NORMAL, "Usage:  lf em 410x_write [h] <id> <card> [clock]");
    PrintAndLogEx(NORMAL, "Options:");
    PrintAndLogEx(NORMAL, "       h         - this help");
    PrintAndLogEx(NORMAL, "       <id>      - ID number");
    PrintAndLogEx(NORMAL, "       <card>    - 0|1  0 = Q5/T5555,  1 = T55x7");
    PrintAndLogEx(NORMAL, "       <clock>   - 16|32|40|64, optional, set R/F clock rate, defaults to 64");
    PrintAndLogEx(NORMAL, "Examples:");
    PrintAndLogEx(NORMAL, _YELLOW_("      lf em 410x_write 0F0368568B 1") "       = write ID to t55x7 card");
    return PM3_SUCCESS;
}
static int usage_lf_em410x_ws(void) {
    PrintAndLogEx(NORMAL, "Watch 'nd Spoof, activates reader, waits until a EM410x tag gets presented then it starts simulating the found UID");
    PrintAndLogEx(NORMAL, "");
    PrintAndLogEx(NORMAL, "Usage:  lf em 410x_spoof [h]");
    PrintAndLogEx(NORMAL, "Options:");
    PrintAndLogEx(NORMAL, "       h         - this help");
    PrintAndLogEx(NORMAL, "Examples:");
    PrintAndLogEx(NORMAL, _YELLOW_("      lf em 410x_spoof"));
    return PM3_SUCCESS;
}
static int usage_lf_em410x_sim(void) {
    PrintAndLogEx(NORMAL, "Simulating EM410x tag");
    PrintAndLogEx(NORMAL, "");
    PrintAndLogEx(NORMAL, "Usage:  lf em 410x_sim [h] <uid> <clock>");
    PrintAndLogEx(NORMAL, "Options:");
    PrintAndLogEx(NORMAL, "       h         - this help");
    PrintAndLogEx(NORMAL, "       uid       - uid (10 HEX symbols)");
    PrintAndLogEx(NORMAL, "       clock     - clock (32|64) (optional)");
    PrintAndLogEx(NORMAL, "Examples:");
    PrintAndLogEx(NORMAL, _YELLOW_("      lf em 410x_sim 0F0368568B"));
    PrintAndLogEx(NORMAL, _YELLOW_("      lf em 410x_sim 0F0368568B 32"));
    return PM3_SUCCESS;
}
static int usage_lf_em410x_brute(void) {
    PrintAndLogEx(NORMAL, "Bruteforcing by emulating EM410x tag");
    PrintAndLogEx(NORMAL, "");
    PrintAndLogEx(NORMAL, "Usage:  lf em 410x_brute [h] ids.txt [d 2000] [c clock]");
    PrintAndLogEx(NORMAL, "Options:");
    PrintAndLogEx(NORMAL, "       h             - this help");
    PrintAndLogEx(NORMAL, "       ids.txt       - file with UIDs in HEX format, one per line");
    PrintAndLogEx(NORMAL, "       d (2000)      - pause delay in milliseconds between UIDs simulation, default 1000 ms (optional)");
    PrintAndLogEx(NORMAL, "       c (32)        - clock (32|64), default 64 (optional)");
    PrintAndLogEx(NORMAL, "Examples:");
    PrintAndLogEx(NORMAL, _YELLOW_("      lf em 410x_brute ids.txt"));
    PrintAndLogEx(NORMAL, _YELLOW_("      lf em 410x_brute ids.txt c 32"));
    PrintAndLogEx(NORMAL, _YELLOW_("      lf em 410x_brute ids.txt d 3000"));
    PrintAndLogEx(NORMAL, _YELLOW_("      lf em 410x_brute ids.txt d 3000 c 32"));
    return PM3_SUCCESS;
}

//////////////// 4205 / 4305 commands
static int usage_lf_em4x05_dump(void) {
    PrintAndLogEx(NORMAL, "Dump EM4x05/EM4x69.  Tag must be on antenna. ");
    PrintAndLogEx(NORMAL, "");
    PrintAndLogEx(NORMAL, "Usage:  lf em 4x05_dump [h] [f <filename prefix>] <pwd>");
    PrintAndLogEx(NORMAL, "Options:");
    PrintAndLogEx(NORMAL, "       h                     - this help");
    PrintAndLogEx(NORMAL, "       f <filename prefix>   - overide filename prefix (optional).  Default is based on UID");
    PrintAndLogEx(NORMAL, "       pwd                   - password (hex) (optional)");
    PrintAndLogEx(NORMAL, "Examples:");
    PrintAndLogEx(NORMAL, "      lf em 4x05_dump");
    PrintAndLogEx(NORMAL, "      lf em 4x05_dump 11223344");
    PrintAndLogEx(NORMAL, "      lf em 4x05_dump f card1 11223344");
    return PM3_SUCCESS;
}
static int usage_lf_em4x05_wipe(void) {
    PrintAndLogEx(NORMAL, "Wipe EM4x05/EM4x69.  Tag must be on antenna. ");
    PrintAndLogEx(NORMAL, "");
    PrintAndLogEx(NORMAL, "Usage:  lf em 4x05_wipe [h] <pwd>");
    PrintAndLogEx(NORMAL, "Options:");
    PrintAndLogEx(NORMAL, "       h     - this help");
    PrintAndLogEx(NORMAL, "       c     - chip type : 0 em4205");
    PrintAndLogEx(NORMAL, "                           1 em4305 (default)");
    PrintAndLogEx(NORMAL, "       pwd   - password (hex) (optional)");
    PrintAndLogEx(NORMAL, "Examples:");
    PrintAndLogEx(NORMAL, "      lf em 4x05_wipe");
    PrintAndLogEx(NORMAL, "      lf em 4x05_wipe 11223344");
    return PM3_SUCCESS;
}
static int usage_lf_em4x05_read(void) {
    PrintAndLogEx(NORMAL, "Read EM4x05/EM4x69.  Tag must be on antenna. ");
    PrintAndLogEx(NORMAL, "");
    PrintAndLogEx(NORMAL, "Usage:  lf em 4x05_read [h] <address> <pwd>");
    PrintAndLogEx(NORMAL, "Options:");
    PrintAndLogEx(NORMAL, "       h         - this help");
    PrintAndLogEx(NORMAL, "       address   - memory address to read. (0-15)");
    PrintAndLogEx(NORMAL, "       pwd       - password (hex) (optional)");
    PrintAndLogEx(NORMAL, "Examples:");
    PrintAndLogEx(NORMAL, "      lf em 4x05_read 1");
    PrintAndLogEx(NORMAL, "      lf em 4x05_read 1 11223344");
    return PM3_SUCCESS;
}
static int usage_lf_em4x05_write(void) {
    PrintAndLogEx(NORMAL, "Write EM4x05/4x69.  Tag must be on antenna. ");
    PrintAndLogEx(NORMAL, "");
    PrintAndLogEx(NORMAL, "Usage:  lf em 4x05_write [h] <address> <data> <pwd>");
    PrintAndLogEx(NORMAL, "Options:");
    PrintAndLogEx(NORMAL, "       h         - this help");
    PrintAndLogEx(NORMAL, "       address   - memory address to write to. (0-15)");
    PrintAndLogEx(NORMAL, "       data      - data to write (hex)");
    PrintAndLogEx(NORMAL, "       pwd       - password (hex) (optional)");
    PrintAndLogEx(NORMAL, "Examples:");
    PrintAndLogEx(NORMAL, "      lf em 4x05_write 1 deadc0de");
    PrintAndLogEx(NORMAL, "      lf em 4x05_write 1 deadc0de 11223344");
    return PM3_SUCCESS;
}
static int usage_lf_em4x05_info(void) {
    PrintAndLogEx(NORMAL, "Tag information EM4205/4305/4469//4569 tags.  Tag must be on antenna.");
    PrintAndLogEx(NORMAL, "");
    PrintAndLogEx(NORMAL, "Usage:  lf em 4x05_info [h] <pwd>");
    PrintAndLogEx(NORMAL, "Options:");
    PrintAndLogEx(NORMAL, "       h         - this help");
    PrintAndLogEx(NORMAL, "       pwd       - password (hex) (optional)");
    PrintAndLogEx(NORMAL, "Examples:");
    PrintAndLogEx(NORMAL, "      lf em 4x05_info");
    PrintAndLogEx(NORMAL, "      lf em 4x05_info deadc0de");
    return PM3_SUCCESS;
}

/* Read the ID of an EM410x tag.
 * Format:
 *   1111 1111 1           <-- standard non-repeatable header
 *   XXXX [row parity bit] <-- 10 rows of 5 bits for our 40 bit tag ID
 *   ....
 *   CCCC                  <-- each bit here is parity for the 10 bits above in corresponding column
 *   0                     <-- stop bit, end of tag
 */

// Construct the graph for emulating an EM410X tag
static void ConstructEM410xEmulGraph(const char *uid, const  uint8_t clock) {

    int i, j, binary[4], parity[4];
    uint32_t n;
    /* clear our graph */
    ClearGraph(true);

    /* write 16 zero bit sledge */
    for (i = 0; i < 20; i++)
        AppendGraph(false, clock, 0);

    /* write 9 start bits */
    for (i = 0; i < 9; i++)
        AppendGraph(false, clock, 1);

    /* for each hex char */
    parity[0] = parity[1] = parity[2] = parity[3] = 0;
    for (i = 0; i < 10; i++) {
        /* read each hex char */
        sscanf(&uid[i], "%1x", &n);
        for (j = 3; j >= 0; j--, n /= 2)
            binary[j] = n % 2;

        /* append each bit */
        AppendGraph(false, clock, binary[0]);
        AppendGraph(false, clock, binary[1]);
        AppendGraph(false, clock, binary[2]);
        AppendGraph(false, clock, binary[3]);

        /* append parity bit */
        AppendGraph(false, clock, binary[0] ^ binary[1] ^ binary[2] ^ binary[3]);

        /* keep track of column parity */
        parity[0] ^= binary[0];
        parity[1] ^= binary[1];
        parity[2] ^= binary[2];
        parity[3] ^= binary[3];
    }

    /* parity columns */
    AppendGraph(false, clock, parity[0]);
    AppendGraph(false, clock, parity[1]);
    AppendGraph(false, clock, parity[2]);
    AppendGraph(false, clock, parity[3]);

    /* stop bit */
    AppendGraph(true, clock, 0);
}

//by marshmellow
//print 64 bit EM410x ID in multiple formats
void printEM410x(uint32_t hi, uint64_t id) {

    if (!id && !hi) return;

    PrintAndLogEx(SUCCESS, "EM410x%s pattern found", (hi) ? " XL" : "");

    uint64_t n = 1;
    uint64_t id2lo = 0;
    uint8_t m, i;
    for (m = 5; m > 0; m--) {
        for (i = 0; i < 8; i++) {
            id2lo = (id2lo << 1LL) | ((id & (n << (i + ((m - 1) * 8)))) >> (i + ((m - 1) * 8)));
        }
    }

    if (hi) {
        //output 88 bit em id
        PrintAndLogEx(NORMAL, "\nEM TAG ID      : "_YELLOW_("%06X%016" PRIX64), hi, id);
    } else {
        //output 40 bit em id
        PrintAndLogEx(NORMAL, "\nEM TAG ID      : "_YELLOW_("%010" PRIX64), id);
        PrintAndLogEx(NORMAL, "\nPossible de-scramble patterns\n");
        PrintAndLogEx(NORMAL, "Unique TAG ID  : %010" PRIX64, id2lo);
        PrintAndLogEx(NORMAL, "HoneyWell IdentKey {");
        PrintAndLogEx(NORMAL, "DEZ 8          : %08" PRIu64, id & 0xFFFFFF);
        PrintAndLogEx(NORMAL, "DEZ 10         : %010" PRIu64, id & 0xFFFFFFFF);
        PrintAndLogEx(NORMAL, "DEZ 5.5        : %05" PRIu64 ".%05" PRIu64, (id >> 16LL) & 0xFFFF, (id & 0xFFFF));
        PrintAndLogEx(NORMAL, "DEZ 3.5A       : %03" PRIu64 ".%05" PRIu64, (id >> 32ll), (id & 0xFFFF));
        PrintAndLogEx(NORMAL, "DEZ 3.5B       : %03" PRIu64 ".%05" PRIu64, (id & 0xFF000000) >> 24, (id & 0xFFFF));
        PrintAndLogEx(NORMAL, "DEZ 3.5C       : %03" PRIu64 ".%05" PRIu64, (id & 0xFF0000) >> 16, (id & 0xFFFF));
        PrintAndLogEx(NORMAL, "DEZ 14/IK2     : %014" PRIu64, id);
        PrintAndLogEx(NORMAL, "DEZ 15/IK3     : %015" PRIu64, id2lo);
        PrintAndLogEx(NORMAL, "DEZ 20/ZK      : %02" PRIu64 "%02" PRIu64 "%02" PRIu64 "%02" PRIu64 "%02" PRIu64 "%02" PRIu64 "%02" PRIu64 "%02" PRIu64 "%02" PRIu64 "%02" PRIu64,
                      (id2lo & 0xf000000000) >> 36,
                      (id2lo & 0x0f00000000) >> 32,
                      (id2lo & 0x00f0000000) >> 28,
                      (id2lo & 0x000f000000) >> 24,
                      (id2lo & 0x0000f00000) >> 20,
                      (id2lo & 0x00000f0000) >> 16,
                      (id2lo & 0x000000f000) >> 12,
                      (id2lo & 0x0000000f00) >> 8,
                      (id2lo & 0x00000000f0) >> 4,
                      (id2lo & 0x000000000f)
                     );
        uint64_t paxton = (((id >> 32) << 24) | (id & 0xffffff))  + 0x143e00;
        PrintAndLogEx(NORMAL, "}\nOther          : %05" PRIu64 "_%03" PRIu64 "_%08" PRIu64, (id & 0xFFFF), ((id >> 16LL) & 0xFF), (id & 0xFFFFFF));
        PrintAndLogEx(NORMAL, "Pattern Paxton : %" PRIu64 " [0x%" PRIX64 "]", paxton, paxton);

        uint32_t p1id = (id & 0xFFFFFF);
        uint8_t arr[32] = {0x00};
        int j = 23;
        for (int k = 0 ; k < 24; ++k, --j) {
            arr[k] = (p1id >> k) & 1;
        }

        uint32_t p1  = 0;

        p1 |= arr[23] << 21;
        p1 |= arr[22] << 23;
        p1 |= arr[21] << 20;
        p1 |= arr[20] << 22;

        p1 |= arr[19] << 18;
        p1 |= arr[18] << 16;
        p1 |= arr[17] << 19;
        p1 |= arr[16] << 17;

        p1 |= arr[15] << 13;
        p1 |= arr[14] << 15;
        p1 |= arr[13] << 12;
        p1 |= arr[12] << 14;

        p1 |= arr[11] << 6;
        p1 |= arr[10] << 2;
        p1 |= arr[9]  << 7;
        p1 |= arr[8]  << 1;

        p1 |= arr[7]  << 0;
        p1 |= arr[6]  << 8;
        p1 |= arr[5]  << 11;
        p1 |= arr[4]  << 3;

        p1 |= arr[3]  << 10;
        p1 |= arr[2]  << 4;
        p1 |= arr[1]  << 5;
        p1 |= arr[0]  << 9;
        PrintAndLogEx(NORMAL, "Pattern 1      : %d [0x%X]", p1, p1);

        uint16_t sebury1 = id & 0xFFFF;
        uint8_t  sebury2 = (id >> 16) & 0x7F;
        uint32_t sebury3 = id & 0x7FFFFF;
        PrintAndLogEx(NORMAL, "Pattern Sebury : %d %d %d  [0x%X 0x%X 0x%X]", sebury1, sebury2, sebury3, sebury1, sebury2, sebury3);
    }
}
/* Read the ID of an EM410x tag.
 * Format:
 *   1111 1111 1           <-- standard non-repeatable header
 *   XXXX [row parity bit] <-- 10 rows of 5 bits for our 40 bit tag ID
 *   ....
 *   CCCC                  <-- each bit here is parity for the 10 bits above in corresponding column
 *   0                     <-- stop bit, end of tag
 */
int AskEm410xDecode(bool verbose, uint32_t *hi, uint64_t *lo) {
    size_t idx = 0;
    uint8_t bits[512] = {0};
    size_t size = sizeof(bits);
    if (!getDemodBuff(bits, &size)) {
        PrintAndLogEx(DEBUG, "DEBUG: Error - Em410x problem during copy from ASK demod");
        return PM3_ESOFT;
    }

    int ans = Em410xDecode(bits, &size, &idx, hi, lo);
    if (ans < 0) {

        if (ans == -2)
            PrintAndLogEx(DEBUG, "DEBUG: Error - Em410x not enough samples after demod");
        else if (ans == -4)
            PrintAndLogEx(DEBUG, "DEBUG: Error - Em410x preamble not found");
        else if (ans == -5)
            PrintAndLogEx(DEBUG, "DEBUG: Error - Em410x Size not correct: %zu", size);
        else if (ans == -6)
            PrintAndLogEx(DEBUG, "DEBUG: Error - Em410x parity failed");

        return PM3_ESOFT;
    }
    if (!lo && !hi) {
        PrintAndLogEx(DEBUG, "DEBUG: Error - Em410x decoded to all zeros");
        return PM3_ESOFT;
    }

    //set GraphBuffer for clone or sim command
    setDemodBuff(DemodBuffer, (size == 40) ? 64 : 128, idx + 1);
    setClockGrid(g_DemodClock, g_DemodStartIdx + ((idx + 1)*g_DemodClock));

    PrintAndLogEx(DEBUG, "DEBUG: Em410x idx: %zu, Len: %zu, Printing Demod Buffer:", idx, size);
    if (g_debugMode)
        printDemodBuff();

    if (verbose)
        printEM410x(*hi, *lo);

    return PM3_SUCCESS;
}

int AskEm410xDemod(const char *Cmd, uint32_t *hi, uint64_t *lo, bool verbose) {
    bool st = true;

    // em410x simulation etc uses 0/1 as signal data. This must be converted in order to demod it back again
    if (isGraphBitstream()) {
        convertGraphFromBitstream();
    }

    if (ASKDemod_ext(Cmd, false, false, 1, &st) != PM3_SUCCESS)
        return PM3_ESOFT;
    return AskEm410xDecode(verbose, hi, lo);
}

// this read loops on device side.
// uses the demod in lfops.c
static int CmdEM410xWatch(const char *Cmd) {
    uint8_t c = tolower(param_getchar(Cmd, 0));
    if (c == 'h') return usage_lf_em410x_watch();

    PrintAndLogEx(SUCCESS, "Watching for EM410x cards - place tag on antenna");
    PrintAndLogEx(INFO, "Press pm3-button to stop reading cards");
    clearCommandBuffer();
    SendCommandNG(CMD_LF_EM410X_WATCH, NULL, 0);
    PacketResponseNG resp;
    WaitForResponse(CMD_LF_EM410X_WATCH, &resp);
    PrintAndLogEx(INFO, "Done");
    return resp.status;
}

//by marshmellow
//takes 3 arguments - clock, invert and maxErr as integers
//attempts to demodulate ask while decoding manchester
//prints binary found and saves in graphbuffer for further commands
static int CmdEM410xDemod(const char *Cmd) {
    char cmdp = tolower(param_getchar(Cmd, 0));
    if (strlen(Cmd) > 10 || cmdp == 'h') return usage_lf_em410x_demod();

    uint32_t hi = 0;
    uint64_t lo = 0;

    if (AskEm410xDemod(Cmd, &hi, &lo, true) != PM3_SUCCESS)
        return PM3_ESOFT;

    g_em410xid = lo;
    return PM3_SUCCESS;
}

// this read is the "normal" read,  which download lf signal and tries to demod here.
static int CmdEM410xRead(const char *Cmd) {
    lf_read(false, 12288);
    return CmdEM410xDemod(Cmd);
}

// emulate an EM410X tag
static int CmdEM410xSim(const char *Cmd) {
    char cmdp = tolower(param_getchar(Cmd, 0));
    if (cmdp == 'h') return usage_lf_em410x_sim();

    uint8_t uid[5] = {0x00};

    /* clock is 64 in EM410x tags */
    uint8_t clk = 64;

    if (param_gethex(Cmd, 0, uid, 10)) {
        PrintAndLogEx(FAILED, "UID must include 10 HEX symbols");
        return PM3_EINVARG;
    }

    param_getdec(Cmd, 1, &clk);

    PrintAndLogEx(SUCCESS, "Starting simulating UID "_YELLOW_("%02X%02X%02X%02X%02X")" clock: "_YELLOW_("%d"), uid[0], uid[1], uid[2], uid[3], uid[4], clk);
    PrintAndLogEx(SUCCESS, "Press pm3-button to abort simulation");

    ConstructEM410xEmulGraph(Cmd, clk);

    CmdLFSim("0"); //240 start_gap.
    return PM3_SUCCESS;
}

static int CmdEM410xBrute(const char *Cmd) {
    char filename[FILE_PATH_SIZE] = {0};
    FILE *f = NULL;
    char buf[11];
    uint32_t uidcnt = 0;
    uint8_t stUidBlock = 20;
    uint8_t *uidBlock = NULL, *p = NULL;
    uint8_t uid[5] = {0x00};
    /* clock is 64 in EM410x tags */
    uint8_t clock1 = 64;
    /* default pause time: 1 second */
    uint32_t delay = 1000;

    char cmdp = tolower(param_getchar(Cmd, 0));
    if (cmdp == 'h') return usage_lf_em410x_brute();

    cmdp = tolower(param_getchar(Cmd, 1));
    if (cmdp == 'd') {
        delay = param_get32ex(Cmd, 2, 1000, 10);
        param_getdec(Cmd, 4, &clock1);
    } else if (cmdp == 'c') {
        param_getdec(Cmd, 2, &clock1);
        delay = param_get32ex(Cmd, 4, 1000, 10);
    }

    int filelen = param_getstr(Cmd, 0, filename, FILE_PATH_SIZE);
    if (filelen == 0) {
        PrintAndLogEx(ERR, "Error: Please specify a filename");
        return PM3_EINVARG;
    }

    if ((f = fopen(filename, "r")) == NULL) {
        PrintAndLogEx(ERR, "Error: Could not open UIDs file ["_YELLOW_("%s")"]", filename);
        return PM3_EFILE;
    }

    uidBlock = calloc(stUidBlock, 5);
    if (uidBlock == NULL) {
        fclose(f);
        return PM3_ESOFT;
    }

    while (fgets(buf, sizeof(buf), f)) {
        if (strlen(buf) < 10 || buf[9] == '\n') continue;
        while (fgetc(f) != '\n' && !feof(f));  //goto next line

        //The line start with # is comment, skip
        if (buf[0] == '#') continue;

        if (param_gethex(buf, 0, uid, 10)) {
            PrintAndLogEx(FAILED, "UIDs must include 10 HEX symbols");
            free(uidBlock);
            fclose(f);
            return PM3_ESOFT;
        }

        buf[10] = 0;

        if (stUidBlock - uidcnt < 2) {
            p = realloc(uidBlock, 5 * (stUidBlock += 10));
            if (!p) {
                PrintAndLogEx(WARNING, "Cannot allocate memory for UIDs");
                free(uidBlock);
                fclose(f);
                return PM3_ESOFT;
            }
            uidBlock = p;
        }
        memset(uidBlock + 5 * uidcnt, 0, 5);
        num_to_bytes(strtoll(buf, NULL, 16), 5, uidBlock + 5 * uidcnt);
        uidcnt++;
        memset(buf, 0, sizeof(buf));
    }

    fclose(f);

    if (uidcnt == 0) {
        PrintAndLogEx(FAILED, "No UIDs found in file");
        free(uidBlock);
        return PM3_ESOFT;
    }

    PrintAndLogEx(SUCCESS, "Loaded "_YELLOW_("%d")" UIDs from "_YELLOW_("%s")", pause delay:"_YELLOW_("%d")" ms", uidcnt, filename, delay);

    // loop
    for (uint32_t c = 0; c < uidcnt; ++c) {
        char testuid[11];
        testuid[10] = 0;

        if (kbd_enter_pressed()) {
            PrintAndLogEx(WARNING, "\nAborted via keyboard!\n");
            free(uidBlock);
            return PM3_EOPABORTED;
        }

        sprintf(testuid, "%010" PRIX64, bytes_to_num(uidBlock + 5 * c, 5));
        PrintAndLogEx(NORMAL, "Bruteforce %d / %d: simulating UID  %s, clock %d", c + 1, uidcnt, testuid, clock1);

        ConstructEM410xEmulGraph(testuid, clock1);

        CmdLFSim("0"); //240 start_gap.

        msleep(delay);
    }

    free(uidBlock);
    return PM3_SUCCESS;
}

//currently only supports manchester modulations
static int CmdEM410xWatchnSpoof(const char *Cmd) {

    char cmdp = tolower(param_getchar(Cmd, 0));
    if (cmdp == 'h') return usage_lf_em410x_ws();

    // loops if the captured ID was in XL-format.
    CmdEM410xWatch(Cmd);
    PrintAndLogEx(SUCCESS, "# Replaying captured ID: "_YELLOW_("%010" PRIx64), g_em410xid);
    CmdLFaskSim("");
    return PM3_SUCCESS;
}

static int CmdEM410xWrite(const char *Cmd) {
    char cmdp = tolower(param_getchar(Cmd, 0));
    if (cmdp == 0x00 || cmdp == 'h') return usage_lf_em410x_write();

    uint64_t id = param_get64ex(Cmd, 0, -1, 16);
    uint8_t card = param_get8ex(Cmd, 1, 0xFF, 10);
    uint8_t clock1 = param_get8ex(Cmd, 2, 0, 10);

    // Check ID
    if (id == 0xFFFFFFFFFFFFFFFF) {
        PrintAndLogEx(ERR, "error, ID is required\n");
        usage_lf_em410x_write();
        return PM3_EINVARG;
    }
    if (id >= 0x10000000000) {
        PrintAndLogEx(ERR, "error, given EM410x ID is longer than 40 bits\n");
        usage_lf_em410x_write();
        return PM3_EINVARG;
    }

    // Check Card
    if (card > 1) {
        PrintAndLogEx(FAILED, "error, bad card type selected\n");
        usage_lf_em410x_write();
        return PM3_EINVARG;
    }

    // Check Clock
    if (clock1 == 0)
        clock1 = 64;

    // Allowed clock rates: 16, 32, 40 and 64
    if ((clock1 != 16) && (clock1 != 32) && (clock1 != 64) && (clock1 != 40)) {
        PrintAndLogEx(FAILED, "error, clock rate" _RED_("%d")" not valid", clock1);
        PrintAndLogEx(INFO, "supported clock rates: " _YELLOW_("16, 32, 40, 60") "\n");
        usage_lf_em410x_write();
        return PM3_EINVARG;
    }

    PrintAndLogEx(SUCCESS, "Writing " _YELLOW_("%s") " tag with UID 0x%010" PRIx64 " (clock rate: %d)", (card == 1) ? "T55x7" : "Q5/T5555", id, clock1);
    // NOTE: We really should pass the clock in as a separate argument, but to
    //   provide for backwards-compatibility for older firmware, and to avoid
    //   having to add another argument to CMD_LF_EM410X_WRITE, we just store
    //   the clock rate in bits 8-15 of the card value

    struct {
        uint8_t card;
        uint8_t clock;
        uint32_t high;
        uint32_t low;
    } PACKED params;

    params.card = card;
    params.clock = clock1;
    params.high = (uint32_t)(id >> 32);
    params.low = (uint32_t)id;

    clearCommandBuffer();
    SendCommandNG(CMD_LF_EM410X_WRITE, (uint8_t *)&params, sizeof(params));

    PacketResponseNG resp;
    WaitForResponse(CMD_LF_EM410X_WRITE, &resp);
    switch (resp.status) {
        case PM3_SUCCESS: {
            PrintAndLogEx(SUCCESS, "Done");
            PrintAndLogEx(HINT, "Hint: try " _YELLOW_("`lf em 410x_read`") " to verify");
            break;
        }
        default: {
            PrintAndLogEx(WARNING, "Something went wrong");
            break;
        }
    }
    return resp.status;
}

//**************** Start of EM4x50 Code ************************

// even parity COLUMN
static bool EM_ColParityTest(uint8_t *bs, size_t size, uint8_t rows, uint8_t cols, uint8_t pType) {
    if (rows * cols > size) return false;
    uint8_t colP = 0;

    for (uint8_t c = 0; c < cols - 1; c++) {
        for (uint8_t r = 0; r < rows; r++) {
            colP ^= bs[(r * cols) + c];
        }
        if (colP != pType) return false;
        colP = 0;
    }
    return true;
}

#define EM_PREAMBLE_LEN 6
// download samples from device and copy to Graphbuffer
static bool downloadSamplesEM(void) {

    // 8 bit preamble + 32 bit word response (max clock (128) * 40bits = 5120 samples)
    uint8_t got[6000];
    if (!GetFromDevice(BIG_BUF, got, sizeof(got), 0, NULL, 0, NULL, 2500, false)) {
        PrintAndLogEx(WARNING, "(downloadSamplesEM) command execution time out");
        return false;
    }

    setGraphBuf(got, sizeof(got));
    // set signal properties low/high/mean/amplitude and is_noise detection
    computeSignalProperties(got, sizeof(got));
    RepaintGraphWindow();
    if (getSignalProperties()->isnoise) {
        PrintAndLogEx(DEBUG, "No tag found - signal looks like noise");
        return false;
    }
    return true;
}

// em_demod
static bool doPreambleSearch(size_t *startIdx) {

    // sanity check
    if (DemodBufferLen < EM_PREAMBLE_LEN) {
        PrintAndLogEx(DEBUG, "DEBUG: Error - EM4305 demodbuffer too small");
        return false;
    }

    // set size to 20 to only test first 14 positions for the preamble
    size_t size = (20 > DemodBufferLen) ? DemodBufferLen : 20;
    *startIdx = 0;
    // skip first two 0 bits as they might have been missed in the demod
    uint8_t preamble[EM_PREAMBLE_LEN] = {0, 0, 1, 0, 1, 0};

    if (!preambleSearchEx(DemodBuffer, preamble, EM_PREAMBLE_LEN, &size, startIdx, true)) {
        PrintAndLogEx(DEBUG, "DEBUG: Error - EM4305 preamble not found :: %zu", *startIdx);
        return false;
    }
    return true;
}

static bool detectFSK(void) {
    // detect fsk clock
    if (GetFskClock("", false) == 0) {
        PrintAndLogEx(DEBUG, "DEBUG: Error - EM: FSK clock failed");
        return false;
    }
    // demod
    int ans = FSKrawDemod("0 0", false);
    if (ans != PM3_SUCCESS) {
        PrintAndLogEx(DEBUG, "DEBUG: Error - EM: FSK Demod failed");
        return false;
    }
    return true;
}
// PSK clocks should be easy to detect ( but difficult to demod a non-repeating pattern... )
static bool detectPSK(void) {
    int ans = GetPskClock("", false);
    if (ans <= 0) {
        PrintAndLogEx(DEBUG, "DEBUG: Error - EM: PSK clock failed");
        return false;
    }
    //demod
    //try psk1 -- 0 0 6 (six errors?!?)
    ans = PSKDemod("0 0 6", false);
    if (ans != PM3_SUCCESS) {
        PrintAndLogEx(DEBUG, "DEBUG: Error - EM: PSK1 Demod failed");

        //try psk1 inverted
        ans = PSKDemod("0 1 6", false);
        if (ans != PM3_SUCCESS) {
            PrintAndLogEx(DEBUG, "DEBUG: Error - EM: PSK1 inverted Demod failed");
            return false;
        }
    }
    // either PSK1 or PSK1 inverted is ok from here.
    // lets check PSK2 later.
    return true;
}
// try manchester - NOTE: ST only applies to T55x7 tags.
static bool detectASK_MAN(void) {
    bool stcheck = false;
    if (ASKDemod_ext("0 0 0", false, false, 1, &stcheck) != PM3_SUCCESS) {
        PrintAndLogEx(DEBUG, "DEBUG: Error - EM: ASK/Manchester Demod failed");
        return false;
    }
    return true;
}

static bool detectASK_BI(void) {
    int ans = ASKbiphaseDemod("0 0 1", false);
    if (ans != PM3_SUCCESS) {
        PrintAndLogEx(DEBUG, "DEBUG: Error - EM: ASK/biphase normal demod failed");

        ans = ASKbiphaseDemod("0 1 1", false);
        if (ans != PM3_SUCCESS) {
            PrintAndLogEx(DEBUG, "DEBUG: Error - EM: ASK/biphase inverted demod failed");
            return false;
        }
    }
    return true;
}
static bool detectNRZ(void) {
    int ans = NRZrawDemod("0 0 1", false);
    if (ans != PM3_SUCCESS) {
        PrintAndLogEx(DEBUG, "DEBUG: Error - EM: NRZ normal demod failed");

        ans = NRZrawDemod("0 1 1", false);
        if (ans != PM3_SUCCESS) {
            PrintAndLogEx(DEBUG, "DEBUG: Error - EM: NRZ inverted demod failed");
            return false;
        }
    }

    return true;
}

// param: idx - start index in demoded data.
static int setDemodBufferEM(uint32_t *word, size_t idx) {

    //test for even parity bits.
    uint8_t parity[45] = {0};
    memcpy(parity, DemodBuffer, 45);
    if (!EM_ColParityTest(DemodBuffer + idx + EM_PREAMBLE_LEN, 45, 5, 9, 0)) {
        PrintAndLogEx(DEBUG, "DEBUG: Error - End Parity check failed");
        return PM3_ESOFT;
    }

    // test for even parity bits and remove them. (leave out the end row of parities so 36 bits)
    if (!removeParity(DemodBuffer, idx + EM_PREAMBLE_LEN, 9, 0, 36)) {
        PrintAndLogEx(DEBUG, "DEBUG: Error - EM, failed removing parity");
        return PM3_ESOFT;
    }
    setDemodBuff(DemodBuffer, 32, 0);
    *word = bytebits_to_byteLSBF(DemodBuffer, 32);
    return PM3_SUCCESS;
}

// FSK, PSK, ASK/MANCHESTER, ASK/BIPHASE, ASK/DIPHASE, NRZ
// should cover 90% of known used configs
// the rest will need to be manually demoded for now...
static int demodEM4x05resp(uint32_t *word) {
    size_t idx = 0;
    *word = 0;
    if (detectASK_MAN() && doPreambleSearch(&idx))
        return setDemodBufferEM(word, idx);

    if (detectASK_BI() && doPreambleSearch(&idx))
        return setDemodBufferEM(word, idx);

    if (detectNRZ() && doPreambleSearch(&idx))
        return setDemodBufferEM(word, idx);

    if (detectFSK() && doPreambleSearch(&idx))
        return setDemodBufferEM(word, idx);

    if (detectPSK()) {
        if (doPreambleSearch(&idx))
            return setDemodBufferEM(word, idx);

        psk1TOpsk2(DemodBuffer, DemodBufferLen);
        if (doPreambleSearch(&idx))
            return setDemodBufferEM(word, idx);
    }
    return PM3_ESOFT;
}

//////////////// 4205 / 4305 commands
#include "util_posix.h"  // msclock
static int EM4x05ReadWord_ext(uint8_t addr, uint32_t pwd, bool usePwd, uint32_t *word) {

    struct {
        uint32_t password;
        uint8_t address;
        uint8_t usepwd;
    } PACKED payload;

    payload.password = pwd;
    payload.address = addr;
    payload.usepwd = usePwd;

    clearCommandBuffer();
    SendCommandNG(CMD_LF_EM4X_READWORD, (uint8_t *)&payload, sizeof(payload));
    PacketResponseNG resp;
    if (!WaitForResponseTimeout(CMD_LF_EM4X_READWORD, &resp, 10000)) {
        PrintAndLogEx(WARNING, "(EM4x05ReadWord_ext) timeout while waiting for reply.");
        return PM3_ETIMEOUT;
    }

    if (downloadSamplesEM() == false) {
        return PM3_ESOFT;
    }
    return demodEM4x05resp(word);
}

static int CmdEM4x05Demod(const char *Cmd) {
//    uint8_t ctmp = tolower(param_getchar(Cmd, 0));
//   if (ctmp == 'h') return usage_lf_em4x05_demod();
    uint32_t word = 0;
    return demodEM4x05resp(&word);
}

static int CmdEM4x05Dump(const char *Cmd) {
    uint8_t addr = 0;
    uint32_t pwd = 0;
    bool usePwd = false;
    uint8_t cmdp = 0;
    uint8_t bytes[4] = {0};
    uint32_t data[16];
    char preferredName[FILE_PATH_SIZE] = {0};
    char optchk[10];

    while (param_getchar(Cmd, cmdp) != 0x00) {
        switch (tolower(param_getchar(Cmd, cmdp))) {
            case 'h':
                return usage_lf_em4x05_dump();
                break;
            case 'f':   // since f could match in password, lets confirm it is 1 character only for an option
                param_getstr(Cmd, cmdp, optchk, sizeof(optchk));
                if (strlen(optchk) == 1) { // Have a single character f so filename no password
                    param_getstr(Cmd, cmdp + 1, preferredName, FILE_PATH_SIZE);
                    cmdp += 2;
                    break;
                } // if not a single 'f' dont break and flow onto default as should be password

            default :   // for backwards-compatibility options should be > 'f' else assume its the hex password`
                // for now use default input of 1 as invalid (unlikely 1 will be a valid password...)
                pwd = param_get32ex(Cmd, cmdp, 1, 16);
                if (pwd != 1)
                    usePwd = true;
                cmdp++;
        };
    }

    int success = PM3_SUCCESS;
    int status;
    uint32_t lock_bits = 0x00; // no blocks locked

    uint32_t word = 0;
    PrintAndLogEx(NORMAL, "Addr | data     | ascii |lck| info");
    PrintAndLogEx(NORMAL, "-----+----------+-------+---+-----");

    // To flag any blocks locked we need to read blocks 14 and 15 first
    // dont swap endin until we get block lock flags.
    status = EM4x05ReadWord_ext(14, pwd, usePwd, &word);
    if (status != PM3_SUCCESS)
        success = PM3_ESOFT; // If any error ensure fail is set so not to save invalid data
    if (word != 0x00)
        lock_bits = word;
    data[14] = word;

    status = EM4x05ReadWord_ext(15, pwd, usePwd, &word);
    if (status != PM3_SUCCESS)
        success = PM3_ESOFT; // If any error ensure fail is set so not to save invalid data
    if (word != 0x00) // assume block 15 is the current lock block
        lock_bits = word;
    data[15] = word;

    // Now read blocks 0 - 13 as we have 14 and 15
    for (; addr < 14; addr++) {

        if (addr == 2) {
            if (usePwd) {
                data[addr] = BSWAP_32(pwd);
                num_to_bytes(pwd, 4, bytes);
                PrintAndLogEx(NORMAL, "  %02u | %08X | %s  | %c | password", addr, pwd, sprint_ascii(bytes, 4), ((lock_bits >> addr) & 1) ? 'x' : ' ');
            } else {
                data[addr] = 0x00; // Unknown password, but not used to set to zeros
                PrintAndLogEx(NORMAL, "  02 |          |       |   | " _RED_("cannot read"));
            }
        } else {
            // success &= EM4x05ReadWord_ext(addr, pwd, usePwd, &word);
            status = EM4x05ReadWord_ext(addr, pwd, usePwd, &word); // Get status for single read
            if (status != PM3_SUCCESS)
                success = PM3_ESOFT; // If any error ensure fail is set so not to save invalid data
            data[addr] = BSWAP_32(word);
            if (status == PM3_SUCCESS) {
                num_to_bytes(word, 4, bytes);
                PrintAndLogEx(NORMAL, "  %02d | %08X | %s  | %c |", addr, word, sprint_ascii(bytes, 4), ((lock_bits >> addr) & 1) ? 'x' : ' ');
            } else
                PrintAndLogEx(NORMAL, "  %02d |          |       |   | " _RED_("Fail"), addr);
        }
    }
    // Print blocks 14 and 15
    // Both lock bits are protected with bit idx 14 (special case)
    PrintAndLogEx(NORMAL, "  %02d | %08X | %s  | %c | Lock", 14, data[14], sprint_ascii(bytes, 4), ((lock_bits >> 14) & 1) ? 'x' : ' ');
    PrintAndLogEx(NORMAL, "  %02d | %08X | %s  | %c | Lock", 15, data[15], sprint_ascii(bytes, 4), ((lock_bits >> 14) & 1) ? 'x' : ' ');
    // Update endian for files
    data[14] = BSWAP_32(data[14]);
    data[15] = BSWAP_32(data[15]);

    if (success == PM3_SUCCESS) { // all ok save dump to file
        // saveFileEML will add .eml extension to filename
        // saveFile (binary) passes in the .bin extension.
        if (strcmp(preferredName, "") == 0) // Set default filename, if not set by user
            sprintf(preferredName, "lf-4x05-%08X-dump", BSWAP_32(data[1]));

        saveFileEML(preferredName, (uint8_t *)data, 16 * sizeof(uint32_t), sizeof(uint32_t));
        saveFile(preferredName, ".bin", data, sizeof(data));
    }

    return success;
}

static int CmdEM4x05Read(const char *Cmd) {
    uint8_t addr;
    uint32_t pwd;
    bool usePwd = false;

    uint8_t ctmp = tolower(param_getchar(Cmd, 0));
    if (strlen(Cmd) == 0 || ctmp == 'h') return usage_lf_em4x05_read();

    addr = param_get8ex(Cmd, 0, 50, 10);
    pwd =  param_get32ex(Cmd, 1, 0xFFFFFFFF, 16);

    if (addr > 15) {
        PrintAndLogEx(NORMAL, "Address must be between 0 and 15");
        return PM3_ESOFT;
    }
    if (pwd == 0xFFFFFFFF) {
        PrintAndLogEx(NORMAL, "Reading address %02u", addr);
    } else {
        usePwd = true;
        PrintAndLogEx(NORMAL, "Reading address %02u | password %08X", addr, pwd);
    }

    uint32_t word = 0;
    int status = EM4x05ReadWord_ext(addr, pwd, usePwd, &word);
    if (status == PM3_SUCCESS)
        PrintAndLogEx(NORMAL, "Address %02d | %08X - %s", addr, word, (addr > 13) ? "Lock" : "");
    else
        PrintAndLogEx(NORMAL, "Read Address %02d | " _RED_("Fail"), addr);
    return status;
}

static int CmdEM4x05Write(const char *Cmd) {
    uint8_t ctmp = tolower(param_getchar(Cmd, 0));
    if (strlen(Cmd) == 0 || ctmp == 'h') return usage_lf_em4x05_write();

    bool usePwd = false;
    uint8_t addr;
    uint32_t data, pwd;

    addr = param_get8ex(Cmd, 0, 50, 10);
    data = param_get32ex(Cmd, 1, 0, 16);
    pwd =  param_get32ex(Cmd, 2, 0xFFFFFFFF, 16);

    if (addr > 15) {
        PrintAndLogEx(NORMAL, "Address must be between 0 and 15");
        return PM3_EINVARG;
    }
    if (pwd == 0xFFFFFFFF)
        PrintAndLogEx(NORMAL, "Writing address %d data %08X", addr, data);
    else {
        usePwd = true;
        PrintAndLogEx(NORMAL, "Writing address %d data %08X using password %08X", addr, data, pwd);
    }

    struct {
        uint32_t password;
        uint32_t data;
        uint8_t address;
        uint8_t usepwd;
    } PACKED payload;

    payload.password = pwd;
    payload.data = data;
    payload.address = addr;
    payload.usepwd = usePwd;

    clearCommandBuffer();
    SendCommandNG(CMD_LF_EM4X_WRITEWORD, (uint8_t *)&payload, sizeof(payload));
    PacketResponseNG resp;
    if (!WaitForResponseTimeout(CMD_LF_EM4X_WRITEWORD, &resp, 2000)) {
        PrintAndLogEx(ERR, "Error occurred, device did not respond during write operation.");
        return PM3_ETIMEOUT;
    }

    if (!downloadSamplesEM())
        return PM3_ENODATA;

    //need 0 bits demoded (after preamble) to verify write cmd
    uint32_t dummy = 0;
    int status = demodEM4x05resp(&dummy);
    if (status == PM3_SUCCESS)
        PrintAndLogEx(SUCCESS, "Success writing to tag");

    PrintAndLogEx(SUCCESS, "Done");
    PrintAndLogEx(HINT, "Hint: try " _YELLOW_("`lf em 4x05_read`") " to verify");
    return status;
}
static int CmdEM4x05Wipe(const char *Cmd) {
    uint8_t addr = 0;
    uint32_t pwd = 0;
    uint8_t cmdp = 0;
    uint8_t  chipType  = 1; // em4305
    uint32_t chipInfo  = 0x00040072; // Chip info/User Block normal 4305 Chip Type
    uint32_t chipUID   = 0x614739AE; // UID normally readonly, but just in case
    uint32_t blockData = 0x00000000; // UserBlock/Password (set to 0x00000000 for a wiped card1
    uint32_t config    = 0x0001805F; // Default config (no password)
    int success = PM3_SUCCESS;
    char cmdStr [100];
    char optchk[10];

    while (param_getchar(Cmd, cmdp) != 0x00) {
        // check if cmd is a 1 byte option
        param_getstr(Cmd, cmdp, optchk, sizeof(optchk));
        if (strlen(optchk) == 1) { // Have a single character so option not part of password
            switch (tolower(param_getchar(Cmd, cmdp))) {
                case 'c':   // chip type
                    if (param_getchar(Cmd, cmdp) != 0x00)
                        chipType = param_get8ex(Cmd, cmdp + 1, 0, 10);
                    cmdp += 2;
                    break;
                case 'h':   // return usage_lf_em4x05_wipe();
                default :   // Unknown or 'h' send help
                    return usage_lf_em4x05_wipe();
                    break;
            };
        } else { // Not a single character so assume password
            pwd = param_get32ex(Cmd, cmdp, 1, 16);
            cmdp++;
        }
    }

    switch (chipType) {
        case 0  : // em4205
            chipInfo  = 0x00040070;
            config    = 0x0001805F;
            break;
        case 1  : // em4305
            chipInfo  = 0x00040072;
            config    = 0x0001805F;
            break;
        default : // Type 0/Default : EM4305
            chipInfo  = 0x00040072;
            config    = 0x0001805F;
    }

    // block 0 : User Data or Chip Info
    sprintf(cmdStr, "%d %08X %08X", 0, chipInfo, pwd);
    CmdEM4x05Write(cmdStr);
    // block 1 : UID - this should be read only for EM4205 and EM4305 not sure about others
    sprintf(cmdStr, "%d %08X %08X", 1, chipUID, pwd);
    CmdEM4x05Write(cmdStr);
    // block 2 : password
    sprintf(cmdStr, "%d %08X %08X", 2, blockData, pwd);
    CmdEM4x05Write(cmdStr);
    pwd = blockData; // Password should now have changed, so use new password
    // block 3 : user data
    sprintf(cmdStr, "%d %08X %08X", 3, blockData, pwd);
    CmdEM4x05Write(cmdStr);
    // block 4 : config
    sprintf(cmdStr, "%d %08X %08X", 4, config, pwd);
    CmdEM4x05Write(cmdStr);

    // Remainder of user/data blocks
    for (addr = 5; addr < 14; addr++) {// Clear user data blocks
        sprintf(cmdStr, "%d %08X %08X", addr, blockData, pwd);
        CmdEM4x05Write(cmdStr);
    }

    return success;
}

static void printEM4x05config(uint32_t wordData) {
    uint16_t datarate = (((wordData & 0x3F) + 1) * 2);
    uint8_t encoder = ((wordData >> 6) & 0xF);
    char enc[14];
    memset(enc, 0, sizeof(enc));

    uint8_t PSKcf = (wordData >> 10) & 0x3;
    char cf[10];
    memset(cf, 0, sizeof(cf));
    uint8_t delay = (wordData >> 12) & 0x3;
    char cdelay[33];
    memset(cdelay, 0, sizeof(cdelay));
    uint8_t numblks = EM4x05_GET_NUM_BLOCKS(wordData);
    uint8_t LWR = numblks + 5 - 1; //last word read
    switch (encoder) {
        case 0:
            snprintf(enc, sizeof(enc), "NRZ");
            break;
        case 1:
            snprintf(enc, sizeof(enc), "Manchester");
            break;
        case 2:
            snprintf(enc, sizeof(enc), "Biphase");
            break;
        case 3:
            snprintf(enc, sizeof(enc), "Miller");
            break;
        case 4:
            snprintf(enc, sizeof(enc), "PSK1");
            break;
        case 5:
            snprintf(enc, sizeof(enc), "PSK2");
            break;
        case 6:
            snprintf(enc, sizeof(enc), "PSK3");
            break;
        case 7:
            snprintf(enc, sizeof(enc), "Unknown");
            break;
        case 8:
            snprintf(enc, sizeof(enc), "FSK1");
            break;
        case 9:
            snprintf(enc, sizeof(enc), "FSK2");
            break;
        default:
            snprintf(enc, sizeof(enc), "Unknown");
            break;
    }

    switch (PSKcf) {
        case 0:
            snprintf(cf, sizeof(cf), "RF/2");
            break;
        case 1:
            snprintf(cf, sizeof(cf), "RF/8");
            break;
        case 2:
            snprintf(cf, sizeof(cf), "RF/4");
            break;
        case 3:
            snprintf(cf, sizeof(cf), "unknown");
            break;
    }

    switch (delay) {
        case 0:
            snprintf(cdelay, sizeof(cdelay), "no delay");
            break;
        case 1:
            snprintf(cdelay, sizeof(cdelay), "BP/8 or 1/8th bit period delay");
            break;
        case 2:
            snprintf(cdelay, sizeof(cdelay), "BP/4 or 1/4th bit period delay");
            break;
        case 3:
            snprintf(cdelay, sizeof(cdelay), "no delay");
            break;
    }
    uint8_t readLogin = (wordData & EM4x05_READ_LOGIN_REQ) >> 18;
    uint8_t readHKL = (wordData & EM4x05_READ_HK_LOGIN_REQ) >> 19;
    uint8_t writeLogin = (wordData & EM4x05_WRITE_LOGIN_REQ) >> 20;
    uint8_t writeHKL = (wordData & EM4x05_WRITE_HK_LOGIN_REQ) >> 21;
    uint8_t raw = (wordData & EM4x05_READ_AFTER_WRITE) >> 22;
    uint8_t disable = (wordData & EM4x05_DISABLE_ALLOWED) >> 23;
    uint8_t rtf = (wordData & EM4x05_READER_TALK_FIRST) >> 24;
    uint8_t pigeon = (wordData & (1 << 26)) >> 26;
    PrintAndLogEx(INFO, "ConfigWord: %08X (Word 4)\n", wordData);
    PrintAndLogEx(INFO, "Config Breakdown:");
    PrintAndLogEx(INFO, " Data Rate:  %02u | "_YELLOW_("RF/%u"), wordData & 0x3F, datarate);
    PrintAndLogEx(INFO, "   Encoder:   %u | " _YELLOW_("%s"), encoder, enc);
    PrintAndLogEx(INFO, "    PSK CF:   %u | %s", PSKcf, cf);
    PrintAndLogEx(INFO, "     Delay:   %u | %s", delay, cdelay);
    PrintAndLogEx(INFO, " LastWordR:  %02u | Address of last word for default read - meaning %u blocks are output", LWR, numblks);
    PrintAndLogEx(INFO, " ReadLogin:   %u | Read login is %s", readLogin, readLogin ? _YELLOW_("required") :  _GREEN_("not required"));
    PrintAndLogEx(INFO, "   ReadHKL:   %u | Read housekeeping words login is %s", readHKL, readHKL ? _YELLOW_("required") : _GREEN_("not required"));
    PrintAndLogEx(INFO, "WriteLogin:   %u | Write login is %s", writeLogin, writeLogin ? _YELLOW_("required") :  _GREEN_("not required"));
    PrintAndLogEx(INFO, "  WriteHKL:   %u | Write housekeeping words login is %s", writeHKL, writeHKL ? _YELLOW_("required") :  _GREEN_("not Required"));
    PrintAndLogEx(INFO, "    R.A.W.:   %u | Read after write is %s", raw, raw ? "on" : "off");
    PrintAndLogEx(INFO, "   Disable:   %u | Disable command is %s", disable, disable ? "accepted" : "not accepted");
    PrintAndLogEx(INFO, "    R.T.F.:   %u | Reader talk first is %s", rtf, rtf ? _YELLOW_("enabled") : "disabled");
    PrintAndLogEx(INFO, "    Pigeon:   %u | Pigeon mode is %s\n", pigeon, pigeon ? _YELLOW_("enabled") : "disabled");
}

static void printEM4x05info(uint32_t block0, uint32_t serial) {

    uint8_t chipType = (block0 >> 1) & 0xF;
    uint8_t cap = (block0 >> 5) & 3;
    uint16_t custCode = (block0 >> 9) & 0x3FF;

    char ctstr[50];
    snprintf(ctstr, sizeof(ctstr), "\n Chip Type:   %u | ", chipType);
    switch (chipType) {
        case 9:
            snprintf(ctstr + strlen(ctstr), sizeof(ctstr) - strlen(ctstr), _YELLOW_("%s"), "EM4305");
            break;
        case 8:
            snprintf(ctstr + strlen(ctstr), sizeof(ctstr) - strlen(ctstr), _YELLOW_("%s"), "EM4205");
            break;
        case 4:
            snprintf(ctstr + strlen(ctstr), sizeof(ctstr) - strlen(ctstr), _YELLOW_("%s"), "Unknown");
            break;
        case 2:
            snprintf(ctstr + strlen(ctstr), sizeof(ctstr) - strlen(ctstr), _YELLOW_("%s"), "EM4469");
            break;
        //add more here when known
        default:
            snprintf(ctstr + strlen(ctstr), sizeof(ctstr) - strlen(ctstr), _YELLOW_("%s"), "Unknown");
            break;
    }
    PrintAndLogEx(SUCCESS, "%s", ctstr);

    switch (cap) {
        case 3:
            PrintAndLogEx(SUCCESS, "  Cap Type:   %u | 330pF", cap);
            break;
        case 2:
            PrintAndLogEx(SUCCESS, "  Cap Type:   %u | %spF", cap, (chipType == 2) ? "75" : "210");
            break;
        case 1:
            PrintAndLogEx(SUCCESS, "  Cap Type:   %u | 250pF", cap);
            break;
        case 0:
            PrintAndLogEx(SUCCESS, "  Cap Type:   %u | no resonant capacitor", cap);
            break;
        default:
            PrintAndLogEx(SUCCESS, "  Cap Type:   %u | unknown", cap);
            break;
    }

    PrintAndLogEx(SUCCESS, " Cust Code: %03u | %s", custCode, (custCode == 0x200) ? "Default" : "Unknown");
    if (serial != 0)
        PrintAndLogEx(SUCCESS, "\n  Serial #: " _YELLOW_("%08X"), serial);
}

static void printEM4x05ProtectionBits(uint32_t word) {
    for (uint8_t i = 0; i < 15; i++) {
        PrintAndLogEx(INFO, "      Word:  %02u | %s", i, (((1 << i) & word) || i < 2) ? _RED_("write Locked") : "unlocked");
        if (i == 14)
            PrintAndLogEx(INFO, "      Word:  %02u | %s", i + 1, (((1 << i) & word) || i < 2) ? _RED_("write locked") : "unlocked");
    }
}

//quick test for EM4x05/EM4x69 tag
bool EM4x05IsBlock0(uint32_t *word) {
    return (EM4x05ReadWord_ext(0, 0, false, word) == PM3_SUCCESS);
}

static int CmdEM4x05Info(const char *Cmd) {
#define EM_SERIAL_BLOCK 1
#define EM_CONFIG_BLOCK 4
#define EM_PROT1_BLOCK 14
#define EM_PROT2_BLOCK 15
    uint32_t pwd;
    uint32_t word = 0, block0 = 0, serial = 0;
    bool usePwd = false;
    uint8_t ctmp = tolower(param_getchar(Cmd, 0));
    if (ctmp == 'h') return usage_lf_em4x05_info();

    // for now use default input of 1 as invalid (unlikely 1 will be a valid password...)
    pwd = param_get32ex(Cmd, 0, 0xFFFFFFFF, 16);

    if (pwd != 0xFFFFFFFF)
        usePwd = true;

    // read word 0 (chip info)
    // block 0 can be read even without a password.
    if (EM4x05IsBlock0(&block0) == false)
        return PM3_ESOFT;

    // read word 1 (serial #) doesn't need pwd
    // continue if failed, .. non blocking fail.
    EM4x05ReadWord_ext(EM_SERIAL_BLOCK, 0, false, &serial);
    printEM4x05info(block0, serial);

    // read word 4 (config block)
    // needs password if one is set
    if (EM4x05ReadWord_ext(EM_CONFIG_BLOCK, pwd, usePwd, &word) != PM3_SUCCESS)
        return PM3_ESOFT;

    printEM4x05config(word);

    // read word 14 and 15 to see which is being used for the protection bits
    if (EM4x05ReadWord_ext(EM_PROT1_BLOCK, pwd, usePwd, &word) != PM3_SUCCESS) {
        return PM3_ESOFT;
    }
    // if status bit says this is not the used protection word
    if (!(word & 0x8000)) {
        if (EM4x05ReadWord_ext(EM_PROT2_BLOCK, pwd, usePwd, &word) != PM3_SUCCESS)
            return PM3_ESOFT;
    }

    //something went wrong
    if (!(word & 0x8000))
        return PM3_ESOFT;

    printEM4x05ProtectionBits(word);

    return PM3_SUCCESS;
}

static command_t CommandTable[] = {
    {"help",        CmdHelp,              AlwaysAvailable, "This help"},
    {"----------",  CmdHelp,              AlwaysAvailable,         "----------------------- " _CYAN_("EM 410x") " -----------------------"},
    //{"410x_demod",  CmdEMdemodASK,        IfPm3Lf,         "Extract ID from EM410x tag on antenna)"},
    {"410x_demod",  CmdEM410xDemod,       AlwaysAvailable, "demodulate a EM410x tag from the GraphBuffer"},
    {"410x_read",   CmdEM410xRead,        IfPm3Lf,         "attempt to read and extract tag data"},
    {"410x_sim",    CmdEM410xSim,         IfPm3Lf,         "simulate EM410x tag"},
    {"410x_brute",  CmdEM410xBrute,       IfPm3Lf,         "reader bruteforce attack by simulating EM410x tags"},
    {"410x_watch",  CmdEM410xWatch,       IfPm3Lf,         "watches for EM410x 125/134 kHz tags (option 'h' for 134)"},
    {"410x_spoof",  CmdEM410xWatchnSpoof, IfPm3Lf,         "watches for EM410x 125/134 kHz tags, and replays them. (option 'h' for 134)" },
    {"410x_write",  CmdEM410xWrite,       IfPm3Lf,         "write EM410x UID to T55x7 or Q5/T5555 tag"},
    {"----------",  CmdHelp,              AlwaysAvailable,         "-------------------- " _CYAN_("EM 4x05 / 4x69") " -------------------"},
    {"4x05_demod",  CmdEM4x05Demod,       AlwaysAvailable, "demodulate a EM4x05/EM4x69 tag from the GraphBuffer"},
    {"4x05_dump",   CmdEM4x05Dump,        IfPm3Lf,         "dump EM4x05/EM4x69 tag"},
    {"4x05_wipe",   CmdEM4x05Wipe,        IfPm3Lf,         "wipe EM4x05/EM4x69 tag"},
    {"4x05_info",   CmdEM4x05Info,        IfPm3Lf,         "tag information EM4x05/EM4x69"},
    {"4x05_read",   CmdEM4x05Read,        IfPm3Lf,         "read word data from EM4x05/EM4x69"},
    {"4x05_write",  CmdEM4x05Write,       IfPm3Lf,         "write word data to EM4x05/EM4x69"},
    {"----------",  CmdHelp,              AlwaysAvailable,         "----------------------- " _CYAN_("EM 4x50") " -----------------------"},
    {"4x50_dump",   CmdEM4x50Dump,        IfPm3EM4x50,     "dump EM4x50 tag"},
    {"4x50_info",   CmdEM4x50Info,        IfPm3EM4x50,     "tag information EM4x50"},
    {"4x50_write",  CmdEM4x50Write,       IfPm3EM4x50,     "write word data to EM4x50"},
    {"4x50_write_password", CmdEM4x50WritePassword, IfPm3EM4x50, "change passwword of EM4x50 tag"},
    {"4x50_read",   CmdEM4x50Read,        IfPm3EM4x50,     "read word data from EM4x50"},
    {"4x50_wipe",   CmdEM4x50Wipe,        IfPm3EM4x50,     "wipe data from EM4x50"},
<<<<<<< HEAD
    {"4x50_sim",    CmdEM4x50Sim,         IfPm3EM4x50,     "simulate EM4x50 tag"},
    {"4x50_test",   CmdEM4x50Test,        IfPm3EM4x50,     "test functionality for EM4x50"},
=======
    {"4x50_brute",  CmdEM4x50Brute,       IfPm3EM4x50,     "guess password of EM4x50"},
>>>>>>> 037234bb
    {NULL, NULL, NULL, NULL}
};

static int CmdHelp(const char *Cmd) {
    (void)Cmd; // Cmd is not used so far
    CmdsHelp(CommandTable);
    return PM3_SUCCESS;
}

int CmdLFEM4X(const char *Cmd) {
    clearCommandBuffer();
    return CmdsParse(CommandTable, Cmd);
}

int demodEM410x(void) {
    return CmdEM410xDemod("");
}<|MERGE_RESOLUTION|>--- conflicted
+++ resolved
@@ -1398,12 +1398,7 @@
     {"4x50_write_password", CmdEM4x50WritePassword, IfPm3EM4x50, "change passwword of EM4x50 tag"},
     {"4x50_read",   CmdEM4x50Read,        IfPm3EM4x50,     "read word data from EM4x50"},
     {"4x50_wipe",   CmdEM4x50Wipe,        IfPm3EM4x50,     "wipe data from EM4x50"},
-<<<<<<< HEAD
-    {"4x50_sim",    CmdEM4x50Sim,         IfPm3EM4x50,     "simulate EM4x50 tag"},
-    {"4x50_test",   CmdEM4x50Test,        IfPm3EM4x50,     "test functionality for EM4x50"},
-=======
     {"4x50_brute",  CmdEM4x50Brute,       IfPm3EM4x50,     "guess password of EM4x50"},
->>>>>>> 037234bb
     {NULL, NULL, NULL, NULL}
 };
 
