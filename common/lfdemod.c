//-----------------------------------------------------------------------------
// Copyright (C) 2014
//
// This code is licensed to you under the terms of the GNU GPL, version 2 or,
// at your option, any later version. See the LICENSE.txt file for the text of
// the license.
//-----------------------------------------------------------------------------
// Low frequency demod/decode commands
//-----------------------------------------------------------------------------

#include <stdlib.h>
#include <string.h>
#include "lfdemod.h"
uint8_t justNoise(uint8_t *BitStream, size_t size)
{
	static const uint8_t THRESHOLD = 123;
	//test samples are not just noise
	uint8_t justNoise1 = 1;
	for(size_t idx=0; idx < size && justNoise1 ;idx++){
		justNoise1 = BitStream[idx] < THRESHOLD;
	}
	return justNoise1;
}

//by marshmellow
//get high and low values of a wave with passed in fuzz factor. also return noise test = 1 for passed or 0 for only noise
int getHiLo(uint8_t *BitStream, size_t size, int *high, int *low, uint8_t fuzzHi, uint8_t fuzzLo)
{
	*high=0;
	*low=255;
	// get high and low thresholds 
	for (size_t i=0; i < size; i++){
		if (BitStream[i] > *high) *high = BitStream[i];
		if (BitStream[i] < *low) *low = BitStream[i];
	}
	if (*high < 123) return -1; // just noise
	*high = ((*high-128)*fuzzHi + 12800)/100;
	*low = ((*low-128)*fuzzLo + 12800)/100;
	return 1;
}

// by marshmellow
// pass bits to be tested in bits, length bits passed in bitLen, and parity type (even=0 | odd=1) in pType
// returns 1 if passed
uint8_t parityTest(uint32_t bits, uint8_t bitLen, uint8_t pType)
{
	uint8_t ans = 0;
	for (uint8_t i = 0; i < bitLen; i++){
		ans ^= ((bits >> i) & 1);
	}
	//PrintAndLog("DEBUG: ans: %d, ptype: %d",ans,pType);
	return (ans == pType);
}

//by marshmellow
//search for given preamble in given BitStream and return success=1 or fail=0 and startIndex and length
uint8_t preambleSearch(uint8_t *BitStream, uint8_t *preamble, size_t pLen, size_t *size, size_t *startIdx)
{
	uint8_t foundCnt=0;
	for (int idx=0; idx < *size - pLen; idx++){
		if (memcmp(BitStream+idx, preamble, pLen) == 0){
			//first index found
			foundCnt++;
			if (foundCnt == 1){
				*startIdx = idx;
			}
			if (foundCnt == 2){
				*size = idx - *startIdx;
				return 1;
			}
		}
	}
	return 0;
}

//by marshmellow
//takes 1s and 0s and searches for EM410x format - output EM ID
uint8_t Em410xDecode(uint8_t *BitStream, size_t *size, size_t *startIdx, uint32_t *hi, uint64_t *lo)
{
	//no arguments needed - built this way in case we want this to be a direct call from "data " cmds in the future
	//  otherwise could be a void with no arguments
	//set defaults
	uint32_t i = 0;
	if (BitStream[1]>1){  //allow only 1s and 0s
		// PrintAndLog("no data found");
		return 0;
	}
	// 111111111 bit pattern represent start of frame
	//  include 0 in front to help get start pos
	uint8_t preamble[] = {0,1,1,1,1,1,1,1,1,1};
	uint32_t idx = 0;
	uint32_t parityBits = 0;
	uint8_t errChk = 0;
	uint8_t FmtLen = 10;
	*startIdx = 0;
	errChk = preambleSearch(BitStream, preamble, sizeof(preamble), size, startIdx);
	if (errChk == 0 || *size < 64) return 0;
	if (*size > 64) FmtLen = 22;
	*startIdx += 1; //get rid of 0 from preamble
	idx = *startIdx + 9;
	for (i=0; i<FmtLen; i++){ //loop through 10 or 22 sets of 5 bits (50-10p = 40 bits or 88 bits)
		parityBits = bytebits_to_byte(BitStream+(i*5)+idx,5);
		//check even parity - quit if failed
		if (parityTest(parityBits, 5, 0) == 0) return 0;
		//set uint64 with ID from BitStream
		for (uint8_t ii=0; ii<4; ii++){
			*hi = (*hi << 1) | (*lo >> 63);
			*lo = (*lo << 1) | (BitStream[(i*5)+ii+idx]);
		}
	}
	if (errChk != 0) return 1;
	//skip last 5 bit parity test for simplicity.
	// *size = 64 | 128;
	return 0;
}

//by marshmellow
//takes 3 arguments - clock, invert, maxErr as integers
//attempts to demodulate ask while decoding manchester
//prints binary found and saves in graphbuffer for further commands
int askmandemod(uint8_t *BinStream, size_t *size, int *clk, int *invert, int maxErr)
{
	size_t i;
	int start = DetectASKClock(BinStream, *size, clk, 20); //clock default
	if (*clk==0 || start < 0) return -3;
	if (*invert != 1) *invert=0;
	uint8_t initLoopMax = 255;
	if (initLoopMax > *size) initLoopMax = *size;
	// Detect high and lows
	// 25% fuzz in case highs and lows aren't clipped [marshmellow]
	int high, low;
	if (getHiLo(BinStream, initLoopMax, &high, &low, 75, 75) < 1) return -2; //just noise

	// PrintAndLog("DEBUG - valid high: %d - valid low: %d",high,low);
	int lastBit = 0;  //set first clock check
	uint16_t bitnum = 0;     //output counter
	uint8_t tol = 0;  //clock tolerance adjust - waves will be accepted as within the clock if they fall + or - this value + clock from last valid wave
	if (*clk <= 32) tol=1;    //clock tolerance may not be needed anymore currently set to + or - 1 but could be increased for poor waves or removed entirely
	size_t iii = 0;
	//if 0 errors allowed then only try first 2 clock cycles as we want a low tolerance
	if (!maxErr) initLoopMax = *clk * 2; 
	uint16_t errCnt = 0, MaxBits = 512;
	uint16_t bestStart = start;
	uint16_t bestErrCnt = 0;
	// PrintAndLog("DEBUG - lastbit - %d",lastBit);
	// if best start position not already found by detect clock then
	if (start <= 0 || start > initLoopMax){
		bestErrCnt = maxErr+1;
		// loop to find first wave that works
		for (iii=0; iii < initLoopMax; ++iii){
			// if no peak skip
			if (BinStream[iii] < high && BinStream[iii] > low) continue;

			lastBit = iii - *clk;
			// loop through to see if this start location works
			for (i = iii; i < *size; ++i) {
				if ((i-lastBit) > (*clk-tol) && (BinStream[i] >= high || BinStream[i] <= low)) {
						lastBit += *clk;
				} else if ((i-lastBit) > (*clk+tol)) {
					errCnt++;
					lastBit += *clk;
				}
				if ((i-iii) > (MaxBits * *clk) || errCnt > maxErr) break; //got plenty of bits or too many errors
			}
			//we got more than 64 good bits and not all errors
			if ((((i-iii)/ *clk) > (64)) && (errCnt<=maxErr)) {
				//possible good read
				if (!errCnt || errCnt < bestErrCnt){
					bestStart = iii; //set this as new best run
					bestErrCnt = errCnt;
					if (!errCnt) break;  //great read - finish
				}
			}
			errCnt = 0;
		}
	}
	if (bestErrCnt > maxErr){
		*invert = bestStart;
		*clk = iii;
		return -1;
	}		
	//best run is good enough set to best run and set overwrite BinStream
	lastBit = bestStart - *clk;
	errCnt = 0;
	for (i = bestStart; i < *size; ++i) {
		if ((BinStream[i] >= high) && ((i-lastBit) > (*clk-tol))){
			//high found and we are expecting a bar
			lastBit += *clk;
			BinStream[bitnum++] = *invert;
		} else if ((BinStream[i] <= low) && ((i-lastBit) > (*clk-tol))){
			//low found and we are expecting a bar
			lastBit += *clk;
			BinStream[bitnum++] = *invert ^ 1;
		} else if ((i-lastBit)>(*clk+tol)){
			//should have hit a high or low based on clock!!
			//PrintAndLog("DEBUG - no wave in expected area - location: %d, expected: %d-%d, lastBit: %d - resetting search",i,(lastBit+(clk-((int)(tol)))),(lastBit+(clk+((int)(tol)))),lastBit);
			if (bitnum > 0) {
				BinStream[bitnum++] = 77;
				errCnt++;
			}		
			lastBit += *clk;//skip over error
		}
		if (bitnum >= MaxBits) break;
	}
	*size = bitnum;
	return bestErrCnt;
}

//by marshmellow
//encode binary data into binary manchester 
int ManchesterEncode(uint8_t *BitStream, size_t size)
{
	size_t modIdx=20000, i=0;
	if (size>modIdx) return -1;
	for (size_t idx=0; idx < size; idx++){
		BitStream[idx+modIdx++] = BitStream[idx];
		BitStream[idx+modIdx++] = BitStream[idx]^1;
	}
	for (; i<(size*2); i++){
		BitStream[i] = BitStream[i+20000];
	}
	return i;
}

//by marshmellow
//take 10 and 01 and manchester decode
//run through 2 times and take least errCnt
int manrawdecode(uint8_t * BitStream, size_t *size)
{
	uint16_t bitnum=0, MaxBits = 512, errCnt = 0;
	size_t i, ii;
	uint16_t bestErr = 1000, bestRun = 0;
	if (size == 0) return -1;
	for (ii=0;ii<2;++ii){
		for (i=ii; i<*size-2; i+=2)
			if (BitStream[i]==BitStream[i+1])
				errCnt++;

		if (bestErr>errCnt){
			bestErr=errCnt;
			bestRun=ii;
		}
		errCnt=0;
	}
	if (bestErr<20){
		for (i=bestRun; i < *size-2; i+=2){
			if(BitStream[i] == 1 && (BitStream[i+1] == 0)){
				BitStream[bitnum++]=0;
			} else if((BitStream[i] == 0) && BitStream[i+1] == 1){
				BitStream[bitnum++]=1;
			} else {
				BitStream[bitnum++]=77;
			}
			if(bitnum>MaxBits) break;
		}
		*size=bitnum;
	}
	return bestErr;
}

//by marshmellow
//take 01 or 10 = 1 and 11 or 00 = 0
//check for phase errors - should never have 111 or 000 should be 01001011 or 10110100 for 1010
//decodes biphase or if inverted it is AKA conditional dephase encoding AKA differential manchester encoding
int BiphaseRawDecode(uint8_t *BitStream, size_t *size, int offset, int invert)
{
	uint16_t bitnum = 0;
	uint16_t errCnt = 0;
	size_t i = offset;
	uint16_t MaxBits=512;
	//if not enough samples - error
	if (*size < 51) return -1;
	//check for phase change faults - skip one sample if faulty
	uint8_t offsetA = 1, offsetB = 1;
	for (; i<48; i+=2){
		if (BitStream[i+1]==BitStream[i+2]) offsetA=0; 
		if (BitStream[i+2]==BitStream[i+3]) offsetB=0;					
	}
	if (!offsetA && offsetB) offset++;
	for (i=offset; i<*size-3; i+=2){
		//check for phase error
		if (BitStream[i+1]==BitStream[i+2]) {
			BitStream[bitnum++]=77;
			errCnt++;
		}
		if((BitStream[i]==1 && BitStream[i+1]==0) || (BitStream[i]==0 && BitStream[i+1]==1)){
			BitStream[bitnum++]=1^invert;
		} else if((BitStream[i]==0 && BitStream[i+1]==0) || (BitStream[i]==1 && BitStream[i+1]==1)){
			BitStream[bitnum++]=invert;
		} else {
			BitStream[bitnum++]=77;
			errCnt++;
		}
		if(bitnum>MaxBits) break;
	}
	*size=bitnum;
	return errCnt;
}

//by marshmellow
void askAmp(uint8_t *BitStream, size_t size)
{
	int shift = 127;
	int shiftedVal=0;
	for(size_t i = 1; i<size; i++){
		if (BitStream[i]-BitStream[i-1]>=30) //large jump up
			shift=127;
		else if(BitStream[i]-BitStream[i-1]<=-20) //large jump down
			shift=-127;

		shiftedVal=BitStream[i]+shift;

		if (shiftedVal>255) 
			shiftedVal=255;
		else if (shiftedVal<0) 
			shiftedVal=0;
		BitStream[i-1] = shiftedVal;
	}
	return;
}

// demodulates strong heavily clipped samples
int cleanAskRawDemod(uint8_t *BinStream, size_t *size, int clk, int invert, int high, int low)
{
	size_t bitCnt=0, smplCnt=0, errCnt=0;
	uint8_t waveHigh = 0;
	//PrintAndLog("clk: %d", clk);
	for (size_t i=0; i < *size; i++){
		if (BinStream[i] >= high && waveHigh){
			smplCnt++;
		} else if (BinStream[i] <= low && !waveHigh){
			smplCnt++;
		} else { //transition
			if ((BinStream[i] >= high && !waveHigh) || (BinStream[i] <= low && waveHigh)){
				if (smplCnt > clk-(clk/4)-1) { //full clock
					if (smplCnt > clk + (clk/4)+1) { //too many samples
						errCnt++;
						BinStream[bitCnt++]=77;
					} else if (waveHigh) {
						BinStream[bitCnt++] = invert;
						BinStream[bitCnt++] = invert;
					} else if (!waveHigh) {
						BinStream[bitCnt++] = invert ^ 1;
						BinStream[bitCnt++] = invert ^ 1;
					}
					waveHigh ^= 1;  
					smplCnt = 0;
				} else if (smplCnt > (clk/2) - (clk/4)-1) {
					if (waveHigh) {
						BinStream[bitCnt++] = invert;
					} else if (!waveHigh) {
						BinStream[bitCnt++] = invert ^ 1;
					}
					waveHigh ^= 1;  
					smplCnt = 0;
				} else if (!bitCnt) {
					//first bit
					waveHigh = (BinStream[i] >= high);
					smplCnt = 1;
				} else {
					smplCnt++;
					//transition bit oops
				}
			} else { //haven't hit new high or new low yet
				smplCnt++;
			}
		}
	}
	*size = bitCnt;
	return errCnt;
}

//by marshmellow
//takes 3 arguments - clock, invert and maxErr as integers
//attempts to demodulate ask only
int askrawdemod(uint8_t *BinStream, size_t *size, int *clk, int *invert, int maxErr, uint8_t amp)
{
	if (*size==0) return -1;
	int start = DetectASKClock(BinStream, *size, clk, 20); //clock default
	if (*clk==0 || start < 0) return -1;
	if (*invert != 1) *invert = 0;
	if (amp==1) askAmp(BinStream, *size);

	uint8_t initLoopMax = 255;
	if (initLoopMax > *size) initLoopMax=*size;
	// Detect high and lows
	//25% clip in case highs and lows aren't clipped [marshmellow]
	int high, low;
	if (getHiLo(BinStream, initLoopMax, &high, &low, 75, 75) < 1) 
		return -1; //just noise

	// if clean clipped waves detected run alternate demod
	if (DetectCleanAskWave(BinStream, *size, high, low))
		return cleanAskRawDemod(BinStream, size, *clk, *invert, high, low);

	int lastBit = 0;  //set first clock check - can go negative
	size_t i, iii = 0;
	size_t errCnt = 0, bitnum = 0;     //output counter
	uint8_t midBit = 0;
	size_t bestStart = start, bestErrCnt = 0; //(*size/1000);
	size_t MaxBits = 1024;

	//if 0 errors allowed then only try first 2 clock cycles as we want a low tolerance
	if (!maxErr) initLoopMax = *clk * 2; 
	//if best start not already found by detectclock
	if (start <= 0 || start > initLoopMax){
		bestErrCnt = maxErr+1;
		//PrintAndLog("DEBUG - lastbit - %d",lastBit);
		//loop to find first wave that works
		for (iii=0; iii < initLoopMax; ++iii){
			if ((BinStream[iii] >= high) || (BinStream[iii] <= low)){
				lastBit = iii - *clk;
				//loop through to see if this start location works
				for (i = iii; i < *size; ++i) {
					if (i-lastBit > *clk && (BinStream[i] >= high || BinStream[i] <= low)){
						lastBit += *clk;
						midBit = 0;
					} else if (i-lastBit > (*clk/2) && midBit == 0) {
						midBit = 1;
					} else if ((i-lastBit) > *clk) {
						//should have hit a high or low based on clock!!
						//PrintAndLog("DEBUG - no wave in expected area - location: %d, expected: %d-%d, lastBit: %d - resetting search",i,(lastBit+(clk-((int)(tol)))),(lastBit+(clk+((int)(tol)))),lastBit);
						errCnt++;
						lastBit += *clk;//skip over until hit too many errors
						if (errCnt > maxErr) 
							break;
					}
					if ((i-iii)>(MaxBits * *clk)) break; //got enough bits
				}
				//we got more than 64 good bits and not all errors
				if ((((i-iii)/ *clk) > 64) && (errCnt<=maxErr)) {
					//possible good read
					if (errCnt==0){
						bestStart=iii;
						bestErrCnt=errCnt;
						break;  //great read - finish
					} 
					if (errCnt<bestErrCnt){  //set this as new best run
						bestErrCnt=errCnt;
						bestStart = iii;
					}
				}
				errCnt=0;
			}
		}
	}
	if (bestErrCnt > maxErr){
		*invert = bestStart;
		*clk = iii;
		return -1;
	}
	//best run is good enough - set to best run and overwrite BinStream
	lastBit = bestStart - *clk - 1;
	errCnt = 0;

	for (i = bestStart; i < *size; ++i) {
		if (i - lastBit > *clk){
			if (BinStream[i] >= high) {
				BinStream[bitnum++] = *invert;
			} else if (BinStream[i] <= low) {
				BinStream[bitnum++] = *invert ^ 1;
			} else {
				if (bitnum > 0) {
					BinStream[bitnum++]=77;
					errCnt++;						
				} 
			}
			midBit = 0;
			lastBit += *clk;
		} else if (i-lastBit > (*clk/2) && midBit == 0){
			if (BinStream[i] >= high) {
				BinStream[bitnum++] = *invert;
			} else if (BinStream[i] <= low) {
				BinStream[bitnum++] = *invert ^ 1;
			} else {

				BinStream[bitnum] = BinStream[bitnum-1];
				bitnum++;
			}
			midBit = 1;
		}
		if (bitnum >= MaxBits) break;
	}
	*size = bitnum;
	return errCnt;
}

// demod gProxIIDemod 
// error returns as -x 
// success returns start position in BitStream
// BitStream must contain previously askrawdemod and biphasedemoded data
int gProxII_Demod(uint8_t BitStream[], size_t *size)
{
	size_t startIdx=0;
	uint8_t preamble[] = {1,1,1,1,1,0};

	uint8_t errChk = preambleSearch(BitStream, preamble, sizeof(preamble), size, &startIdx);
	if (errChk == 0) return -3; //preamble not found
	if (*size != 96) return -2; //should have found 96 bits
	//check first 6 spacer bits to verify format
	if (!BitStream[startIdx+5] && !BitStream[startIdx+10] && !BitStream[startIdx+15] && !BitStream[startIdx+20] && !BitStream[startIdx+25] && !BitStream[startIdx+30]){
		//confirmed proper separator bits found
		//return start position
		return (int) startIdx;
	}
	return -5;
}

//translate wave to 11111100000 (1 for each short wave 0 for each long wave)
size_t fsk_wave_demod(uint8_t * dest, size_t size, uint8_t fchigh, uint8_t fclow)
{
	size_t last_transition = 0;
	size_t idx = 1;
	//uint32_t maxVal=0;
	if (fchigh==0) fchigh=10;
	if (fclow==0) fclow=8;
	//set the threshold close to 0 (graph) or 128 std to avoid static
	uint8_t threshold_value = 123; 

	// sync to first lo-hi transition, and threshold

	// Need to threshold first sample

	if(dest[0] < threshold_value) dest[0] = 0;
	else dest[0] = 1;

	size_t numBits = 0;
	// count cycles between consecutive lo-hi transitions, there should be either 8 (fc/8)
	// or 10 (fc/10) cycles but in practice due to noise etc we may end up with with anywhere
	// between 7 to 11 cycles so fuzz it by treat anything <9 as 8 and anything else as 10
	for(idx = 1; idx < size; idx++) {
		// threshold current value

		if (dest[idx] < threshold_value) dest[idx] = 0;
		else dest[idx] = 1;

		// Check for 0->1 transition
		if (dest[idx-1] < dest[idx]) { // 0 -> 1 transition
			if ((idx-last_transition)<(fclow-2)){            //0-5 = garbage noise
				//do nothing with extra garbage
			} else if ((idx-last_transition) < (fchigh-1)) { //6-8 = 8 waves
				dest[numBits++]=1;
			} else if ((idx-last_transition) > (fchigh+1) && !numBits) { //12 + and first bit = garbage 
				//do nothing with beginning garbage
			} else {                                         //9+ = 10 waves
				dest[numBits++]=0;
			}
			last_transition = idx;
		}
	}
	return numBits; //Actually, it returns the number of bytes, but each byte represents a bit: 1 or 0
}

//translate 11111100000 to 10
size_t aggregate_bits(uint8_t *dest, size_t size, uint8_t rfLen,
		uint8_t invert, uint8_t fchigh, uint8_t fclow)
{
	uint8_t lastval=dest[0];
	size_t idx=0;
	size_t numBits=0;
	uint32_t n=1;
<<<<<<< HEAD
	uint16_t lowWaves = ((rfLen*100/fclow));  // (((float)(rfLen))/((float)fclow));
	uint16_t highWaves = ((rfLen*100/fchigh)); // (((float)(rfLen))/((float)fchigh));
=======
>>>>>>> 9795e535
	for( idx=1; idx < size; idx++) {
		n++;
		if (dest[idx]==lastval) continue; 
		
		//if lastval was 1, we have a 1->0 crossing
		if (dest[idx-1]==1) {
<<<<<<< HEAD
			if (!numBits && n < lowWaves/100) {
=======
			if (!numBits && n < rfLen/fclow) {
>>>>>>> 9795e535
				n=0;
				lastval = dest[idx];
				continue;
			}
<<<<<<< HEAD
			n = (size_t)((((n*1000)/lowWaves)+5)/10);
		} else {// 0->1 crossing 
			//test first bitsample too small
			if (!numBits && n < highWaves/100) {
=======
			n = (n * fclow + rfLen/2) / rfLen;
		} else {// 0->1 crossing 
			//test first bitsample too small
			if (!numBits && n < rfLen/fchigh) {
>>>>>>> 9795e535
				n=0;
				lastval = dest[idx];
				continue;
			}
<<<<<<< HEAD
			n = (((n*1000)/highWaves)+5)/10; 
=======
			n = (n * fchigh + rfLen/2) / rfLen; 
>>>>>>> 9795e535
		}
		if (n == 0) n = 1;

		memset(dest+numBits, dest[idx-1]^invert , n);
		numBits += n;
		n=0;
		lastval=dest[idx];
	}//end for
	// if valid extra bits at the end were all the same frequency - add them in
<<<<<<< HEAD
	if (n > highWaves/100) {
		if (dest[idx-2]==1) {
			n=(((n*1000)/lowWaves)+5)/10;
		} else {
			n=(((n*1000)/highWaves)+5)/10;
=======
	if (n > rfLen/fchigh) {
		if (dest[idx-2]==1) {
			n = (n * fclow + rfLen/2) / rfLen;
		} else {
			n = (n * fchigh + rfLen/2) / rfLen;
>>>>>>> 9795e535
		}
		memset(dest+numBits, dest[idx-1]^invert , n);
		numBits += n;
	}
	return numBits;
}
//by marshmellow  (from holiman's base)
// full fsk demod from GraphBuffer wave to decoded 1s and 0s (no mandemod)
int fskdemod(uint8_t *dest, size_t size, uint8_t rfLen, uint8_t invert, uint8_t fchigh, uint8_t fclow)
{
	// FSK demodulator
	size = fsk_wave_demod(dest, size, fchigh, fclow);
	size = aggregate_bits(dest, size, rfLen, invert, fchigh, fclow);
	return size;
}

// loop to get raw HID waveform then FSK demodulate the TAG ID from it
int HIDdemodFSK(uint8_t *dest, size_t *size, uint32_t *hi2, uint32_t *hi, uint32_t *lo)
{
	if (justNoise(dest, *size)) return -1;

	size_t numStart=0, size2=*size, startIdx=0; 
	// FSK demodulator
	*size = fskdemod(dest, size2,50,1,10,8); //fsk2a
	if (*size < 96*2) return -2;
	// 00011101 bit pattern represent start of frame, 01 pattern represents a 0 and 10 represents a 1
	uint8_t preamble[] = {0,0,0,1,1,1,0,1};
	// find bitstring in array  
	uint8_t errChk = preambleSearch(dest, preamble, sizeof(preamble), size, &startIdx);
	if (errChk == 0) return -3; //preamble not found

	numStart = startIdx + sizeof(preamble);
	// final loop, go over previously decoded FSK data and manchester decode into usable tag ID
	for (size_t idx = numStart; (idx-numStart) < *size - sizeof(preamble); idx+=2){
		if (dest[idx] == dest[idx+1]){
			return -4; //not manchester data
		}
		*hi2 = (*hi2<<1)|(*hi>>31);
		*hi = (*hi<<1)|(*lo>>31);
		//Then, shift in a 0 or one into low
		if (dest[idx] && !dest[idx+1])  // 1 0
			*lo=(*lo<<1)|1;
		else // 0 1
			*lo=(*lo<<1)|0;
	}
	return (int)startIdx;
}

// loop to get raw paradox waveform then FSK demodulate the TAG ID from it
int ParadoxdemodFSK(uint8_t *dest, size_t *size, uint32_t *hi2, uint32_t *hi, uint32_t *lo)
{
	if (justNoise(dest, *size)) return -1;
	
	size_t numStart=0, size2=*size, startIdx=0;
	// FSK demodulator
	*size = fskdemod(dest, size2,50,1,10,8); //fsk2a
	if (*size < 96) return -2;

	// 00001111 bit pattern represent start of frame, 01 pattern represents a 0 and 10 represents a 1
	uint8_t preamble[] = {0,0,0,0,1,1,1,1};

	uint8_t errChk = preambleSearch(dest, preamble, sizeof(preamble), size, &startIdx);
	if (errChk == 0) return -3; //preamble not found

	numStart = startIdx + sizeof(preamble);
	// final loop, go over previously decoded FSK data and manchester decode into usable tag ID
	for (size_t idx = numStart; (idx-numStart) < *size - sizeof(preamble); idx+=2){
		if (dest[idx] == dest[idx+1]) 
			return -4; //not manchester data
		*hi2 = (*hi2<<1)|(*hi>>31);
		*hi = (*hi<<1)|(*lo>>31);
		//Then, shift in a 0 or one into low
		if (dest[idx] && !dest[idx+1])	// 1 0
			*lo=(*lo<<1)|1;
		else // 0 1
			*lo=(*lo<<1)|0;
	}
	return (int)startIdx;
}

uint32_t bytebits_to_byte(uint8_t* src, size_t numbits)
{
	uint32_t num = 0;
	for(int i = 0 ; i < numbits ; i++)
	{
		num = (num << 1) | (*src);
		src++;
	}
	return num;
}

int IOdemodFSK(uint8_t *dest, size_t size)
{
	if (justNoise(dest, size)) return -1;
	//make sure buffer has data
	if (size < 66*64) return -2;
	// FSK demodulator
	size = fskdemod(dest, size, 64, 1, 10, 8);  // FSK2a RF/64 
	if (size < 65) return -3;  //did we get a good demod?
	//Index map
	//0           10          20          30          40          50          60
	//|           |           |           |           |           |           |
	//01234567 8 90123456 7 89012345 6 78901234 5 67890123 4 56789012 3 45678901 23
	//-----------------------------------------------------------------------------
	//00000000 0 11110000 1 facility 1 version* 1 code*one 1 code*two 1 ???????? 11
	//
	//XSF(version)facility:codeone+codetwo
	//Handle the data
	size_t startIdx = 0;
	uint8_t preamble[] = {0,0,0,0,0,0,0,0,0,1};
	uint8_t errChk = preambleSearch(dest, preamble, sizeof(preamble), &size, &startIdx);
	if (errChk == 0) return -4; //preamble not found

	if (!dest[startIdx+8] && dest[startIdx+17]==1 && dest[startIdx+26]==1 && dest[startIdx+35]==1 && dest[startIdx+44]==1 && dest[startIdx+53]==1){
		//confirmed proper separator bits found
		//return start position
		return (int) startIdx;
	}
	return -5;
}

// by marshmellow
// takes a array of binary values, start position, length of bits per parity (includes parity bit),
//   Parity Type (1 for odd 0 for even), and binary Length (length to run) 
size_t removeParity(uint8_t *BitStream, size_t startIdx, uint8_t pLen, uint8_t pType, size_t bLen)
{
	uint32_t parityWd = 0;
	size_t j = 0, bitCnt = 0;
	for (int word = 0; word < (bLen); word+=pLen){
		for (int bit=0; bit < pLen; bit++){
			parityWd = (parityWd << 1) | BitStream[startIdx+word+bit];
			BitStream[j++] = (BitStream[startIdx+word+bit]);
		}
		j--;
		// if parity fails then return 0
		if (parityTest(parityWd, pLen, pType) == 0) return -1;
		bitCnt+=(pLen-1);
		parityWd = 0;
	}
	// if we got here then all the parities passed
	//return ID start index and size
	return bitCnt;
}

// by marshmellow
// FSK Demod then try to locate an AWID ID
int AWIDdemodFSK(uint8_t *dest, size_t *size)
{
	//make sure buffer has enough data
	if (*size < 96*50) return -1;

	if (justNoise(dest, *size)) return -2;

	// FSK demodulator
	*size = fskdemod(dest, *size, 50, 1, 10, 8);  // fsk2a RF/50 
	if (*size < 96) return -3;  //did we get a good demod?

	uint8_t preamble[] = {0,0,0,0,0,0,0,1};
	size_t startIdx = 0;
	uint8_t errChk = preambleSearch(dest, preamble, sizeof(preamble), size, &startIdx);
	if (errChk == 0) return -4; //preamble not found
	if (*size != 96) return -5;
	return (int)startIdx;
}

// by marshmellow
// FSK Demod then try to locate an Farpointe Data (pyramid) ID
int PyramiddemodFSK(uint8_t *dest, size_t *size)
{
	//make sure buffer has data
	if (*size < 128*50) return -5;

	//test samples are not just noise
	if (justNoise(dest, *size)) return -1;

	// FSK demodulator
	*size = fskdemod(dest, *size, 50, 1, 10, 8);  // fsk2a RF/50 
	if (*size < 128) return -2;  //did we get a good demod?

	uint8_t preamble[] = {0,0,0,0,0,0,0,0,0,0,0,0,0,0,0,1};
	size_t startIdx = 0;
	uint8_t errChk = preambleSearch(dest, preamble, sizeof(preamble), size, &startIdx);
	if (errChk == 0) return -4; //preamble not found
	if (*size != 128) return -3;
	return (int)startIdx;
}


uint8_t DetectCleanAskWave(uint8_t dest[], size_t size, int high, int low)
{
	uint16_t allPeaks=1;
	uint16_t cntPeaks=0;
	size_t loopEnd = 572;
	if (loopEnd > size) loopEnd = size;
	for (size_t i=60; i<loopEnd; i++){
		if (dest[i]>low && dest[i]<high) 
			allPeaks=0;
		else
			cntPeaks++;
	}
	if (allPeaks == 0){
		if (cntPeaks > 300) return 1;
	}
	return allPeaks;
}

// by marshmellow
// to help detect clocks on heavily clipped samples
// based on counts between zero crossings
int DetectStrongAskClock(uint8_t dest[], size_t size)
{
	int clk[]={0,8,16,32,40,50,64,100,128};
	size_t idx = 40;
	uint8_t high=0;
	size_t cnt = 0;
	size_t highCnt = 0;
	size_t highCnt2 = 0;
	for (;idx < size; idx++){
		if (dest[idx]>128) {
			if (!high){
				high=1;
				if (cnt > highCnt){
					if (highCnt != 0) highCnt2 = highCnt;
					highCnt = cnt;
				} else if (cnt > highCnt2) {
					highCnt2 = cnt;
				}
				cnt=1;
			} else {
				cnt++;
			}
		} else if (dest[idx] <= 128){
			if (high) {
				high=0;
				if (cnt > highCnt) {
					if (highCnt != 0) highCnt2 = highCnt;
					highCnt = cnt;
				} else if (cnt > highCnt2) {
					highCnt2 = cnt;
				}
				cnt=1;
			} else {
				cnt++;
			}
		}
	}
	uint8_t tol;
	for (idx=8; idx>0; idx--){
		tol = clk[idx]/8;
		if (clk[idx] >= highCnt - tol && clk[idx] <= highCnt + tol)
			return clk[idx];
		if (clk[idx] >= highCnt2 - tol && clk[idx] <= highCnt2 + tol)
			return clk[idx];
	}
	return -1;
}

// by marshmellow
// not perfect especially with lower clocks or VERY good antennas (heavy wave clipping)
// maybe somehow adjust peak trimming value based on samples to fix?
// return start index of best starting position for that clock and return clock (by reference)
int DetectASKClock(uint8_t dest[], size_t size, int *clock, int maxErr)
{
	size_t i=0;
	uint8_t clk[]={8,16,32,40,50,64,100,128,255};
	uint8_t loopCnt = 255;  //don't need to loop through entire array...
	if (size <= loopCnt) return -1; //not enough samples
	//if we already have a valid clock quit
	
	for (;i<8;++i)
		if (clk[i] == *clock) return 0;

	//get high and low peak
	int peak, low;
	if (getHiLo(dest, loopCnt, &peak, &low, 75, 75) < 1) return -1;
	
	//test for large clean peaks
	if (DetectCleanAskWave(dest, size, peak, low)==1){
		int ans = DetectStrongAskClock(dest, size);
		for (i=7; i>0; i--){
			if (clk[i] == ans) {
				*clock = ans;
				return 0;
			}
		}
	}
	uint8_t ii;
	uint8_t clkCnt, tol = 0;
	uint16_t bestErr[]={1000,1000,1000,1000,1000,1000,1000,1000,1000};
	uint8_t bestStart[]={0,0,0,0,0,0,0,0,0};
	size_t errCnt = 0;
	size_t arrLoc, loopEnd;
	//test each valid clock from smallest to greatest to see which lines up
	for(clkCnt=0; clkCnt < 8; clkCnt++){
		if (clk[clkCnt] == 32){
			tol=1;
		}else{
			tol=0;
		}
		if (!maxErr) loopCnt=clk[clkCnt]*2;
		bestErr[clkCnt]=1000;
		//try lining up the peaks by moving starting point (try first 256)
		for (ii=0; ii < loopCnt; ii++){
			if (dest[ii] < peak && dest[ii] > low) continue;

			errCnt=0;
			// now that we have the first one lined up test rest of wave array
			loopEnd = ((size-ii-tol) / clk[clkCnt]) - 1;
			for (i=0; i < loopEnd; ++i){
				arrLoc = ii + (i * clk[clkCnt]);
				if (dest[arrLoc] >= peak || dest[arrLoc] <= low){
				}else if (dest[arrLoc-tol] >= peak || dest[arrLoc-tol] <= low){
				}else if (dest[arrLoc+tol] >= peak || dest[arrLoc+tol] <= low){
				}else{  //error no peak detected
					errCnt++;
				}
			}
			//if we found no errors then we can stop here
			//  this is correct one - return this clock
					//PrintAndLog("DEBUG: clk %d, err %d, ii %d, i %d",clk[clkCnt],errCnt,ii,i);
			if(errCnt==0 && clkCnt<6) {
				*clock = clk[clkCnt];
				return ii;
			}
			//if we found errors see if it is lowest so far and save it as best run
			if(errCnt<bestErr[clkCnt]){
				bestErr[clkCnt]=errCnt;
				bestStart[clkCnt]=ii;
			}
		}
	}
	uint8_t iii=0;
	uint8_t best=0;
	for (iii=0; iii<8; ++iii){
		if (bestErr[iii] < bestErr[best]){
			if (bestErr[iii] == 0) bestErr[iii]=1;
			// current best bit to error ratio     vs  new bit to error ratio
			if ( (size/clk[best])/bestErr[best] < (size/clk[iii])/bestErr[iii] ){
				best = iii;
			}
		}
	}
	if (bestErr[best] > maxErr) return -1;
	*clock = clk[best];
	return bestStart[best];
}

//by marshmellow
//detect psk clock by reading each phase shift
// a phase shift is determined by measuring the sample length of each wave
int DetectPSKClock(uint8_t dest[], size_t size, int clock)
{
	uint8_t clk[]={255,16,32,40,50,64,100,128,255}; //255 is not a valid clock
	uint16_t loopCnt = 4096;  //don't need to loop through entire array...
	if (size == 0) return 0;
	if (size<loopCnt) loopCnt = size;

	//if we already have a valid clock quit
	size_t i=1;
	for (; i < 8; ++i)
		if (clk[i] == clock) return clock;

	size_t waveStart=0, waveEnd=0, firstFullWave=0, lastClkBit=0;
	uint8_t clkCnt, fc=0, fullWaveLen=0, tol=1;
	uint16_t peakcnt=0, errCnt=0, waveLenCnt=0;
	uint16_t bestErr[]={1000,1000,1000,1000,1000,1000,1000,1000,1000};
	uint16_t peaksdet[]={0,0,0,0,0,0,0,0,0};
	fc = countFC(dest, size, 0);
	if (fc!=2 && fc!=4 && fc!=8) return -1;
	//PrintAndLog("DEBUG: FC: %d",fc);

	//find first full wave
	for (i=0; i<loopCnt; i++){
		if (dest[i] < dest[i+1] && dest[i+1] >= dest[i+2]){
			if (waveStart == 0) {
				waveStart = i+1;
				//PrintAndLog("DEBUG: waveStart: %d",waveStart);
			} else {
				waveEnd = i+1;
				//PrintAndLog("DEBUG: waveEnd: %d",waveEnd);
				waveLenCnt = waveEnd-waveStart;
				if (waveLenCnt > fc){
					firstFullWave = waveStart;
					fullWaveLen=waveLenCnt;
					break;
				} 
				waveStart=0;
			}
		}
	}
	//PrintAndLog("DEBUG: firstFullWave: %d, waveLen: %d",firstFullWave,fullWaveLen);
	
	//test each valid clock from greatest to smallest to see which lines up
	for(clkCnt=7; clkCnt >= 1 ; clkCnt--){
		lastClkBit = firstFullWave; //set end of wave as clock align
		waveStart = 0;
		errCnt=0;
		peakcnt=0;
		//PrintAndLog("DEBUG: clk: %d, lastClkBit: %d",clk[clkCnt],lastClkBit);

		for (i = firstFullWave+fullWaveLen-1; i < loopCnt-2; i++){
			//top edge of wave = start of new wave 
			if (dest[i] < dest[i+1] && dest[i+1] >= dest[i+2]){
				if (waveStart == 0) {
					waveStart = i+1;
					waveLenCnt=0;
				} else { //waveEnd
					waveEnd = i+1;
					waveLenCnt = waveEnd-waveStart;
					if (waveLenCnt > fc){ 
						//if this wave is a phase shift
						//PrintAndLog("DEBUG: phase shift at: %d, len: %d, nextClk: %d, ii: %d, fc: %d",waveStart,waveLenCnt,lastClkBit+clk[clkCnt]-tol,ii+1,fc);
						if (i+1 >= lastClkBit + clk[clkCnt] - tol){ //should be a clock bit
							peakcnt++;
							lastClkBit+=clk[clkCnt];
						} else if (i<lastClkBit+8){
							//noise after a phase shift - ignore
						} else { //phase shift before supposed to based on clock
							errCnt++;
						}
					} else if (i+1 > lastClkBit + clk[clkCnt] + tol + fc){
						lastClkBit+=clk[clkCnt]; //no phase shift but clock bit
					}
					waveStart=i+1;
				}
			}
		}
		if (errCnt == 0){
			return clk[clkCnt];
		}
		if (errCnt <= bestErr[clkCnt]) bestErr[clkCnt]=errCnt;
		if (peakcnt > peaksdet[clkCnt]) peaksdet[clkCnt]=peakcnt;
	} 
	//all tested with errors 
	//return the highest clk with the most peaks found
	uint8_t best=7;
	for (i=7; i>=1; i--){
		if (peaksdet[i] > peaksdet[best]) {
			best = i;
		}
		//PrintAndLog("DEBUG: Clk: %d, peaks: %d, errs: %d, bestClk: %d",clk[iii],peaksdet[iii],bestErr[iii],clk[best]);
	}
	return clk[best];
}

//by marshmellow
//detect nrz clock by reading #peaks vs no peaks(or errors)
int DetectNRZClock(uint8_t dest[], size_t size, int clock)
{
	size_t i=0;
	uint8_t clk[]={8,16,32,40,50,64,100,128,255};
	size_t loopCnt = 4096;  //don't need to loop through entire array...
	if (size == 0) return 0;
	if (size<loopCnt) loopCnt = size;

	//if we already have a valid clock quit
	for (; i < 8; ++i)
		if (clk[i] == clock) return clock;

	//get high and low peak
	int peak, low;
	if (getHiLo(dest, loopCnt, &peak, &low, 75, 75) < 1) return 0;

	//PrintAndLog("DEBUG: peak: %d, low: %d",peak,low);
	size_t ii;
	uint8_t clkCnt;
	uint8_t tol = 0;
	uint16_t peakcnt=0;
	uint16_t peaksdet[]={0,0,0,0,0,0,0,0};
	uint16_t maxPeak=0;
	//test for large clipped waves
	for (i=0; i<loopCnt; i++){
		if (dest[i] >= peak || dest[i] <= low){
			peakcnt++;
		} else {
			if (peakcnt>0 && maxPeak < peakcnt){
				maxPeak = peakcnt;
			}
			peakcnt=0;
		}
	}
	peakcnt=0;
	//test each valid clock from smallest to greatest to see which lines up
	for(clkCnt=0; clkCnt < 8; ++clkCnt){
		//ignore clocks smaller than largest peak
		if (clk[clkCnt]<maxPeak) continue;

		//try lining up the peaks by moving starting point (try first 256)
		for (ii=0; ii< loopCnt; ++ii){
			if ((dest[ii] >= peak) || (dest[ii] <= low)){
				peakcnt=0;
				// now that we have the first one lined up test rest of wave array
				for (i=0; i < ((int)((size-ii-tol)/clk[clkCnt])-1); ++i){
					if (dest[ii+(i*clk[clkCnt])]>=peak || dest[ii+(i*clk[clkCnt])]<=low){
						peakcnt++;
					}
				}
				if(peakcnt>peaksdet[clkCnt]) {
					peaksdet[clkCnt]=peakcnt;
				}
			}
		}
	}
	int iii=7;
	uint8_t best=0;
	for (iii=7; iii > 0; iii--){
		if (peaksdet[iii] > peaksdet[best]){
			best = iii;
		}
		//PrintAndLog("DEBUG: Clk: %d, peaks: %d, errs: %d, bestClk: %d",clk[iii],peaksdet[iii],bestErr[iii],clk[best]);
	}
	return clk[best];
}

// by marshmellow
// convert psk1 demod to psk2 demod
// only transition waves are 1s
void psk1TOpsk2(uint8_t *BitStream, size_t size)
{
	size_t i=1;
	uint8_t lastBit=BitStream[0];
	for (; i<size; i++){
		if (BitStream[i]==77){
			//ignore errors
		} else if (lastBit!=BitStream[i]){
			lastBit=BitStream[i];
			BitStream[i]=1;
		} else {
			BitStream[i]=0;
		}
	}
	return;
}

// by marshmellow
// convert psk2 demod to psk1 demod
// from only transition waves are 1s to phase shifts change bit
void psk2TOpsk1(uint8_t *BitStream, size_t size)
{
	uint8_t phase=0;
	for (size_t i=0; i<size; i++){
		if (BitStream[i]==1){
			phase ^=1;
		}
		BitStream[i]=phase;
	}
	return;
}

// redesigned by marshmellow adjusted from existing decode functions
// indala id decoding - only tested on 26 bit tags, but attempted to make it work for more
int indala26decode(uint8_t *bitStream, size_t *size, uint8_t *invert)
{
	//26 bit 40134 format  (don't know other formats)
	int i;
	int long_wait=29;//29 leading zeros in format
	int start;
	int first = 0;
	int first2 = 0;
	int bitCnt = 0;
	int ii;
	// Finding the start of a UID
	for (start = 0; start <= *size - 250; start++) {
		first = bitStream[start];
		for (i = start; i < start + long_wait; i++) {
			if (bitStream[i] != first) {
				break;
			}
		}
		if (i == (start + long_wait)) {
			break;
		}
	}
	if (start == *size - 250 + 1) {
		// did not find start sequence
		return -1;
	}
	// Inverting signal if needed
	if (first == 1) {
		for (i = start; i < *size; i++) {
			bitStream[i] = !bitStream[i];
		}
		*invert = 1;
	}else *invert=0;

	int iii;
	//found start once now test length by finding next one
	for (ii=start+29; ii <= *size - 250; ii++) {
		first2 = bitStream[ii];
		for (iii = ii; iii < ii + long_wait; iii++) {
			if (bitStream[iii] != first2) {
				break;
			}
		}
		if (iii == (ii + long_wait)) {
			break;
		}
	}
	if (ii== *size - 250 + 1){
		// did not find second start sequence
		return -2;
	}
	bitCnt=ii-start;

	// Dumping UID
	i = start;
	for (ii = 0; ii < bitCnt; ii++) {
		bitStream[ii] = bitStream[i++];
	}
	*size=bitCnt;
	return 1;
}

// by marshmellow - demodulate NRZ wave (both similar enough)
// peaks invert bit (high=1 low=0) each clock cycle = 1 bit determined by last peak
// there probably is a much simpler way to do this.... 
int nrzRawDemod(uint8_t *dest, size_t *size, int *clk, int *invert, int maxErr)
{
	if (justNoise(dest, *size)) return -1;
	*clk = DetectNRZClock(dest, *size, *clk);
	if (*clk==0) return -2;
	size_t i, gLen = 4096;
	if (gLen>*size) gLen = *size;
	int high, low;
	if (getHiLo(dest, gLen, &high, &low, 75, 75) < 1) return -3; //25% fuzz on high 25% fuzz on low
	int lastBit = 0;  //set first clock check
	size_t iii = 0, bitnum = 0; //bitnum counter
	uint16_t errCnt = 0, MaxBits = 1000;
	size_t bestErrCnt = maxErr+1;
	size_t bestPeakCnt = 0, bestPeakStart = 0;
	uint8_t bestFirstPeakHigh=0, firstPeakHigh=0, curBit=0, bitHigh=0, errBitHigh=0;
	uint8_t tol = 1;  //clock tolerance adjust - waves will be accepted as within the clock if they fall + or - this value + clock from last valid wave
	uint16_t peakCnt=0;
	uint8_t ignoreWindow=4;
	uint8_t ignoreCnt=ignoreWindow; //in case of noise near peak
	//loop to find first wave that works - align to clock
	for (iii=0; iii < gLen; ++iii){
		if ((dest[iii]>=high) || (dest[iii]<=low)){
			if (dest[iii]>=high) firstPeakHigh=1;
			else firstPeakHigh=0;
			lastBit=iii-*clk;
			peakCnt=0;
			errCnt=0;
			//loop through to see if this start location works
			for (i = iii; i < *size; ++i) {
				// if we are at a clock bit
				if ((i >= lastBit + *clk - tol) && (i <= lastBit + *clk + tol)) {
					//test high/low
					if (dest[i] >= high || dest[i] <= low) {
						bitHigh = 1;
						peakCnt++;
						errBitHigh = 0;
						ignoreCnt = ignoreWindow;
						lastBit += *clk;
					} else if (i == lastBit + *clk + tol) {
						lastBit += *clk;
					}
				//else if no bars found
				} else if (dest[i] < high && dest[i] > low){
					if (ignoreCnt==0){
						bitHigh=0;
						if (errBitHigh==1) errCnt++;
						errBitHigh=0;
					} else {
						ignoreCnt--;
					}
				} else if ((dest[i]>=high || dest[i]<=low) && (bitHigh==0)) {
					//error bar found no clock...
					errBitHigh=1;
				}
				if (((i-iii) / *clk)>=MaxBits) break;
			}
			//we got more than 64 good bits and not all errors
			if (((i-iii) / *clk) > 64 && (errCnt <= (maxErr))) {
				//possible good read
				if (!errCnt || peakCnt > bestPeakCnt){
					bestFirstPeakHigh=firstPeakHigh;
					bestErrCnt = errCnt;
					bestPeakCnt = peakCnt;
					bestPeakStart = iii;
					if (!errCnt) break;  //great read - finish
				}
			}
		}
	}
	//PrintAndLog("DEBUG: bestErrCnt: %d, maxErr: %d, bestStart: %d, bestPeakCnt: %d, bestPeakStart: %d",bestErrCnt,maxErr,bestStart,bestPeakCnt,bestPeakStart);
	if (bestErrCnt > maxErr) return bestErrCnt;		

	//best run is good enough set to best run and set overwrite BinStream
	lastBit = bestPeakStart - *clk;
	memset(dest, bestFirstPeakHigh^1, bestPeakStart / *clk);
	bitnum += (bestPeakStart / *clk);
	for (i = bestPeakStart; i < *size; ++i) {
		// if expecting a clock bit
		if ((i >= lastBit + *clk - tol) && (i <= lastBit + *clk + tol)) {
			// test high/low
			if (dest[i] >= high || dest[i] <= low) {
				peakCnt++;
				bitHigh = 1;
				errBitHigh = 0;
				ignoreCnt = ignoreWindow;
				curBit = *invert;
				if (dest[i] >= high) curBit ^= 1;
				dest[bitnum++] = curBit;
				lastBit += *clk;
			//else no bars found in clock area
			} else if (i == lastBit + *clk + tol) {
				dest[bitnum++] = curBit;
				lastBit += *clk;
			}
		//else if no bars found
		} else if (dest[i] < high && dest[i] > low){
			if (ignoreCnt == 0){
				bitHigh = 0;
				if (errBitHigh == 1){
					dest[bitnum++] = 77;
					errCnt++;
				}
				errBitHigh=0;
			} else {
				ignoreCnt--;
			}
		} else if ((dest[i] >= high || dest[i] <= low) && (bitHigh == 0)) {
			//error bar found no clock...
			errBitHigh=1;
		}
		if (bitnum >= MaxBits) break;
	}
	*size = bitnum;
	return bestErrCnt;
}

//by marshmellow
//detects the bit clock for FSK given the high and low Field Clocks
uint8_t detectFSKClk(uint8_t *BitStream, size_t size, uint8_t fcHigh, uint8_t fcLow)
{
	uint8_t clk[] = {8,16,32,40,50,64,100,128,0};
	uint16_t rfLens[] = {0,0,0,0,0,0,0,0,0,0,0,0,0,0,0,0};
	uint8_t rfCnts[] = {0,0,0,0,0,0,0,0,0,0,0,0,0,0,0,0};
	uint8_t rfLensFnd = 0;
	uint8_t lastFCcnt = 0;
	uint16_t fcCounter = 0;
	uint16_t rfCounter = 0;
	uint8_t firstBitFnd = 0;
	size_t i;
	if (size == 0) return 0;

	uint8_t fcTol = (uint8_t)(0.5+(float)(fcHigh-fcLow)/2);
	rfLensFnd=0;
	fcCounter=0;
	rfCounter=0;
	firstBitFnd=0;
	//PrintAndLog("DEBUG: fcTol: %d",fcTol);
	// prime i to first up transition
	for (i = 1; i < size-1; i++)
		if (BitStream[i] > BitStream[i-1] && BitStream[i]>=BitStream[i+1])
			break;

	for (; i < size-1; i++){
		fcCounter++;
		rfCounter++;

		if (BitStream[i] <= BitStream[i-1] || BitStream[i] < BitStream[i+1]) 
			continue;		
		// else new peak 
		// if we got less than the small fc + tolerance then set it to the small fc
		if (fcCounter < fcLow+fcTol) 
			fcCounter = fcLow;
		else //set it to the large fc
			fcCounter = fcHigh;

		//look for bit clock  (rf/xx)
		if ((fcCounter < lastFCcnt || fcCounter > lastFCcnt)){
			//not the same size as the last wave - start of new bit sequence
			if (firstBitFnd > 1){ //skip first wave change - probably not a complete bit
				for (int ii=0; ii<15; ii++){
					if (rfLens[ii] == rfCounter){
						rfCnts[ii]++;
						rfCounter = 0;
						break;
					}
				}
				if (rfCounter > 0 && rfLensFnd < 15){
					//PrintAndLog("DEBUG: rfCntr %d, fcCntr %d",rfCounter,fcCounter);
					rfCnts[rfLensFnd]++;
					rfLens[rfLensFnd++] = rfCounter;
				}
			} else {
				firstBitFnd++;
			}
			rfCounter=0;
			lastFCcnt=fcCounter;
		}
		fcCounter=0;
	}
	uint8_t rfHighest=15, rfHighest2=15, rfHighest3=15;

	for (i=0; i<15; i++){
		//PrintAndLog("DEBUG: RF %d, cnts %d",rfLens[i], rfCnts[i]);
		//get highest 2 RF values  (might need to get more values to compare or compare all?)
		if (rfCnts[i]>rfCnts[rfHighest]){
			rfHighest3=rfHighest2;
			rfHighest2=rfHighest;
			rfHighest=i;
		} else if(rfCnts[i]>rfCnts[rfHighest2]){
			rfHighest3=rfHighest2;
			rfHighest2=i;
		} else if(rfCnts[i]>rfCnts[rfHighest3]){
			rfHighest3=i;
		}
	}  
	// set allowed clock remainder tolerance to be 1 large field clock length+1 
	//   we could have mistakenly made a 9 a 10 instead of an 8 or visa versa so rfLens could be 1 FC off  
	uint8_t tol1 = fcHigh+1; 
	
	//PrintAndLog("DEBUG: hightest: 1 %d, 2 %d, 3 %d",rfLens[rfHighest],rfLens[rfHighest2],rfLens[rfHighest3]);

	// loop to find the highest clock that has a remainder less than the tolerance
	//   compare samples counted divided by
	int ii=7;
	for (; ii>=0; ii--){
		if (rfLens[rfHighest] % clk[ii] < tol1 || rfLens[rfHighest] % clk[ii] > clk[ii]-tol1){
			if (rfLens[rfHighest2] % clk[ii] < tol1 || rfLens[rfHighest2] % clk[ii] > clk[ii]-tol1){
				if (rfLens[rfHighest3] % clk[ii] < tol1 || rfLens[rfHighest3] % clk[ii] > clk[ii]-tol1){
					break;
				}
			}
		}
	}

	if (ii<0) return 0; // oops we went too far

	return clk[ii];
}

//by marshmellow
//countFC is to detect the field clock lengths.
//counts and returns the 2 most common wave lengths
//mainly used for FSK field clock detection
uint16_t countFC(uint8_t *BitStream, size_t size, uint8_t fskAdj)
{
	uint8_t fcLens[] = {0,0,0,0,0,0,0,0,0,0};
	uint16_t fcCnts[] = {0,0,0,0,0,0,0,0,0,0};
	uint8_t fcLensFnd = 0;
	uint8_t lastFCcnt=0;
	uint8_t fcCounter = 0;
	size_t i;
	if (size == 0) return 0;

	// prime i to first up transition
	for (i = 1; i < size-1; i++)
		if (BitStream[i] > BitStream[i-1] && BitStream[i] >= BitStream[i+1])
			break;

	for (; i < size-1; i++){
		if (BitStream[i] > BitStream[i-1] && BitStream[i] >= BitStream[i+1]){
			// new up transition
			fcCounter++;
			if (fskAdj){
				//if we had 5 and now have 9 then go back to 8 (for when we get a fc 9 instead of an 8)
				if (lastFCcnt==5 && fcCounter==9) fcCounter--;
				//if fc=9 or 4 add one (for when we get a fc 9 instead of 10 or a 4 instead of a 5)
				if ((fcCounter==9) || fcCounter==4) fcCounter++;
			// save last field clock count  (fc/xx)
			lastFCcnt = fcCounter;
			}
			// find which fcLens to save it to:
			for (int ii=0; ii<10; ii++){
				if (fcLens[ii]==fcCounter){
					fcCnts[ii]++;
					fcCounter=0;
					break;
				}
			}
			if (fcCounter>0 && fcLensFnd<10){
				//add new fc length 
				fcCnts[fcLensFnd]++;
				fcLens[fcLensFnd++]=fcCounter;
			}
			fcCounter=0;
		} else {
			// count sample
			fcCounter++;
		}
	}
	
	uint8_t best1=9, best2=9, best3=9;
	uint16_t maxCnt1=0;
	// go through fclens and find which ones are bigest 2  
	for (i=0; i<10; i++){
		// PrintAndLog("DEBUG: FC %d, Cnt %d, Errs %d",fcLens[i],fcCnts[i],errCnt);    
		// get the 3 best FC values
		if (fcCnts[i]>maxCnt1) {
			best3=best2;
			best2=best1;
			maxCnt1=fcCnts[i];
			best1=i;
		} else if(fcCnts[i]>fcCnts[best2]){
			best3=best2;
			best2=i;
		} else if(fcCnts[i]>fcCnts[best3]){
			best3=i;
		}
	}
	uint8_t fcH=0, fcL=0;
	if (fcLens[best1]>fcLens[best2]){
		fcH=fcLens[best1];
		fcL=fcLens[best2];
	} else{
		fcH=fcLens[best2];
		fcL=fcLens[best1];
	}

	// TODO: take top 3 answers and compare to known Field clocks to get top 2

	uint16_t fcs = (((uint16_t)fcH)<<8) | fcL;
	// PrintAndLog("DEBUG: Best %d  best2 %d best3 %d",fcLens[best1],fcLens[best2],fcLens[best3]);
	if (fskAdj) return fcs;	
	return fcLens[best1];
}

//by marshmellow - demodulate PSK1 wave 
//uses wave lengths (# Samples) 
int pskRawDemod(uint8_t dest[], size_t *size, int *clock, int *invert)
{
	if (size == 0) return -1;
	uint16_t loopCnt = 4096;  //don't need to loop through entire array...
	if (*size<loopCnt) loopCnt = *size;

	uint8_t curPhase = *invert;
	size_t i, waveStart=1, waveEnd=0, firstFullWave=0, lastClkBit=0;
	uint8_t fc=0, fullWaveLen=0, tol=1;
	uint16_t errCnt=0, waveLenCnt=0;
	fc = countFC(dest, *size, 0);
	if (fc!=2 && fc!=4 && fc!=8) return -1;
	//PrintAndLog("DEBUG: FC: %d",fc);
	*clock = DetectPSKClock(dest, *size, *clock);
	if (*clock == 0) return -1;
	int avgWaveVal=0, lastAvgWaveVal=0;
	//find first phase shift
	for (i=0; i<loopCnt; i++){
		if (dest[i]+fc < dest[i+1] && dest[i+1] >= dest[i+2]){
			waveEnd = i+1;
			//PrintAndLog("DEBUG: waveEnd: %d",waveEnd);
			waveLenCnt = waveEnd-waveStart;
			if (waveLenCnt > fc && waveStart > fc){ //not first peak and is a large wave 
				lastAvgWaveVal = avgWaveVal/(waveLenCnt);
				firstFullWave = waveStart;
				fullWaveLen=waveLenCnt;
				//if average wave value is > graph 0 then it is an up wave or a 1
				if (lastAvgWaveVal > 123) curPhase ^= 1;  //fudge graph 0 a little 123 vs 128
				break;
			} 
			waveStart = i+1;
			avgWaveVal = 0;
		}
		avgWaveVal += dest[i+2];
	}
	//PrintAndLog("DEBUG: firstFullWave: %d, waveLen: %d",firstFullWave,fullWaveLen);  
	lastClkBit = firstFullWave; //set start of wave as clock align
	//PrintAndLog("DEBUG: clk: %d, lastClkBit: %d", *clock, lastClkBit);
	waveStart = 0;
	size_t numBits=0;
	//set skipped bits
	memset(dest, curPhase^1, firstFullWave / *clock);
	numBits += (firstFullWave / *clock);
	dest[numBits++] = curPhase; //set first read bit
	for (i = firstFullWave + fullWaveLen - 1; i < *size-3; i++){
		//top edge of wave = start of new wave 
		if (dest[i]+fc < dest[i+1] && dest[i+1] >= dest[i+2]){
			if (waveStart == 0) {
				waveStart = i+1;
				waveLenCnt = 0;
				avgWaveVal = dest[i+1];
			} else { //waveEnd
				waveEnd = i+1;
				waveLenCnt = waveEnd-waveStart;
				lastAvgWaveVal = avgWaveVal/waveLenCnt;
				if (waveLenCnt > fc){  
					//PrintAndLog("DEBUG: avgWaveVal: %d, waveSum: %d",lastAvgWaveVal,avgWaveVal);
					//this wave is a phase shift
					//PrintAndLog("DEBUG: phase shift at: %d, len: %d, nextClk: %d, i: %d, fc: %d",waveStart,waveLenCnt,lastClkBit+*clock-tol,i+1,fc);
					if (i+1 >= lastClkBit + *clock - tol){ //should be a clock bit
						curPhase ^= 1;
						dest[numBits++] = curPhase;
						lastClkBit += *clock;
					} else if (i < lastClkBit+10+fc){
						//noise after a phase shift - ignore
					} else { //phase shift before supposed to based on clock
						errCnt++;
						dest[numBits++] = 77;
					}
				} else if (i+1 > lastClkBit + *clock + tol + fc){
					lastClkBit += *clock; //no phase shift but clock bit
					dest[numBits++] = curPhase;
				}
				avgWaveVal = 0;
				waveStart = i+1;
			}
		}
		avgWaveVal += dest[i+1];
	}
	*size = numBits;
	return errCnt;
}<|MERGE_RESOLUTION|>--- conflicted
+++ resolved
@@ -559,46 +559,26 @@
 	size_t idx=0;
 	size_t numBits=0;
 	uint32_t n=1;
-<<<<<<< HEAD
-	uint16_t lowWaves = ((rfLen*100/fclow));  // (((float)(rfLen))/((float)fclow));
-	uint16_t highWaves = ((rfLen*100/fchigh)); // (((float)(rfLen))/((float)fchigh));
-=======
->>>>>>> 9795e535
 	for( idx=1; idx < size; idx++) {
 		n++;
 		if (dest[idx]==lastval) continue; 
 		
 		//if lastval was 1, we have a 1->0 crossing
 		if (dest[idx-1]==1) {
-<<<<<<< HEAD
-			if (!numBits && n < lowWaves/100) {
-=======
 			if (!numBits && n < rfLen/fclow) {
->>>>>>> 9795e535
 				n=0;
 				lastval = dest[idx];
 				continue;
 			}
-<<<<<<< HEAD
-			n = (size_t)((((n*1000)/lowWaves)+5)/10);
-		} else {// 0->1 crossing 
-			//test first bitsample too small
-			if (!numBits && n < highWaves/100) {
-=======
 			n = (n * fclow + rfLen/2) / rfLen;
 		} else {// 0->1 crossing 
 			//test first bitsample too small
 			if (!numBits && n < rfLen/fchigh) {
->>>>>>> 9795e535
 				n=0;
 				lastval = dest[idx];
 				continue;
 			}
-<<<<<<< HEAD
-			n = (((n*1000)/highWaves)+5)/10; 
-=======
 			n = (n * fchigh + rfLen/2) / rfLen; 
->>>>>>> 9795e535
 		}
 		if (n == 0) n = 1;
 
@@ -608,19 +588,11 @@
 		lastval=dest[idx];
 	}//end for
 	// if valid extra bits at the end were all the same frequency - add them in
-<<<<<<< HEAD
-	if (n > highWaves/100) {
-		if (dest[idx-2]==1) {
-			n=(((n*1000)/lowWaves)+5)/10;
-		} else {
-			n=(((n*1000)/highWaves)+5)/10;
-=======
 	if (n > rfLen/fchigh) {
 		if (dest[idx-2]==1) {
 			n = (n * fclow + rfLen/2) / rfLen;
 		} else {
 			n = (n * fchigh + rfLen/2) / rfLen;
->>>>>>> 9795e535
 		}
 		memset(dest+numBits, dest[idx-1]^invert , n);
 		numBits += n;
