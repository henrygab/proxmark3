//-----------------------------------------------------------------------------
//
// This code is licensed to you under the terms of the GNU GPL, version 2 or,
// at your option, any later version. See the LICENSE.txt file for the text of
// the license.
//-----------------------------------------------------------------------------
// Low frequency T55xx commands
//-----------------------------------------------------------------------------

#include <stdio.h>
#include <string.h>
#include <inttypes.h>
#include <time.h>
#include "proxmark3.h"
#include "ui.h"
#include "graph.h"
#include "cmdmain.h"
#include "cmdparser.h"
#include "cmddata.h"
#include "cmdlf.h"
#include "cmdlft55xx.h"
#include "util.h"
#include "data.h"
#include "lfdemod.h"
#include "../common/crc.h"
#include "../common/iso14443crc.h"
#include "cmdhf14a.h"

#define CONFIGURATION_BLOCK 0x00
#define TRACE_BLOCK 0x01

// Default configuration
t55xx_conf_block_t config = { .modulation = DEMOD_ASK, .inverted = FALSE, .offset = 0x00, .block0 = 0x00};

int usage_t55xx_config(){
	PrintAndLog("Usage: lf t55xx config [d <demodulation>] [i 1] [o <offset>]");
	PrintAndLog("Options:        ");
	PrintAndLog("       h                        This help");
	PrintAndLog("       b <8|16|32|40|50|64|100|128>     Set bitrate");
	PrintAndLog("       d <FSK|FSK1|FSK1a|FSK2|FSK2a|ASK|PSK1|PSK2|NZ|BI|BIa>  Set demodulation FSK / ASK / PSK / NZ / Biphase / Biphase A");
	PrintAndLog("       i [1]                            Invert data signal, defaults to normal");
	PrintAndLog("       o [offset]                       Set offset, where data should start decode in bitstream");
	PrintAndLog("");
	PrintAndLog("Examples:");
	PrintAndLog("      lf t55xx config d FSK          - FSK demodulation");
	PrintAndLog("      lf t55xx config d FSK i 1      - FSK demodulation, inverse data");
	PrintAndLog("      lf t55xx config d FSK i 1 o 3  - FSK demodulation, inverse data, offset=3,start from position 3 to decode data");
	PrintAndLog("");
	return 0;
}
int usage_t55xx_read(){
	PrintAndLog("Usage:  lf t55xx read <block> <password>");
    PrintAndLog("     <block>, block number to read. Between 0-7");
    PrintAndLog("     <password>, OPTIONAL password (8 hex characters)");
    PrintAndLog("");
	PrintAndLog("Examples:");
    PrintAndLog("      lf t55xx read 0           - read data from block 0");
	PrintAndLog("      lf t55xx read 0 feedbeef  - read data from block 0 password feedbeef");
	PrintAndLog("");
	return 0;
}
int usage_t55xx_write(){
	PrintAndLog("Usage:  lf t55xx wr <block> <data> [password]");
    PrintAndLog("     <block>, block number to read. Between 0-7");
	PrintAndLog("     <data>,  4 bytes of data to write (8 hex characters)");
    PrintAndLog("     [password], OPTIONAL password 4bytes (8 hex characters)");
    PrintAndLog("");
	PrintAndLog("Examples:");
    PrintAndLog("      lf t55xx wd 3 11223344           - write 11223344 to block 3");
	PrintAndLog("      lf t55xx wd 3 11223344 feedbeef  - write 11223344 to block 3 password feedbeef");
	PrintAndLog("");
	return 0;
}
int usage_t55xx_trace() {
	PrintAndLog("Usage:  lf t55xx trace [1]");
	PrintAndLog("     [graph buffer data], if set, use Graphbuffer otherwise read data from tag.");
	PrintAndLog("");
	PrintAndLog("Examples:");
	PrintAndLog("      lf t55xx trace");
	PrintAndLog("      lf t55xx trace 1");
	PrintAndLog("");
	return 0;
}
int usage_t55xx_info() {
	PrintAndLog("Usage:  lf t55xx info [1]");
	PrintAndLog("     [graph buffer data], if set, use Graphbuffer otherwise read data from tag.");
	PrintAndLog("");
	PrintAndLog("Examples:");
	PrintAndLog("      lf t55xx info");
	PrintAndLog("      lf t55xx info 1");
	PrintAndLog("");
	return 0;
}
int usage_t55xx_dump(){
	PrintAndLog("Usage:  lf t55xx dump <password>");
    PrintAndLog("     <password>, OPTIONAL password 4bytes (8 hex symbols)");
	PrintAndLog("");
	PrintAndLog("Examples:");
	PrintAndLog("      lf t55xx dump");
	PrintAndLog("      lf t55xx dump feedbeef");
	PrintAndLog("");
	return 0;
}
int usage_t55xx_detect(){
	PrintAndLog("Usage:  lf t55xx detect");
	PrintAndLog("");
	PrintAndLog("Examples:");
	PrintAndLog("      lf t55xx detect");
	PrintAndLog("      lf t55xx detect 1");
	PrintAndLog("");
	return 0;
}

static int CmdHelp(const char *Cmd);

int CmdT55xxSetConfig(const char *Cmd) {

	uint8_t offset = 0;
	bool errors = FALSE;
	uint8_t cmdp = 0;
	char modulation[5] = {0x00};
	char tmp = 0x00;
	uint8_t bitRate = 0;
	uint8_t rates[9] = {8,16,32,40,50,64,100,128,0};
	while(param_getchar(Cmd, cmdp) != 0x00 && !errors)
	{
		tmp = param_getchar(Cmd, cmdp);
		switch(tmp)
		{
		case 'h':
		case 'H':
			return usage_t55xx_config();
		case 'b':
			errors |= param_getdec(Cmd, cmdp+1, &bitRate);
			if ( !errors){
				uint8_t i = 0;
				for (; i < 9; i++){
					if (rates[i]==bitRate) {
						config.bitrate = i;
						break;
					}
				}
				if (i==9) errors = TRUE;
			}
			cmdp+=2;
			break;
		case 'd':
			param_getstr(Cmd, cmdp+1, modulation);
			cmdp += 2;

			if ( strcmp(modulation, "FSK" ) == 0)
				config.modulation = DEMOD_FSK;
			else if ( strcmp(modulation, "FSK1" ) == 0)
				config.modulation = DEMOD_FSK1;
			else if ( strcmp(modulation, "FSK1a" ) == 0)
				config.modulation = DEMOD_FSK1a;
			else if ( strcmp(modulation, "FSK2" ) == 0)
				config.modulation = DEMOD_FSK2;
			else if ( strcmp(modulation, "FSK2a" ) == 0)
				config.modulation = DEMOD_FSK2a;
			else if ( strcmp(modulation, "ASK" ) == 0)
				config.modulation = DEMOD_ASK;
			else if ( strcmp(modulation, "NRZ" ) == 0)
				config.modulation = DEMOD_NRZ;
			else if ( strcmp(modulation, "PSK1" ) == 0)
				config.modulation = DEMOD_PSK1;
			else if ( strcmp(modulation, "PSK2" ) == 0)
				config.modulation = DEMOD_PSK2;
			else if ( strcmp(modulation, "PSK3" ) == 0)
				config.modulation = DEMOD_PSK3;
			else if ( strcmp(modulation, "BIa" ) == 0)
				config.modulation = DEMOD_BIa;
			else if ( strcmp(modulation, "BI" ) == 0)
				config.modulation = DEMOD_BI;
			else {
				PrintAndLog("Unknown modulation '%s'", modulation);
				errors = TRUE;
			}
			break;
		case 'i':
			config.inverted = param_getchar(Cmd,cmdp+1) == '1';
			cmdp+=2;
			break;
		case 'o':
			errors |= param_getdec(Cmd, cmdp+1, &offset);
			if ( !errors )
				config.offset = offset;
			cmdp+=2;
			break;
		default:
			PrintAndLog("Unknown parameter '%c'", param_getchar(Cmd, cmdp));
			errors = TRUE;
			break;
		}
	}

	// No args
	if (cmdp == 0) {
		printConfiguration( config );
		return 0;
	}
	//Validations
	if (errors)
		return usage_t55xx_config();

 	config.block0 = 0;
 	printConfiguration ( config );
	return 0;
}

int CmdT55xxReadBlock(const char *Cmd) {
	int block = -1;
	int password = 0xFFFFFFFF; //default to blank Block 7

	char cmdp = param_getchar(Cmd, 0);
	if (cmdp == 'h' || cmdp == 'H')
		return usage_t55xx_read();

	int res = sscanf(Cmd, "%d %x", &block, &password);

	if ( res < 1 || res > 2 )
		return usage_t55xx_read();

	
	if ((block < 0) | (block > 7)) {
		PrintAndLog("Block must be between 0 and 7");
		return 1;
	}	

	UsbCommand c = {CMD_T55XX_READ_BLOCK, {0, block, 0}};
 	c.d.asBytes[0] = 0x0; 

	//Password mode
	if ( res == 2 ) {
		c.arg[2] = password;
		c.d.asBytes[0] = 0x1; 
	}

	SendCommand(&c);
	if ( !WaitForResponseTimeout(CMD_ACK,NULL,2500) ) {
		PrintAndLog("command execution time out");
		return 2;
	}
	
	uint8_t got[12000];
	GetFromBigBuf(got,sizeof(got),0);
	WaitForResponse(CMD_ACK,NULL);
	setGraphBuf(got, 12000);
	DemodBufferLen=0;
	if (!DecodeT55xxBlock()) return 3;
	char blk[10]={0};
	sprintf(blk,"%d", block);
	printT55xxBlock(blk);
	return 0;
}

bool DecodeT55xxBlock(){
	
	char buf[9] = {0x00};
	char *cmdStr = buf;
	int ans = 0;
	uint8_t bitRate[8] = {8,16,32,40,50,64,100,128};

	DemodBufferLen = 0x00;

	switch( config.modulation ){
		case DEMOD_FSK:
			sprintf(cmdStr,"%d", bitRate[config.bitrate]/2 );
			CmdLtrim(cmdStr);			
			sprintf(cmdStr,"%d %d", bitRate[config.bitrate], config.inverted );
			ans = FSKrawDemod(cmdStr, FALSE);
			break;
		case DEMOD_FSK1:
		case DEMOD_FSK1a:		
			sprintf(cmdStr,"%d", bitRate[config.bitrate]/2 );
			CmdLtrim(cmdStr);			
			sprintf(cmdStr,"%d %d 8 5", bitRate[config.bitrate], config.inverted  );
			ans = FSKrawDemod(cmdStr, FALSE);
			break;
		case DEMOD_FSK2:
		case DEMOD_FSK2a:
			sprintf(cmdStr,"%d", bitRate[config.bitrate]/2 );
			CmdLtrim(cmdStr);			
			sprintf(cmdStr,"%d %d 10 8", bitRate[config.bitrate], config.inverted  );
			ans = FSKrawDemod(cmdStr, FALSE);
			break;
		case DEMOD_ASK:
			sprintf(cmdStr,"%d %d 1", bitRate[config.bitrate], config.inverted );
			ans = ASKmanDemod(cmdStr, FALSE, FALSE);
			break;
		case DEMOD_PSK1:
			sprintf(cmdStr,"%d %d 1", bitRate[config.bitrate], config.inverted );
			ans = PSKDemod(cmdStr, FALSE);
			break;
		case DEMOD_PSK2:
			sprintf(cmdStr,"%d %d 1", bitRate[config.bitrate], config.inverted );
			ans = PSKDemod(cmdStr, FALSE);
			psk1TOpsk2(DemodBuffer, DemodBufferLen);
			break;
		case DEMOD_PSK3:
			sprintf(cmdStr,"%d %d 1", bitRate[config.bitrate], config.inverted );
			ans = PSKDemod(cmdStr, FALSE);
			psk1TOpsk2(DemodBuffer, DemodBufferLen);
			break;
		case DEMOD_NRZ:
			sprintf(cmdStr,"%d %d 1", bitRate[config.bitrate], config.inverted );
			ans = NRZrawDemod(cmdStr, FALSE);
			break;
		case DEMOD_BI:
		case DEMOD_BIa:
			sprintf(cmdStr,"0 %d %d 1", bitRate[config.bitrate], config.inverted );
			ans = ASKbiphaseDemod(cmdStr, FALSE);
			break;
		default:
			return FALSE;
	}
	return (bool) ans;
}

int CmdT55xxDetect(const char *Cmd){

	char cmdp = param_getchar(Cmd, 0);
	if (strlen(Cmd) > 1 || cmdp == 'h' || cmdp == 'H')
		return usage_t55xx_detect();
	
	if (strlen(Cmd)==0)
		AquireData( CONFIGURATION_BLOCK );

	if ( !tryDetectModulation() )
		PrintAndLog("Could not detect modulation automatically. Try setting it manually with \'lf t55xx config\'");

	return 0;
}

// detect configuration?
bool tryDetectModulation(){
	char cmdStr[8] = {0};
	uint8_t hits = 0;
	t55xx_conf_block_t tests[15];
	
	if (GetFskClock("", FALSE, FALSE)){ 
		uint8_t fc1 = 0, fc2 = 0, clk=0;
		fskClocks(&fc1, &fc2, &clk, FALSE);
		sprintf(cmdStr,"%d", clk/2);
		CmdLtrim(cmdStr);
		if ( FSKrawDemod("0 0", FALSE) && test(DEMOD_FSK, &tests[hits].offset)){
			tests[hits].modulation = DEMOD_FSK;
			if (fc1==8 && fc2 == 5)
				tests[hits].modulation = DEMOD_FSK1a;
			else if (fc1==10 && fc2 == 8)
				tests[hits].modulation = DEMOD_FSK2;

			tests[hits].inverted = FALSE;
			tests[hits].block0 = PackBits(tests[hits].offset, 32, DemodBuffer);
			++hits;
		}
		if ( FSKrawDemod("0 1", FALSE) && test(DEMOD_FSK, &tests[hits].offset)) {
			tests[hits].modulation = DEMOD_FSK;
			if (fc1==8 && fc2 == 5)
				tests[hits].modulation = DEMOD_FSK1;
			else if (fc1==10 && fc2 == 8)
				tests[hits].modulation = DEMOD_FSK2a;

			tests[hits].inverted = TRUE;
			tests[hits].block0 = PackBits(tests[hits].offset, 32, DemodBuffer);
			++hits;
		}
	} else {
		if ( ASKmanDemod("0 0 1", FALSE, FALSE) && test(DEMOD_ASK, &tests[hits].offset)) {
			tests[hits].modulation = DEMOD_ASK;
			tests[hits].inverted = FALSE;
			tests[hits].block0 = PackBits(tests[hits].offset, 32, DemodBuffer);
			++hits;
			}

		if ( ASKmanDemod("0 1 1", FALSE, FALSE)  && test(DEMOD_ASK, &tests[hits].offset)) {
			tests[hits].modulation = DEMOD_ASK;
			tests[hits].inverted = TRUE;
			tests[hits].block0 = PackBits(tests[hits].offset, 32, DemodBuffer);
			++hits;
			}
		
		if ( NRZrawDemod("0 0 1", FALSE)  && test(DEMOD_NRZ, &tests[hits].offset)) {
			tests[hits].modulation = DEMOD_NRZ;
			tests[hits].inverted = FALSE;
			tests[hits].block0 = PackBits(tests[hits].offset, 32, DemodBuffer);
			++hits;
		}

		if ( NRZrawDemod("0 1 1", FALSE)  && test(DEMOD_NRZ, &tests[hits].offset)) {
			tests[hits].modulation = DEMOD_NRZ;
			tests[hits].inverted = TRUE;
			tests[hits].block0 = PackBits(tests[hits].offset, 32, DemodBuffer);
			++hits;
			}
		
		if ( PSKDemod("0 0 1", FALSE) && test(DEMOD_PSK1, &tests[hits].offset)) {
			tests[hits].modulation = DEMOD_PSK1;
			tests[hits].inverted = FALSE;
			tests[hits].block0 = PackBits(tests[hits].offset, 32, DemodBuffer);
			++hits;
		}
		
		if ( PSKDemod("0 1 1", FALSE) && test(DEMOD_PSK1, &tests[hits].offset)) {
			tests[hits].modulation = DEMOD_PSK1;
			tests[hits].inverted = TRUE;
			tests[hits].block0 = PackBits(tests[hits].offset, 32, DemodBuffer);
			++hits;
		}

		// PSK2 - needs a call to psk1TOpsk2.
		if ( PSKDemod("0 0 1", FALSE)) {
			psk1TOpsk2(DemodBuffer, DemodBufferLen);
			if (test(DEMOD_PSK2, &tests[hits].offset)){
				tests[hits].modulation = DEMOD_PSK2;
				tests[hits].inverted = FALSE;
				tests[hits].block0 = PackBits(tests[hits].offset, 32, DemodBuffer);
				++hits;
			}
		} // inverse waves does not affect this demod

		// PSK3 - needs a call to psk1TOpsk2.
		if ( PSKDemod("0 0 1", FALSE)) {
			psk1TOpsk2(DemodBuffer, DemodBufferLen);
			if (test(DEMOD_PSK3, &tests[hits].offset)){
				tests[hits].modulation = DEMOD_PSK3;
				tests[hits].inverted = FALSE;
				tests[hits].block0 = PackBits(tests[hits].offset, 32, DemodBuffer);
				++hits;
			}
		} // inverse waves does not affect this demod
	
		if ( ASKbiphaseDemod("0 0 0 1", FALSE) && test(DEMOD_BI, &tests[hits].offset) ) {
			tests[hits].modulation = DEMOD_BI;
			tests[hits].inverted = FALSE;
			tests[hits].block0 = PackBits(tests[hits].offset, 32, DemodBuffer);
			++hits;
		}
		if ( ASKbiphaseDemod("0 0 1 1", FALSE) && test(DEMOD_BIa, &tests[hits].offset) ) {
			tests[hits].modulation = DEMOD_BIa;
			tests[hits].inverted = TRUE;
			tests[hits].block0 = PackBits(tests[hits].offset, 32, DemodBuffer);
			++hits;
		}
	}		
	if ( hits == 1) {
		config.modulation = tests[0].modulation;
		config.inverted = tests[0].inverted;
		config.offset = tests[0].offset;
		config.block0 = tests[0].block0;
		printConfiguration( config );
		return TRUE;
	}
	
	if ( hits > 1) {
		PrintAndLog("Found [%d] possible matches for modulation.",hits);
		for(int i=0; i<hits; ++i){
			PrintAndLog("--[%d]---------------", i+1);
			printConfiguration( tests[i] );
		}
	}
	return FALSE;
}

bool testModulation(uint8_t mode, uint8_t modread){
	switch( mode ){
		case DEMOD_FSK:
			if (modread > 3 && modread < 8) return TRUE;
			break;
		case DEMOD_ASK:
			if (modread == DEMOD_ASK) return TRUE;
			break;
		case DEMOD_PSK1:
			if (modread == DEMOD_PSK1) return TRUE;
			break;
		case DEMOD_PSK2:
			if (modread == DEMOD_PSK2) return TRUE;
			break;
		case DEMOD_PSK3:
			if (modread == DEMOD_PSK3) return TRUE;
			break;
		case DEMOD_NRZ:
			if (modread == DEMOD_NRZ) return TRUE;
			break;
		case DEMOD_BI:
			if (modread == DEMOD_BI) return TRUE;
			break;
		case DEMOD_BIa:
			if (modread == DEMOD_BIa) return TRUE;
			break;		
		default:
			return FALSE;
	}
	return FALSE;
}

bool testBitRate(uint8_t readRate, uint8_t mod){
	uint8_t expected[8] = {8, 16, 32, 40, 50, 64, 100, 128};
	uint8_t detRate = 0;
	switch( mod ){
		case DEMOD_FSK:
			detRate = GetFskClock("",FALSE, FALSE); 
			if (expected[readRate] == detRate) {
				config.bitrate = readRate;
				return TRUE;
			}
			break;
		case DEMOD_FSK1:
			detRate = GetFskClock("",FALSE, FALSE); 
			if (expected[readRate] == detRate) {
				config.bitrate = readRate;
				return TRUE;
			}
			break;
		case DEMOD_FSK1a:
			detRate = GetFskClock("",FALSE, FALSE); 
			if (expected[readRate] == detRate) {
				config.bitrate = readRate;
				return TRUE;
			}
			break;
		case DEMOD_FSK2:
			detRate = GetFskClock("",FALSE, FALSE); 
			if (expected[readRate] == detRate) {
				config.bitrate = readRate;
				return TRUE;
			}
			break;
		case DEMOD_FSK2a:
			detRate = GetFskClock("",FALSE, FALSE); 
			if (expected[readRate] == detRate) {
				config.bitrate = readRate;
				return TRUE;
			}
			break;
		case DEMOD_ASK:
			detRate = GetAskClock("",FALSE, FALSE); 
			if (expected[readRate] == detRate) {
				config.bitrate = readRate;
				return TRUE;
			}
			break;
		case DEMOD_PSK1:
			detRate = GetPskClock("",FALSE, FALSE); 
			if (expected[readRate] == detRate) {
				config.bitrate = readRate;
				return TRUE;
			}
			break;
		case DEMOD_PSK2:
			detRate = GetPskClock("",FALSE, FALSE); 
			if (expected[readRate] == detRate) {
				config.bitrate = readRate;
				return TRUE;
			}
			break;
		case DEMOD_PSK3:
			detRate = GetPskClock("",FALSE, FALSE); 
			if (expected[readRate] == detRate) {
				config.bitrate = readRate;
				return TRUE;
			}
			break;
		case DEMOD_NRZ:
			detRate = GetNrzClock("",FALSE, FALSE); 
			if (expected[readRate] == detRate) {
				config.bitrate = readRate;
				return TRUE;
			}
			break;
		case DEMOD_BI:
		case DEMOD_BIa:
			detRate = GetAskClock("",FALSE, FALSE); 
			if (expected[readRate] == detRate) {
				config.bitrate = readRate;
				return TRUE;
			}
			break;
		default:
			return FALSE;
	}
	return FALSE;
}

bool test(uint8_t mode, uint8_t *offset){

	if ( !DemodBufferLen) return FALSE;
	uint8_t si = 0;
	for (uint8_t idx = 0; idx < 64; idx++){
		si = idx;
		if ( PackBits(si, 32, DemodBuffer) == 0x00 ) continue;		// configuration block with only zeros is impossible.

		uint8_t safer    = PackBits(si, 4, DemodBuffer); si += 4;	    //master key
		uint8_t resv     = PackBits(si, 4, DemodBuffer); si += 4;     //was 7 & +=7+3 //should be only 4 bits if extended mode
		// 2nibble must be zeroed.
		// moved test to here, since this gets most faults first.
		if ( resv > 0x00) continue;

		uint8_t xtRate   = PackBits(si, 3, DemodBuffer); si += 3;   //new
		uint8_t bitRate  = PackBits(si, 3, DemodBuffer); si += 3;   //new  could check bit rate
		uint8_t extend   = PackBits(si, 1, DemodBuffer); si += 1;     //bit 15 extended mode
		uint8_t modread  = PackBits(si, 5, DemodBuffer); si += 5+2+1; //new
		//uint8_t pskcr   = PackBits(si, 2, DemodBuffer); si += 2+1;  //new  could check psk cr
		uint8_t nml01    = PackBits(si, 1, DemodBuffer); si += 1+5;   //bit 24 , 30, 31 could be tested for 0 if not extended mode
		uint8_t nml02    = PackBits(si, 2, DemodBuffer); si += 2;
		
		//if extended mode
		bool extMode =( (safer == 0x6 || safer == 0x9) && extend) ? TRUE : FALSE;

		if (!extMode){
			if (nml01 || nml02 || xtRate) continue;
		}
		//test modulation
		if (!testModulation(mode, modread)) continue;

		*offset = idx;
		if (!testBitRate(bitRate, mode)) continue;
		return TRUE;
	}
	return FALSE;
}

void printT55xxBlock(const char *blockNum){
	
	uint8_t i = config.offset;
	uint8_t endpos = 32 + i;
	uint32_t blockData = 0;
	uint8_t bits[64] = {0x00};

	if ( !DemodBufferLen) return;

	if ( endpos > DemodBufferLen){
		PrintAndLog("The configured offset %d is too big. Possible offset: %d)", i, DemodBufferLen-32);
		return;
	}

	for (; i < endpos; ++i)
		bits[i - config.offset]=DemodBuffer[i];

	blockData = PackBits(0, 32, bits);
	PrintAndLog("[%s] 0x%08X  %s", blockNum, blockData, sprint_bin(bits,32));
}

int special(const char *Cmd) {
	uint32_t blockData = 0;
	uint8_t bits[32] = {0x00};

	PrintAndLog("[OFFSET] [DATA] [BINARY]");
	PrintAndLog("----------------------------------------------------");
	int i,j = 0;
	for (; j < 64; ++j){
		
		for (i = 0; i < 32; ++i)
			bits[i]=DemodBuffer[j+i];
	
		blockData = PackBits(0, 32, bits);
		
		PrintAndLog("[%02d] 0x%08X  %s",j , blockData, sprint_bin(bits,32));	
	}
	return 0;
}

void printConfiguration( t55xx_conf_block_t b){
	PrintAndLog("Modulation : %s", GetSelectedModulationStr(b.modulation) );
	PrintAndLog("Bit Rate   : %s", GetBitRateStr(b.bitrate) );
	PrintAndLog("Inverted   : %s", (b.inverted) ? "Yes" : "No" );
	PrintAndLog("Offset     : %d", b.offset);
	PrintAndLog("Block0     : 0x%08X", b.block0);
	PrintAndLog("");
}

int CmdT55xxWriteBlock(const char *Cmd)
{
	int block = 8; //default to invalid block
	int data = 0xFFFFFFFF; //default to blank Block 
	int password = 0xFFFFFFFF; //default to blank Block 7
	
	char cmdp = param_getchar(Cmd, 0);
	if (cmdp == 'h' || cmdp == 'H') {
		usage_t55xx_write();
		return 0;
	}
  
	int res = sscanf(Cmd, "%d %x %x",&block, &data, &password);
	
	if ( res < 2 || res > 3) {
		usage_t55xx_write();
		return 1;
	}

	if (block > 7) {
		PrintAndLog("Block number must be between 0 and 7");
		return 1;
	}
	
	UsbCommand c = {CMD_T55XX_WRITE_BLOCK, {data, block, 0}};
 	c.d.asBytes[0] = 0x0; 

	PrintAndLog("Writing to block: %d  data  : 0x%08X", block, data);

	//Password mode
	if (res == 3) {
		c.arg[2] = password;
		c.d.asBytes[0] = 0x1; 
		PrintAndLog("pwd   : 0x%08X", password);
	}
	SendCommand(&c);
	return 0;
}

int CmdT55xxReadTrace(const char *Cmd)
{
	char cmdp = param_getchar(Cmd, 0);
	
	if (strlen(Cmd) > 1 || cmdp == 'h' || cmdp == 'H') 
		return usage_t55xx_trace();

	if (strlen(Cmd)==0)
		AquireData( TRACE_BLOCK );
	
	if (!DecodeT55xxBlock()) return 1;

	if ( !DemodBufferLen) return 1;
	
	RepaintGraphWindow();
	uint8_t repeat = 0;
	if (config.offset > 5) 
		repeat = 32;
	uint8_t si = config.offset+repeat;
	uint32_t bl0     = PackBits(si, 32, DemodBuffer);
	uint32_t bl1     = PackBits(si+32, 32, DemodBuffer);
	// uint32_t bl2     = PackBits(si+64, 32, DemodBuffer);
	
	uint32_t acl     = PackBits(si,  8, DemodBuffer); si += 8;
	uint32_t mfc     = PackBits(si, 8, DemodBuffer); si += 8;
	uint32_t cid     = PackBits(si, 5, DemodBuffer); si += 5;
	uint32_t icr     = PackBits(si, 3, DemodBuffer); si += 3;
	uint32_t year    = PackBits(si, 4, DemodBuffer); si += 4;
	uint32_t quarter = PackBits(si, 2, DemodBuffer); si += 2;
<<<<<<< HEAD
	uint32_t lotid   = PackBits(si, 14, DemodBuffer); si += 14;
	uint32_t wafer   = PackBits(si, 5, DemodBuffer); si += 5;
	uint32_t dw      = PackBits(si, 15, DemodBuffer); 
	
	
	time_t t = time(NULL);
	struct tm tm = *localtime(&t);
	if ( year > tm.tm_year-110)
		year += 2000;
	else
		year += 2010;

	if ( acl != 0xE0 ) {
		PrintAndLog("The modulation is most likely wrong since the ACL is not 0xE0. ");
		return 1;
	}

=======
	uint32_t lotid    = PackBits(si, 14, DemodBuffer); si += 14;
	uint32_t wafer   = PackBits(si, 5, DemodBuffer); si += 5;
	uint32_t dw      = PackBits(si, 15, DemodBuffer); 
	
	PrintAndLog("");
>>>>>>> 9795e535
	PrintAndLog("-- T55xx Trace Information ----------------------------------");
	PrintAndLog("-------------------------------------------------------------");
	PrintAndLog(" ACL Allocation class (ISO/IEC 15963-1)  : 0x%02X (%d)", acl, acl);
	PrintAndLog(" MFC Manufacturer ID (ISO/IEC 7816-6)    : 0x%02X (%d) - %s", mfc, mfc, getTagInfo(mfc));
	PrintAndLog(" CID                                     : 0x%02X (%d) - %s", cid, cid, GetModelStrFromCID(cid));
	PrintAndLog(" ICR IC Revision                         : %d",icr );
	PrintAndLog(" Manufactured");
	PrintAndLog("     Year/Quarter : 20?%d/%d",year, quarter);
	PrintAndLog("     Lot ID       : %d", lotid );
	PrintAndLog("     Wafer number : %d", wafer);
	PrintAndLog("     Die Number   : %d", dw);
	PrintAndLog("-------------------------------------------------------------");
	PrintAndLog(" Raw Data - Page 1");
	PrintAndLog("     Block 0  : 0x%08X  %s", bl0, sprint_bin(DemodBuffer+config.offset+repeat,32) );
	PrintAndLog("     Block 1  : 0x%08X  %s", bl1, sprint_bin(DemodBuffer+config.offset+repeat+32,32) );
	//PrintAndLog("     Block 2  : 0x%08X  %s", bl2, sprint_bin(DemodBuffer+config.offset+repeat+64,32) );
	PrintAndLog("-------------------------------------------------------------");


	/*
	TRACE - BLOCK O
		Bits	Definition								HEX
		1-8		ACL Allocation class (ISO/IEC 15963-1)	0xE0 
		9-16	MFC Manufacturer ID (ISO/IEC 7816-6)	0x15 Atmel Corporation
		17-21	CID										0x1 = Atmel ATA5577M1  0x2 = Atmel ATA5577M2 
		22-24	ICR IC revision
		25-28	YEAR (BCD encoded) 						9 (= 2009)
		29-30	QUARTER									1,2,3,4 
		31-32	LOT ID
	
	TRACE - BLOCK 1
		1-12	LOT ID  
		13-17	Wafer number
		18-32	DW,  die number sequential
	*/
	
  return 0;
}

int CmdT55xxInfo(const char *Cmd){
	/*
		Page 0 Block 0 Configuration data.
		Normal mode
		Extended mode
	*/
	char cmdp = param_getchar(Cmd, 0);

	if (strlen(Cmd) > 1 || cmdp == 'h' || cmdp == 'H')
		return usage_t55xx_info();
	
	if (strlen(Cmd)==0)
		AquireData( CONFIGURATION_BLOCK );
	
	if (!DecodeT55xxBlock()) return 1;

	if ( !DemodBufferLen) return 1;

	uint8_t si = config.offset;
	uint32_t bl0      = PackBits(si, 32, DemodBuffer);
	
	uint32_t safer    = PackBits(si, 4, DemodBuffer); si += 4;	
	uint32_t resv     = PackBits(si, 7, DemodBuffer); si += 7;
	uint32_t dbr      = PackBits(si, 3, DemodBuffer); si += 3;
	uint32_t extend   = PackBits(si, 1, DemodBuffer); si += 1;
	uint32_t datamod  = PackBits(si, 5, DemodBuffer); si += 5;
	uint32_t pskcf    = PackBits(si, 2, DemodBuffer); si += 2;
	uint32_t aor      = PackBits(si, 1, DemodBuffer); si += 1;	
	uint32_t otp      = PackBits(si, 1, DemodBuffer); si += 1;	
	uint32_t maxblk   = PackBits(si, 3, DemodBuffer); si += 3;
	uint32_t pwd      = PackBits(si, 1, DemodBuffer); si += 1;	
	uint32_t sst      = PackBits(si, 1, DemodBuffer); si += 1;	
	uint32_t fw       = PackBits(si, 1, DemodBuffer); si += 1;
	uint32_t inv      = PackBits(si, 1, DemodBuffer); si += 1;	
	uint32_t por      = PackBits(si, 1, DemodBuffer); si += 1;
		
	PrintAndLog("");
	PrintAndLog("-- T55xx Configuration & Tag Information --------------------");
	PrintAndLog("-------------------------------------------------------------");
	PrintAndLog(" Safer key                 : %s", GetSaferStr(safer));
	PrintAndLog(" reserved                  : %d", resv);
	PrintAndLog(" Data bit rate             : %s", GetBitRateStr(dbr));
	PrintAndLog(" eXtended mode             : %s", (extend) ? "Yes - Warning":"No");
	PrintAndLog(" Modulation                : %s", GetModulationStr(datamod));
	PrintAndLog(" PSK clock frequency       : %d", pskcf);
	PrintAndLog(" AOR - Answer on Request   : %s", (aor) ? "Yes":"No");
	PrintAndLog(" OTP - One Time Pad        : %s", (otp) ? "Yes - Warning":"No" );
	PrintAndLog(" Max block                 : %d", maxblk);
	PrintAndLog(" Password mode             : %s", (pwd) ? "Yes":"No");
	PrintAndLog(" Sequence Start Terminator : %s", (sst) ? "Yes":"No");
	PrintAndLog(" Fast Write                : %s", (fw)  ? "Yes":"No");
	PrintAndLog(" Inverse data              : %s", (inv) ? "Yes":"No");
	PrintAndLog(" POR-Delay                 : %s", (por) ? "Yes":"No");
	PrintAndLog("-------------------------------------------------------------");
	PrintAndLog(" Raw Data - Page 0");
	PrintAndLog("     Block 0  : 0x%08X  %s", bl0, sprint_bin(DemodBuffer+config.offset,32) );
	PrintAndLog("-------------------------------------------------------------");
	
	return 0;
}

int CmdT55xxDump(const char *Cmd){

	char s[20] = {0x00};
	uint8_t pwd[4] = {0x00};

	char cmdp = param_getchar(Cmd, 0);
	if ( cmdp == 'h' || cmdp == 'H') {
		usage_t55xx_dump();
		return 0;
	}

	bool hasPwd = ( strlen(Cmd) > 0);	
	if ( hasPwd ){
		if (param_gethex(Cmd, 0, pwd, 8)) {
			PrintAndLog("password must include 8 HEX symbols");
			return 1;
		}
	}
	
	for ( int i = 0; i <8; ++i){
		memset(s,0,sizeof(s));
		if ( hasPwd ) {
			sprintf(s,"%d %02x%02x%02x%02x", i, pwd[0],pwd[1],pwd[2],pwd[3]);
		} else {
			sprintf(s,"%d", i);
		}
		CmdT55xxReadBlock(s);
	}
	return 0;
}

int AquireData( uint8_t block ){

	UsbCommand c;
	
	if ( block == CONFIGURATION_BLOCK ) 
		c.cmd = CMD_T55XX_READ_BLOCK;
	else if (block == TRACE_BLOCK )
		c.cmd = CMD_T55XX_READ_TRACE;
		
	c.arg[0] = 0x00;
	c.arg[1] = 0x00;
	c.arg[2] = 0x00;
	c.d.asBytes[0] = 0x0; 

	//Password mode
	// if ( res == 2 ) {
		// c.arg[2] = password;
		// c.d.asBytes[0] = 0x1; 
	// }

	SendCommand(&c);
	if ( !WaitForResponseTimeout(CMD_ACK,NULL,2500) ) {
		PrintAndLog("command execution time out");
		return 1;
	}

	uint8_t got[12000];
	GetFromBigBuf(got,sizeof(got),0);
	WaitForResponse(CMD_ACK,NULL);
	setGraphBuf(got, 12000);
	return 0;
}

char * GetBitRateStr(uint32_t id){
 	static char buf[20];
	char *retStr = buf;
		switch (id){
		case 0: 
			snprintf(retStr,sizeof(buf),"%d - RF/8",id);
			break;
		case 1:
			snprintf(retStr,sizeof(buf),"%d - RF/16",id);
			break;
		case 2:		
			snprintf(retStr,sizeof(buf),"%d - RF/32",id);
			break;
		case 3:
			snprintf(retStr,sizeof(buf),"%d - RF/40",id);
			break;
		case 4:
			snprintf(retStr,sizeof(buf),"%d - RF/50",id);
			break;
		case 5:
			snprintf(retStr,sizeof(buf),"%d - RF/64",id);
			break;
		case 6:
			snprintf(retStr,sizeof(buf),"%d - RF/100",id);
			break;
		case 7:
			snprintf(retStr,sizeof(buf),"%d - RF/128",id);
			break;
		default:
			snprintf(retStr,sizeof(buf),"%d - (Unknown)",id);
			break;
		}

	return buf;
}


char * GetSaferStr(uint32_t id){
	static char buf[20];
	char *retStr = buf;
	
	snprintf(retStr,sizeof(buf),"%d",id);
	if (id == 6) {
		snprintf(retStr,sizeof(buf),"%d - passwd",id);
	}
	if (id == 9 ){
		snprintf(retStr,sizeof(buf),"%d - testmode",id);
	}
	
	return buf;
}

char * GetModulationStr( uint32_t id){
	static char buf[60];
	char *retStr = buf;
	
	switch (id){
		case 0: 
			snprintf(retStr,sizeof(buf),"%d - DIRECT (ASK/NRZ)",id);
			break;
		case 1:
			snprintf(retStr,sizeof(buf),"%d - PSK 1 phase change when input changes",id);
			break;
		case 2:		
			snprintf(retStr,sizeof(buf),"%d - PSK 2 phase change on bitclk if input high",id);
			break;
		case 3:
			snprintf(retStr,sizeof(buf),"%d - PSK 3 phase change on rising edge of input",id);
			break;
		case 4:
			snprintf(retStr,sizeof(buf),"%d - FSK 1 RF/8  RF/5",id);
			break;
		case 5:
			snprintf(retStr,sizeof(buf),"%d - FSK 2 RF/8  RF/10",id);
			break;
		case 6:
			snprintf(retStr,sizeof(buf),"%d - FSK 1a RF/5  RF/8",id);
			break;
		case 7:
			snprintf(retStr,sizeof(buf),"%d - FSK 2a RF/10  RF/8",id);
			break;
		case 8:
			snprintf(retStr,sizeof(buf),"%d - Manschester",id);
			break;
		case 16:
			snprintf(retStr,sizeof(buf),"%d - Biphase",id);
			break;
		case 0x18:
			snprintf(retStr,sizeof(buf),"%d - Biphase a - AKA Conditional Dephase Encoding(CDP)",id);
			break;
		case 17:
			snprintf(retStr,sizeof(buf),"%d - Reserved",id);
			break;
		default:
			snprintf(retStr,sizeof(buf),"0x%02X (Unknown)",id);
			break;
		}
	return buf;
}

char * GetModelStrFromCID(uint32_t cid){
		
	static char buf[10];
	char *retStr = buf;
	
	if (cid == 1) sprintf(retStr,"ATA5577M1");
	if (cid == 2) sprintf(retStr,"ATA5577M2");	
	return buf;
}

char * GetSelectedModulationStr( uint8_t id){

	static char buf[20];
	char *retStr = buf;

	switch (id){
		case DEMOD_FSK:
			snprintf(retStr,sizeof(buf),"FSK");
			break;
		case DEMOD_FSK1:
			snprintf(retStr,sizeof(buf),"FSK1");
			break;
		case DEMOD_FSK1a:
			snprintf(retStr,sizeof(buf),"FSK1a");
			break;
		case DEMOD_FSK2:
			snprintf(retStr,sizeof(buf),"FSK2");
			break;
		case DEMOD_FSK2a:
			snprintf(retStr,sizeof(buf),"FSK2a");
			break;
		case DEMOD_ASK:		
			snprintf(retStr,sizeof(buf),"ASK");
			break;
		case DEMOD_NRZ:
			snprintf(retStr,sizeof(buf),"DIRECT/NRZ");
			break;
		case DEMOD_PSK1:
			snprintf(retStr,sizeof(buf),"PSK1");
			break;
		case DEMOD_PSK2:
			snprintf(retStr,sizeof(buf),"PSK2");
			break;
		case DEMOD_PSK3:
			snprintf(retStr,sizeof(buf),"PSK3");
			break;
		case DEMOD_BI:
			snprintf(retStr,sizeof(buf),"BIPHASE");
			break;
		case DEMOD_BIa:
			snprintf(retStr,sizeof(buf),"BIPHASEa - (CDP)");
			break;
		default:
			snprintf(retStr,sizeof(buf),"(Unknown)");
			break;
		}
	return buf;
}

uint32_t PackBits(uint8_t start, uint8_t len, uint8_t* bits){
	
	int i = start;
	int j = len-1;

	if (len > 32) return 0;

	uint32_t tmp = 0;
	for (; j >= 0; --j, ++i)
		tmp	|= bits[i] << j;

	return tmp;
}

static command_t CommandTable[] =
{
  {"help",   CmdHelp,           1, "This help"},
  {"config", CmdT55xxSetConfig, 1, "Set/Get T55XX configuration (modulation, inverted, offset, rate)"},
  {"detect", CmdT55xxDetect,    0, "[1] Try detecting the tag modulation from reading the configuration block."},
  {"read",   CmdT55xxReadBlock, 0, "<block> [password] -- Read T55xx block data (page 0) [optional password]"},
  {"write",  CmdT55xxWriteBlock,0, "<block> <data> [password] -- Write T55xx block data (page 0) [optional password]"},
  {"trace",  CmdT55xxReadTrace, 0, "[1] Show T55xx traceability data (page 1/ blk 0-1)"},
  {"info",   CmdT55xxInfo,      0, "[1] Show T55xx configuration data (page 0/ blk 0)"},
  {"dump",   CmdT55xxDump,      0, "[password] Dump T55xx card block 0-7. [optional password]"},
  {"special", special,          0, "Show block changes with 64 different offsets"},
  {NULL, NULL, 0, NULL}
};

int CmdLFT55XX(const char *Cmd)
{
  CmdsParse(CommandTable, Cmd);
  return 0;
}

int CmdHelp(const char *Cmd)
{
  CmdsHelp(CommandTable);
  return 0;
}
<|MERGE_RESOLUTION|>--- conflicted
+++ resolved
@@ -1,1126 +1,1118 @@
-//-----------------------------------------------------------------------------
-//
-// This code is licensed to you under the terms of the GNU GPL, version 2 or,
-// at your option, any later version. See the LICENSE.txt file for the text of
-// the license.
-//-----------------------------------------------------------------------------
-// Low frequency T55xx commands
-//-----------------------------------------------------------------------------
-
-#include <stdio.h>
-#include <string.h>
-#include <inttypes.h>
-#include <time.h>
-#include "proxmark3.h"
-#include "ui.h"
-#include "graph.h"
-#include "cmdmain.h"
-#include "cmdparser.h"
-#include "cmddata.h"
-#include "cmdlf.h"
-#include "cmdlft55xx.h"
-#include "util.h"
-#include "data.h"
-#include "lfdemod.h"
-#include "../common/crc.h"
-#include "../common/iso14443crc.h"
-#include "cmdhf14a.h"
-
-#define CONFIGURATION_BLOCK 0x00
-#define TRACE_BLOCK 0x01
-
-// Default configuration
-t55xx_conf_block_t config = { .modulation = DEMOD_ASK, .inverted = FALSE, .offset = 0x00, .block0 = 0x00};
-
-int usage_t55xx_config(){
-	PrintAndLog("Usage: lf t55xx config [d <demodulation>] [i 1] [o <offset>]");
-	PrintAndLog("Options:        ");
-	PrintAndLog("       h                        This help");
-	PrintAndLog("       b <8|16|32|40|50|64|100|128>     Set bitrate");
-	PrintAndLog("       d <FSK|FSK1|FSK1a|FSK2|FSK2a|ASK|PSK1|PSK2|NZ|BI|BIa>  Set demodulation FSK / ASK / PSK / NZ / Biphase / Biphase A");
-	PrintAndLog("       i [1]                            Invert data signal, defaults to normal");
-	PrintAndLog("       o [offset]                       Set offset, where data should start decode in bitstream");
-	PrintAndLog("");
-	PrintAndLog("Examples:");
-	PrintAndLog("      lf t55xx config d FSK          - FSK demodulation");
-	PrintAndLog("      lf t55xx config d FSK i 1      - FSK demodulation, inverse data");
-	PrintAndLog("      lf t55xx config d FSK i 1 o 3  - FSK demodulation, inverse data, offset=3,start from position 3 to decode data");
-	PrintAndLog("");
-	return 0;
-}
-int usage_t55xx_read(){
-	PrintAndLog("Usage:  lf t55xx read <block> <password>");
-    PrintAndLog("     <block>, block number to read. Between 0-7");
-    PrintAndLog("     <password>, OPTIONAL password (8 hex characters)");
-    PrintAndLog("");
-	PrintAndLog("Examples:");
-    PrintAndLog("      lf t55xx read 0           - read data from block 0");
-	PrintAndLog("      lf t55xx read 0 feedbeef  - read data from block 0 password feedbeef");
-	PrintAndLog("");
-	return 0;
-}
-int usage_t55xx_write(){
-	PrintAndLog("Usage:  lf t55xx wr <block> <data> [password]");
-    PrintAndLog("     <block>, block number to read. Between 0-7");
-	PrintAndLog("     <data>,  4 bytes of data to write (8 hex characters)");
-    PrintAndLog("     [password], OPTIONAL password 4bytes (8 hex characters)");
-    PrintAndLog("");
-	PrintAndLog("Examples:");
-    PrintAndLog("      lf t55xx wd 3 11223344           - write 11223344 to block 3");
-	PrintAndLog("      lf t55xx wd 3 11223344 feedbeef  - write 11223344 to block 3 password feedbeef");
-	PrintAndLog("");
-	return 0;
-}
-int usage_t55xx_trace() {
-	PrintAndLog("Usage:  lf t55xx trace [1]");
-	PrintAndLog("     [graph buffer data], if set, use Graphbuffer otherwise read data from tag.");
-	PrintAndLog("");
-	PrintAndLog("Examples:");
-	PrintAndLog("      lf t55xx trace");
-	PrintAndLog("      lf t55xx trace 1");
-	PrintAndLog("");
-	return 0;
-}
-int usage_t55xx_info() {
-	PrintAndLog("Usage:  lf t55xx info [1]");
-	PrintAndLog("     [graph buffer data], if set, use Graphbuffer otherwise read data from tag.");
-	PrintAndLog("");
-	PrintAndLog("Examples:");
-	PrintAndLog("      lf t55xx info");
-	PrintAndLog("      lf t55xx info 1");
-	PrintAndLog("");
-	return 0;
-}
-int usage_t55xx_dump(){
-	PrintAndLog("Usage:  lf t55xx dump <password>");
-    PrintAndLog("     <password>, OPTIONAL password 4bytes (8 hex symbols)");
-	PrintAndLog("");
-	PrintAndLog("Examples:");
-	PrintAndLog("      lf t55xx dump");
-	PrintAndLog("      lf t55xx dump feedbeef");
-	PrintAndLog("");
-	return 0;
-}
-int usage_t55xx_detect(){
-	PrintAndLog("Usage:  lf t55xx detect");
-	PrintAndLog("");
-	PrintAndLog("Examples:");
-	PrintAndLog("      lf t55xx detect");
-	PrintAndLog("      lf t55xx detect 1");
-	PrintAndLog("");
-	return 0;
-}
-
-static int CmdHelp(const char *Cmd);
-
-int CmdT55xxSetConfig(const char *Cmd) {
-
-	uint8_t offset = 0;
-	bool errors = FALSE;
-	uint8_t cmdp = 0;
-	char modulation[5] = {0x00};
-	char tmp = 0x00;
-	uint8_t bitRate = 0;
-	uint8_t rates[9] = {8,16,32,40,50,64,100,128,0};
-	while(param_getchar(Cmd, cmdp) != 0x00 && !errors)
-	{
-		tmp = param_getchar(Cmd, cmdp);
-		switch(tmp)
-		{
-		case 'h':
-		case 'H':
-			return usage_t55xx_config();
-		case 'b':
-			errors |= param_getdec(Cmd, cmdp+1, &bitRate);
-			if ( !errors){
-				uint8_t i = 0;
-				for (; i < 9; i++){
-					if (rates[i]==bitRate) {
-						config.bitrate = i;
-						break;
-					}
-				}
-				if (i==9) errors = TRUE;
-			}
-			cmdp+=2;
-			break;
-		case 'd':
-			param_getstr(Cmd, cmdp+1, modulation);
-			cmdp += 2;
-
-			if ( strcmp(modulation, "FSK" ) == 0)
-				config.modulation = DEMOD_FSK;
-			else if ( strcmp(modulation, "FSK1" ) == 0)
-				config.modulation = DEMOD_FSK1;
-			else if ( strcmp(modulation, "FSK1a" ) == 0)
-				config.modulation = DEMOD_FSK1a;
-			else if ( strcmp(modulation, "FSK2" ) == 0)
-				config.modulation = DEMOD_FSK2;
-			else if ( strcmp(modulation, "FSK2a" ) == 0)
-				config.modulation = DEMOD_FSK2a;
-			else if ( strcmp(modulation, "ASK" ) == 0)
-				config.modulation = DEMOD_ASK;
-			else if ( strcmp(modulation, "NRZ" ) == 0)
-				config.modulation = DEMOD_NRZ;
-			else if ( strcmp(modulation, "PSK1" ) == 0)
-				config.modulation = DEMOD_PSK1;
-			else if ( strcmp(modulation, "PSK2" ) == 0)
-				config.modulation = DEMOD_PSK2;
-			else if ( strcmp(modulation, "PSK3" ) == 0)
-				config.modulation = DEMOD_PSK3;
-			else if ( strcmp(modulation, "BIa" ) == 0)
-				config.modulation = DEMOD_BIa;
-			else if ( strcmp(modulation, "BI" ) == 0)
-				config.modulation = DEMOD_BI;
-			else {
-				PrintAndLog("Unknown modulation '%s'", modulation);
-				errors = TRUE;
-			}
-			break;
-		case 'i':
-			config.inverted = param_getchar(Cmd,cmdp+1) == '1';
-			cmdp+=2;
-			break;
-		case 'o':
-			errors |= param_getdec(Cmd, cmdp+1, &offset);
-			if ( !errors )
-				config.offset = offset;
-			cmdp+=2;
-			break;
-		default:
-			PrintAndLog("Unknown parameter '%c'", param_getchar(Cmd, cmdp));
-			errors = TRUE;
-			break;
-		}
-	}
-
-	// No args
-	if (cmdp == 0) {
-		printConfiguration( config );
-		return 0;
-	}
-	//Validations
-	if (errors)
-		return usage_t55xx_config();
-
- 	config.block0 = 0;
- 	printConfiguration ( config );
-	return 0;
-}
-
-int CmdT55xxReadBlock(const char *Cmd) {
-	int block = -1;
-	int password = 0xFFFFFFFF; //default to blank Block 7
-
-	char cmdp = param_getchar(Cmd, 0);
-	if (cmdp == 'h' || cmdp == 'H')
-		return usage_t55xx_read();
-
-	int res = sscanf(Cmd, "%d %x", &block, &password);
-
-	if ( res < 1 || res > 2 )
-		return usage_t55xx_read();
-
-	
-	if ((block < 0) | (block > 7)) {
-		PrintAndLog("Block must be between 0 and 7");
-		return 1;
-	}	
-
-	UsbCommand c = {CMD_T55XX_READ_BLOCK, {0, block, 0}};
- 	c.d.asBytes[0] = 0x0; 
-
-	//Password mode
-	if ( res == 2 ) {
-		c.arg[2] = password;
-		c.d.asBytes[0] = 0x1; 
-	}
-
-	SendCommand(&c);
-	if ( !WaitForResponseTimeout(CMD_ACK,NULL,2500) ) {
-		PrintAndLog("command execution time out");
-		return 2;
-	}
-	
-	uint8_t got[12000];
-	GetFromBigBuf(got,sizeof(got),0);
-	WaitForResponse(CMD_ACK,NULL);
-	setGraphBuf(got, 12000);
-	DemodBufferLen=0;
-	if (!DecodeT55xxBlock()) return 3;
-	char blk[10]={0};
-	sprintf(blk,"%d", block);
-	printT55xxBlock(blk);
-	return 0;
-}
-
-bool DecodeT55xxBlock(){
-	
-	char buf[9] = {0x00};
-	char *cmdStr = buf;
-	int ans = 0;
-	uint8_t bitRate[8] = {8,16,32,40,50,64,100,128};
-
-	DemodBufferLen = 0x00;
-
-	switch( config.modulation ){
-		case DEMOD_FSK:
-			sprintf(cmdStr,"%d", bitRate[config.bitrate]/2 );
-			CmdLtrim(cmdStr);			
-			sprintf(cmdStr,"%d %d", bitRate[config.bitrate], config.inverted );
-			ans = FSKrawDemod(cmdStr, FALSE);
-			break;
-		case DEMOD_FSK1:
-		case DEMOD_FSK1a:		
-			sprintf(cmdStr,"%d", bitRate[config.bitrate]/2 );
-			CmdLtrim(cmdStr);			
-			sprintf(cmdStr,"%d %d 8 5", bitRate[config.bitrate], config.inverted  );
-			ans = FSKrawDemod(cmdStr, FALSE);
-			break;
-		case DEMOD_FSK2:
-		case DEMOD_FSK2a:
-			sprintf(cmdStr,"%d", bitRate[config.bitrate]/2 );
-			CmdLtrim(cmdStr);			
-			sprintf(cmdStr,"%d %d 10 8", bitRate[config.bitrate], config.inverted  );
-			ans = FSKrawDemod(cmdStr, FALSE);
-			break;
-		case DEMOD_ASK:
-			sprintf(cmdStr,"%d %d 1", bitRate[config.bitrate], config.inverted );
-			ans = ASKmanDemod(cmdStr, FALSE, FALSE);
-			break;
-		case DEMOD_PSK1:
-			sprintf(cmdStr,"%d %d 1", bitRate[config.bitrate], config.inverted );
-			ans = PSKDemod(cmdStr, FALSE);
-			break;
-		case DEMOD_PSK2:
-			sprintf(cmdStr,"%d %d 1", bitRate[config.bitrate], config.inverted );
-			ans = PSKDemod(cmdStr, FALSE);
-			psk1TOpsk2(DemodBuffer, DemodBufferLen);
-			break;
-		case DEMOD_PSK3:
-			sprintf(cmdStr,"%d %d 1", bitRate[config.bitrate], config.inverted );
-			ans = PSKDemod(cmdStr, FALSE);
-			psk1TOpsk2(DemodBuffer, DemodBufferLen);
-			break;
-		case DEMOD_NRZ:
-			sprintf(cmdStr,"%d %d 1", bitRate[config.bitrate], config.inverted );
-			ans = NRZrawDemod(cmdStr, FALSE);
-			break;
-		case DEMOD_BI:
-		case DEMOD_BIa:
-			sprintf(cmdStr,"0 %d %d 1", bitRate[config.bitrate], config.inverted );
-			ans = ASKbiphaseDemod(cmdStr, FALSE);
-			break;
-		default:
-			return FALSE;
-	}
-	return (bool) ans;
-}
-
-int CmdT55xxDetect(const char *Cmd){
-
-	char cmdp = param_getchar(Cmd, 0);
-	if (strlen(Cmd) > 1 || cmdp == 'h' || cmdp == 'H')
-		return usage_t55xx_detect();
-	
-	if (strlen(Cmd)==0)
-		AquireData( CONFIGURATION_BLOCK );
-
-	if ( !tryDetectModulation() )
-		PrintAndLog("Could not detect modulation automatically. Try setting it manually with \'lf t55xx config\'");
-
-	return 0;
-}
-
-// detect configuration?
-bool tryDetectModulation(){
-	char cmdStr[8] = {0};
-	uint8_t hits = 0;
-	t55xx_conf_block_t tests[15];
-	
-	if (GetFskClock("", FALSE, FALSE)){ 
-		uint8_t fc1 = 0, fc2 = 0, clk=0;
-		fskClocks(&fc1, &fc2, &clk, FALSE);
-		sprintf(cmdStr,"%d", clk/2);
-		CmdLtrim(cmdStr);
-		if ( FSKrawDemod("0 0", FALSE) && test(DEMOD_FSK, &tests[hits].offset)){
-			tests[hits].modulation = DEMOD_FSK;
-			if (fc1==8 && fc2 == 5)
-				tests[hits].modulation = DEMOD_FSK1a;
-			else if (fc1==10 && fc2 == 8)
-				tests[hits].modulation = DEMOD_FSK2;
-
-			tests[hits].inverted = FALSE;
-			tests[hits].block0 = PackBits(tests[hits].offset, 32, DemodBuffer);
-			++hits;
-		}
-		if ( FSKrawDemod("0 1", FALSE) && test(DEMOD_FSK, &tests[hits].offset)) {
-			tests[hits].modulation = DEMOD_FSK;
-			if (fc1==8 && fc2 == 5)
-				tests[hits].modulation = DEMOD_FSK1;
-			else if (fc1==10 && fc2 == 8)
-				tests[hits].modulation = DEMOD_FSK2a;
-
-			tests[hits].inverted = TRUE;
-			tests[hits].block0 = PackBits(tests[hits].offset, 32, DemodBuffer);
-			++hits;
-		}
-	} else {
-		if ( ASKmanDemod("0 0 1", FALSE, FALSE) && test(DEMOD_ASK, &tests[hits].offset)) {
-			tests[hits].modulation = DEMOD_ASK;
-			tests[hits].inverted = FALSE;
-			tests[hits].block0 = PackBits(tests[hits].offset, 32, DemodBuffer);
-			++hits;
-			}
-
-		if ( ASKmanDemod("0 1 1", FALSE, FALSE)  && test(DEMOD_ASK, &tests[hits].offset)) {
-			tests[hits].modulation = DEMOD_ASK;
-			tests[hits].inverted = TRUE;
-			tests[hits].block0 = PackBits(tests[hits].offset, 32, DemodBuffer);
-			++hits;
-			}
-		
-		if ( NRZrawDemod("0 0 1", FALSE)  && test(DEMOD_NRZ, &tests[hits].offset)) {
-			tests[hits].modulation = DEMOD_NRZ;
-			tests[hits].inverted = FALSE;
-			tests[hits].block0 = PackBits(tests[hits].offset, 32, DemodBuffer);
-			++hits;
-		}
-
-		if ( NRZrawDemod("0 1 1", FALSE)  && test(DEMOD_NRZ, &tests[hits].offset)) {
-			tests[hits].modulation = DEMOD_NRZ;
-			tests[hits].inverted = TRUE;
-			tests[hits].block0 = PackBits(tests[hits].offset, 32, DemodBuffer);
-			++hits;
-			}
-		
-		if ( PSKDemod("0 0 1", FALSE) && test(DEMOD_PSK1, &tests[hits].offset)) {
-			tests[hits].modulation = DEMOD_PSK1;
-			tests[hits].inverted = FALSE;
-			tests[hits].block0 = PackBits(tests[hits].offset, 32, DemodBuffer);
-			++hits;
-		}
-		
-		if ( PSKDemod("0 1 1", FALSE) && test(DEMOD_PSK1, &tests[hits].offset)) {
-			tests[hits].modulation = DEMOD_PSK1;
-			tests[hits].inverted = TRUE;
-			tests[hits].block0 = PackBits(tests[hits].offset, 32, DemodBuffer);
-			++hits;
-		}
-
-		// PSK2 - needs a call to psk1TOpsk2.
-		if ( PSKDemod("0 0 1", FALSE)) {
-			psk1TOpsk2(DemodBuffer, DemodBufferLen);
-			if (test(DEMOD_PSK2, &tests[hits].offset)){
-				tests[hits].modulation = DEMOD_PSK2;
-				tests[hits].inverted = FALSE;
-				tests[hits].block0 = PackBits(tests[hits].offset, 32, DemodBuffer);
-				++hits;
-			}
-		} // inverse waves does not affect this demod
-
-		// PSK3 - needs a call to psk1TOpsk2.
-		if ( PSKDemod("0 0 1", FALSE)) {
-			psk1TOpsk2(DemodBuffer, DemodBufferLen);
-			if (test(DEMOD_PSK3, &tests[hits].offset)){
-				tests[hits].modulation = DEMOD_PSK3;
-				tests[hits].inverted = FALSE;
-				tests[hits].block0 = PackBits(tests[hits].offset, 32, DemodBuffer);
-				++hits;
-			}
-		} // inverse waves does not affect this demod
-	
-		if ( ASKbiphaseDemod("0 0 0 1", FALSE) && test(DEMOD_BI, &tests[hits].offset) ) {
-			tests[hits].modulation = DEMOD_BI;
-			tests[hits].inverted = FALSE;
-			tests[hits].block0 = PackBits(tests[hits].offset, 32, DemodBuffer);
-			++hits;
-		}
-		if ( ASKbiphaseDemod("0 0 1 1", FALSE) && test(DEMOD_BIa, &tests[hits].offset) ) {
-			tests[hits].modulation = DEMOD_BIa;
-			tests[hits].inverted = TRUE;
-			tests[hits].block0 = PackBits(tests[hits].offset, 32, DemodBuffer);
-			++hits;
-		}
-	}		
-	if ( hits == 1) {
-		config.modulation = tests[0].modulation;
-		config.inverted = tests[0].inverted;
-		config.offset = tests[0].offset;
-		config.block0 = tests[0].block0;
-		printConfiguration( config );
-		return TRUE;
-	}
-	
-	if ( hits > 1) {
-		PrintAndLog("Found [%d] possible matches for modulation.",hits);
-		for(int i=0; i<hits; ++i){
-			PrintAndLog("--[%d]---------------", i+1);
-			printConfiguration( tests[i] );
-		}
-	}
-	return FALSE;
-}
-
-bool testModulation(uint8_t mode, uint8_t modread){
-	switch( mode ){
-		case DEMOD_FSK:
-			if (modread > 3 && modread < 8) return TRUE;
-			break;
-		case DEMOD_ASK:
-			if (modread == DEMOD_ASK) return TRUE;
-			break;
-		case DEMOD_PSK1:
-			if (modread == DEMOD_PSK1) return TRUE;
-			break;
-		case DEMOD_PSK2:
-			if (modread == DEMOD_PSK2) return TRUE;
-			break;
-		case DEMOD_PSK3:
-			if (modread == DEMOD_PSK3) return TRUE;
-			break;
-		case DEMOD_NRZ:
-			if (modread == DEMOD_NRZ) return TRUE;
-			break;
-		case DEMOD_BI:
-			if (modread == DEMOD_BI) return TRUE;
-			break;
-		case DEMOD_BIa:
-			if (modread == DEMOD_BIa) return TRUE;
-			break;		
-		default:
-			return FALSE;
-	}
-	return FALSE;
-}
-
-bool testBitRate(uint8_t readRate, uint8_t mod){
-	uint8_t expected[8] = {8, 16, 32, 40, 50, 64, 100, 128};
-	uint8_t detRate = 0;
-	switch( mod ){
-		case DEMOD_FSK:
-			detRate = GetFskClock("",FALSE, FALSE); 
-			if (expected[readRate] == detRate) {
-				config.bitrate = readRate;
-				return TRUE;
-			}
-			break;
-		case DEMOD_FSK1:
-			detRate = GetFskClock("",FALSE, FALSE); 
-			if (expected[readRate] == detRate) {
-				config.bitrate = readRate;
-				return TRUE;
-			}
-			break;
-		case DEMOD_FSK1a:
-			detRate = GetFskClock("",FALSE, FALSE); 
-			if (expected[readRate] == detRate) {
-				config.bitrate = readRate;
-				return TRUE;
-			}
-			break;
-		case DEMOD_FSK2:
-			detRate = GetFskClock("",FALSE, FALSE); 
-			if (expected[readRate] == detRate) {
-				config.bitrate = readRate;
-				return TRUE;
-			}
-			break;
-		case DEMOD_FSK2a:
-			detRate = GetFskClock("",FALSE, FALSE); 
-			if (expected[readRate] == detRate) {
-				config.bitrate = readRate;
-				return TRUE;
-			}
-			break;
-		case DEMOD_ASK:
-			detRate = GetAskClock("",FALSE, FALSE); 
-			if (expected[readRate] == detRate) {
-				config.bitrate = readRate;
-				return TRUE;
-			}
-			break;
-		case DEMOD_PSK1:
-			detRate = GetPskClock("",FALSE, FALSE); 
-			if (expected[readRate] == detRate) {
-				config.bitrate = readRate;
-				return TRUE;
-			}
-			break;
-		case DEMOD_PSK2:
-			detRate = GetPskClock("",FALSE, FALSE); 
-			if (expected[readRate] == detRate) {
-				config.bitrate = readRate;
-				return TRUE;
-			}
-			break;
-		case DEMOD_PSK3:
-			detRate = GetPskClock("",FALSE, FALSE); 
-			if (expected[readRate] == detRate) {
-				config.bitrate = readRate;
-				return TRUE;
-			}
-			break;
-		case DEMOD_NRZ:
-			detRate = GetNrzClock("",FALSE, FALSE); 
-			if (expected[readRate] == detRate) {
-				config.bitrate = readRate;
-				return TRUE;
-			}
-			break;
-		case DEMOD_BI:
-		case DEMOD_BIa:
-			detRate = GetAskClock("",FALSE, FALSE); 
-			if (expected[readRate] == detRate) {
-				config.bitrate = readRate;
-				return TRUE;
-			}
-			break;
-		default:
-			return FALSE;
-	}
-	return FALSE;
-}
-
-bool test(uint8_t mode, uint8_t *offset){
-
-	if ( !DemodBufferLen) return FALSE;
-	uint8_t si = 0;
-	for (uint8_t idx = 0; idx < 64; idx++){
-		si = idx;
-		if ( PackBits(si, 32, DemodBuffer) == 0x00 ) continue;		// configuration block with only zeros is impossible.
-
-		uint8_t safer    = PackBits(si, 4, DemodBuffer); si += 4;	    //master key
-		uint8_t resv     = PackBits(si, 4, DemodBuffer); si += 4;     //was 7 & +=7+3 //should be only 4 bits if extended mode
-		// 2nibble must be zeroed.
-		// moved test to here, since this gets most faults first.
-		if ( resv > 0x00) continue;
-
-		uint8_t xtRate   = PackBits(si, 3, DemodBuffer); si += 3;   //new
-		uint8_t bitRate  = PackBits(si, 3, DemodBuffer); si += 3;   //new  could check bit rate
-		uint8_t extend   = PackBits(si, 1, DemodBuffer); si += 1;     //bit 15 extended mode
-		uint8_t modread  = PackBits(si, 5, DemodBuffer); si += 5+2+1; //new
-		//uint8_t pskcr   = PackBits(si, 2, DemodBuffer); si += 2+1;  //new  could check psk cr
-		uint8_t nml01    = PackBits(si, 1, DemodBuffer); si += 1+5;   //bit 24 , 30, 31 could be tested for 0 if not extended mode
-		uint8_t nml02    = PackBits(si, 2, DemodBuffer); si += 2;
-		
-		//if extended mode
-		bool extMode =( (safer == 0x6 || safer == 0x9) && extend) ? TRUE : FALSE;
-
-		if (!extMode){
-			if (nml01 || nml02 || xtRate) continue;
-		}
-		//test modulation
-		if (!testModulation(mode, modread)) continue;
-
-		*offset = idx;
-		if (!testBitRate(bitRate, mode)) continue;
-		return TRUE;
-	}
-	return FALSE;
-}
-
-void printT55xxBlock(const char *blockNum){
-	
-	uint8_t i = config.offset;
-	uint8_t endpos = 32 + i;
-	uint32_t blockData = 0;
-	uint8_t bits[64] = {0x00};
-
-	if ( !DemodBufferLen) return;
-
-	if ( endpos > DemodBufferLen){
-		PrintAndLog("The configured offset %d is too big. Possible offset: %d)", i, DemodBufferLen-32);
-		return;
-	}
-
-	for (; i < endpos; ++i)
-		bits[i - config.offset]=DemodBuffer[i];
-
-	blockData = PackBits(0, 32, bits);
-	PrintAndLog("[%s] 0x%08X  %s", blockNum, blockData, sprint_bin(bits,32));
-}
-
-int special(const char *Cmd) {
-	uint32_t blockData = 0;
-	uint8_t bits[32] = {0x00};
-
-	PrintAndLog("[OFFSET] [DATA] [BINARY]");
-	PrintAndLog("----------------------------------------------------");
-	int i,j = 0;
-	for (; j < 64; ++j){
-		
-		for (i = 0; i < 32; ++i)
-			bits[i]=DemodBuffer[j+i];
-	
-		blockData = PackBits(0, 32, bits);
-		
-		PrintAndLog("[%02d] 0x%08X  %s",j , blockData, sprint_bin(bits,32));	
-	}
-	return 0;
-}
-
-void printConfiguration( t55xx_conf_block_t b){
-	PrintAndLog("Modulation : %s", GetSelectedModulationStr(b.modulation) );
-	PrintAndLog("Bit Rate   : %s", GetBitRateStr(b.bitrate) );
-	PrintAndLog("Inverted   : %s", (b.inverted) ? "Yes" : "No" );
-	PrintAndLog("Offset     : %d", b.offset);
-	PrintAndLog("Block0     : 0x%08X", b.block0);
-	PrintAndLog("");
-}
-
-int CmdT55xxWriteBlock(const char *Cmd)
-{
-	int block = 8; //default to invalid block
-	int data = 0xFFFFFFFF; //default to blank Block 
-	int password = 0xFFFFFFFF; //default to blank Block 7
-	
-	char cmdp = param_getchar(Cmd, 0);
-	if (cmdp == 'h' || cmdp == 'H') {
-		usage_t55xx_write();
-		return 0;
-	}
-  
-	int res = sscanf(Cmd, "%d %x %x",&block, &data, &password);
-	
-	if ( res < 2 || res > 3) {
-		usage_t55xx_write();
-		return 1;
-	}
-
-	if (block > 7) {
-		PrintAndLog("Block number must be between 0 and 7");
-		return 1;
-	}
-	
-	UsbCommand c = {CMD_T55XX_WRITE_BLOCK, {data, block, 0}};
- 	c.d.asBytes[0] = 0x0; 
-
-	PrintAndLog("Writing to block: %d  data  : 0x%08X", block, data);
-
-	//Password mode
-	if (res == 3) {
-		c.arg[2] = password;
-		c.d.asBytes[0] = 0x1; 
-		PrintAndLog("pwd   : 0x%08X", password);
-	}
-	SendCommand(&c);
-	return 0;
-}
-
-int CmdT55xxReadTrace(const char *Cmd)
-{
-	char cmdp = param_getchar(Cmd, 0);
-	
-	if (strlen(Cmd) > 1 || cmdp == 'h' || cmdp == 'H') 
-		return usage_t55xx_trace();
-
-	if (strlen(Cmd)==0)
-		AquireData( TRACE_BLOCK );
-	
-	if (!DecodeT55xxBlock()) return 1;
-
-	if ( !DemodBufferLen) return 1;
-	
-	RepaintGraphWindow();
-	uint8_t repeat = 0;
-	if (config.offset > 5) 
-		repeat = 32;
-	uint8_t si = config.offset+repeat;
-	uint32_t bl0     = PackBits(si, 32, DemodBuffer);
-	uint32_t bl1     = PackBits(si+32, 32, DemodBuffer);
-	// uint32_t bl2     = PackBits(si+64, 32, DemodBuffer);
-	
-	uint32_t acl     = PackBits(si,  8, DemodBuffer); si += 8;
-	uint32_t mfc     = PackBits(si, 8, DemodBuffer); si += 8;
-	uint32_t cid     = PackBits(si, 5, DemodBuffer); si += 5;
-	uint32_t icr     = PackBits(si, 3, DemodBuffer); si += 3;
-	uint32_t year    = PackBits(si, 4, DemodBuffer); si += 4;
-	uint32_t quarter = PackBits(si, 2, DemodBuffer); si += 2;
-<<<<<<< HEAD
-	uint32_t lotid   = PackBits(si, 14, DemodBuffer); si += 14;
-	uint32_t wafer   = PackBits(si, 5, DemodBuffer); si += 5;
-	uint32_t dw      = PackBits(si, 15, DemodBuffer); 
-	
-	
-	time_t t = time(NULL);
-	struct tm tm = *localtime(&t);
-	if ( year > tm.tm_year-110)
-		year += 2000;
-	else
-		year += 2010;
-
-	if ( acl != 0xE0 ) {
-		PrintAndLog("The modulation is most likely wrong since the ACL is not 0xE0. ");
-		return 1;
-	}
-
-=======
-	uint32_t lotid    = PackBits(si, 14, DemodBuffer); si += 14;
-	uint32_t wafer   = PackBits(si, 5, DemodBuffer); si += 5;
-	uint32_t dw      = PackBits(si, 15, DemodBuffer); 
-	
-	PrintAndLog("");
->>>>>>> 9795e535
-	PrintAndLog("-- T55xx Trace Information ----------------------------------");
-	PrintAndLog("-------------------------------------------------------------");
-	PrintAndLog(" ACL Allocation class (ISO/IEC 15963-1)  : 0x%02X (%d)", acl, acl);
-	PrintAndLog(" MFC Manufacturer ID (ISO/IEC 7816-6)    : 0x%02X (%d) - %s", mfc, mfc, getTagInfo(mfc));
-	PrintAndLog(" CID                                     : 0x%02X (%d) - %s", cid, cid, GetModelStrFromCID(cid));
-	PrintAndLog(" ICR IC Revision                         : %d",icr );
-	PrintAndLog(" Manufactured");
-	PrintAndLog("     Year/Quarter : 20?%d/%d",year, quarter);
-	PrintAndLog("     Lot ID       : %d", lotid );
-	PrintAndLog("     Wafer number : %d", wafer);
-	PrintAndLog("     Die Number   : %d", dw);
-	PrintAndLog("-------------------------------------------------------------");
-	PrintAndLog(" Raw Data - Page 1");
-	PrintAndLog("     Block 0  : 0x%08X  %s", bl0, sprint_bin(DemodBuffer+config.offset+repeat,32) );
-	PrintAndLog("     Block 1  : 0x%08X  %s", bl1, sprint_bin(DemodBuffer+config.offset+repeat+32,32) );
-	//PrintAndLog("     Block 2  : 0x%08X  %s", bl2, sprint_bin(DemodBuffer+config.offset+repeat+64,32) );
-	PrintAndLog("-------------------------------------------------------------");
-
-
-	/*
-	TRACE - BLOCK O
-		Bits	Definition								HEX
-		1-8		ACL Allocation class (ISO/IEC 15963-1)	0xE0 
-		9-16	MFC Manufacturer ID (ISO/IEC 7816-6)	0x15 Atmel Corporation
-		17-21	CID										0x1 = Atmel ATA5577M1  0x2 = Atmel ATA5577M2 
-		22-24	ICR IC revision
-		25-28	YEAR (BCD encoded) 						9 (= 2009)
-		29-30	QUARTER									1,2,3,4 
-		31-32	LOT ID
-	
-	TRACE - BLOCK 1
-		1-12	LOT ID  
-		13-17	Wafer number
-		18-32	DW,  die number sequential
-	*/
-	
-  return 0;
-}
-
-int CmdT55xxInfo(const char *Cmd){
-	/*
-		Page 0 Block 0 Configuration data.
-		Normal mode
-		Extended mode
-	*/
-	char cmdp = param_getchar(Cmd, 0);
-
-	if (strlen(Cmd) > 1 || cmdp == 'h' || cmdp == 'H')
-		return usage_t55xx_info();
-	
-	if (strlen(Cmd)==0)
-		AquireData( CONFIGURATION_BLOCK );
-	
-	if (!DecodeT55xxBlock()) return 1;
-
-	if ( !DemodBufferLen) return 1;
-
-	uint8_t si = config.offset;
-	uint32_t bl0      = PackBits(si, 32, DemodBuffer);
-	
-	uint32_t safer    = PackBits(si, 4, DemodBuffer); si += 4;	
-	uint32_t resv     = PackBits(si, 7, DemodBuffer); si += 7;
-	uint32_t dbr      = PackBits(si, 3, DemodBuffer); si += 3;
-	uint32_t extend   = PackBits(si, 1, DemodBuffer); si += 1;
-	uint32_t datamod  = PackBits(si, 5, DemodBuffer); si += 5;
-	uint32_t pskcf    = PackBits(si, 2, DemodBuffer); si += 2;
-	uint32_t aor      = PackBits(si, 1, DemodBuffer); si += 1;	
-	uint32_t otp      = PackBits(si, 1, DemodBuffer); si += 1;	
-	uint32_t maxblk   = PackBits(si, 3, DemodBuffer); si += 3;
-	uint32_t pwd      = PackBits(si, 1, DemodBuffer); si += 1;	
-	uint32_t sst      = PackBits(si, 1, DemodBuffer); si += 1;	
-	uint32_t fw       = PackBits(si, 1, DemodBuffer); si += 1;
-	uint32_t inv      = PackBits(si, 1, DemodBuffer); si += 1;	
-	uint32_t por      = PackBits(si, 1, DemodBuffer); si += 1;
-		
-	PrintAndLog("");
-	PrintAndLog("-- T55xx Configuration & Tag Information --------------------");
-	PrintAndLog("-------------------------------------------------------------");
-	PrintAndLog(" Safer key                 : %s", GetSaferStr(safer));
-	PrintAndLog(" reserved                  : %d", resv);
-	PrintAndLog(" Data bit rate             : %s", GetBitRateStr(dbr));
-	PrintAndLog(" eXtended mode             : %s", (extend) ? "Yes - Warning":"No");
-	PrintAndLog(" Modulation                : %s", GetModulationStr(datamod));
-	PrintAndLog(" PSK clock frequency       : %d", pskcf);
-	PrintAndLog(" AOR - Answer on Request   : %s", (aor) ? "Yes":"No");
-	PrintAndLog(" OTP - One Time Pad        : %s", (otp) ? "Yes - Warning":"No" );
-	PrintAndLog(" Max block                 : %d", maxblk);
-	PrintAndLog(" Password mode             : %s", (pwd) ? "Yes":"No");
-	PrintAndLog(" Sequence Start Terminator : %s", (sst) ? "Yes":"No");
-	PrintAndLog(" Fast Write                : %s", (fw)  ? "Yes":"No");
-	PrintAndLog(" Inverse data              : %s", (inv) ? "Yes":"No");
-	PrintAndLog(" POR-Delay                 : %s", (por) ? "Yes":"No");
-	PrintAndLog("-------------------------------------------------------------");
-	PrintAndLog(" Raw Data - Page 0");
-	PrintAndLog("     Block 0  : 0x%08X  %s", bl0, sprint_bin(DemodBuffer+config.offset,32) );
-	PrintAndLog("-------------------------------------------------------------");
-	
-	return 0;
-}
-
-int CmdT55xxDump(const char *Cmd){
-
-	char s[20] = {0x00};
-	uint8_t pwd[4] = {0x00};
-
-	char cmdp = param_getchar(Cmd, 0);
-	if ( cmdp == 'h' || cmdp == 'H') {
-		usage_t55xx_dump();
-		return 0;
-	}
-
-	bool hasPwd = ( strlen(Cmd) > 0);	
-	if ( hasPwd ){
-		if (param_gethex(Cmd, 0, pwd, 8)) {
-			PrintAndLog("password must include 8 HEX symbols");
-			return 1;
-		}
-	}
-	
-	for ( int i = 0; i <8; ++i){
-		memset(s,0,sizeof(s));
-		if ( hasPwd ) {
-			sprintf(s,"%d %02x%02x%02x%02x", i, pwd[0],pwd[1],pwd[2],pwd[3]);
-		} else {
-			sprintf(s,"%d", i);
-		}
-		CmdT55xxReadBlock(s);
-	}
-	return 0;
-}
-
-int AquireData( uint8_t block ){
-
-	UsbCommand c;
-	
-	if ( block == CONFIGURATION_BLOCK ) 
-		c.cmd = CMD_T55XX_READ_BLOCK;
-	else if (block == TRACE_BLOCK )
-		c.cmd = CMD_T55XX_READ_TRACE;
-		
-	c.arg[0] = 0x00;
-	c.arg[1] = 0x00;
-	c.arg[2] = 0x00;
-	c.d.asBytes[0] = 0x0; 
-
-	//Password mode
-	// if ( res == 2 ) {
-		// c.arg[2] = password;
-		// c.d.asBytes[0] = 0x1; 
-	// }
-
-	SendCommand(&c);
-	if ( !WaitForResponseTimeout(CMD_ACK,NULL,2500) ) {
-		PrintAndLog("command execution time out");
-		return 1;
-	}
-
-	uint8_t got[12000];
-	GetFromBigBuf(got,sizeof(got),0);
-	WaitForResponse(CMD_ACK,NULL);
-	setGraphBuf(got, 12000);
-	return 0;
-}
-
-char * GetBitRateStr(uint32_t id){
- 	static char buf[20];
-	char *retStr = buf;
-		switch (id){
-		case 0: 
-			snprintf(retStr,sizeof(buf),"%d - RF/8",id);
-			break;
-		case 1:
-			snprintf(retStr,sizeof(buf),"%d - RF/16",id);
-			break;
-		case 2:		
-			snprintf(retStr,sizeof(buf),"%d - RF/32",id);
-			break;
-		case 3:
-			snprintf(retStr,sizeof(buf),"%d - RF/40",id);
-			break;
-		case 4:
-			snprintf(retStr,sizeof(buf),"%d - RF/50",id);
-			break;
-		case 5:
-			snprintf(retStr,sizeof(buf),"%d - RF/64",id);
-			break;
-		case 6:
-			snprintf(retStr,sizeof(buf),"%d - RF/100",id);
-			break;
-		case 7:
-			snprintf(retStr,sizeof(buf),"%d - RF/128",id);
-			break;
-		default:
-			snprintf(retStr,sizeof(buf),"%d - (Unknown)",id);
-			break;
-		}
-
-	return buf;
-}
-
-
-char * GetSaferStr(uint32_t id){
-	static char buf[20];
-	char *retStr = buf;
-	
-	snprintf(retStr,sizeof(buf),"%d",id);
-	if (id == 6) {
-		snprintf(retStr,sizeof(buf),"%d - passwd",id);
-	}
-	if (id == 9 ){
-		snprintf(retStr,sizeof(buf),"%d - testmode",id);
-	}
-	
-	return buf;
-}
-
-char * GetModulationStr( uint32_t id){
-	static char buf[60];
-	char *retStr = buf;
-	
-	switch (id){
-		case 0: 
-			snprintf(retStr,sizeof(buf),"%d - DIRECT (ASK/NRZ)",id);
-			break;
-		case 1:
-			snprintf(retStr,sizeof(buf),"%d - PSK 1 phase change when input changes",id);
-			break;
-		case 2:		
-			snprintf(retStr,sizeof(buf),"%d - PSK 2 phase change on bitclk if input high",id);
-			break;
-		case 3:
-			snprintf(retStr,sizeof(buf),"%d - PSK 3 phase change on rising edge of input",id);
-			break;
-		case 4:
-			snprintf(retStr,sizeof(buf),"%d - FSK 1 RF/8  RF/5",id);
-			break;
-		case 5:
-			snprintf(retStr,sizeof(buf),"%d - FSK 2 RF/8  RF/10",id);
-			break;
-		case 6:
-			snprintf(retStr,sizeof(buf),"%d - FSK 1a RF/5  RF/8",id);
-			break;
-		case 7:
-			snprintf(retStr,sizeof(buf),"%d - FSK 2a RF/10  RF/8",id);
-			break;
-		case 8:
-			snprintf(retStr,sizeof(buf),"%d - Manschester",id);
-			break;
-		case 16:
-			snprintf(retStr,sizeof(buf),"%d - Biphase",id);
-			break;
-		case 0x18:
-			snprintf(retStr,sizeof(buf),"%d - Biphase a - AKA Conditional Dephase Encoding(CDP)",id);
-			break;
-		case 17:
-			snprintf(retStr,sizeof(buf),"%d - Reserved",id);
-			break;
-		default:
-			snprintf(retStr,sizeof(buf),"0x%02X (Unknown)",id);
-			break;
-		}
-	return buf;
-}
-
-char * GetModelStrFromCID(uint32_t cid){
-		
-	static char buf[10];
-	char *retStr = buf;
-	
-	if (cid == 1) sprintf(retStr,"ATA5577M1");
-	if (cid == 2) sprintf(retStr,"ATA5577M2");	
-	return buf;
-}
-
-char * GetSelectedModulationStr( uint8_t id){
-
-	static char buf[20];
-	char *retStr = buf;
-
-	switch (id){
-		case DEMOD_FSK:
-			snprintf(retStr,sizeof(buf),"FSK");
-			break;
-		case DEMOD_FSK1:
-			snprintf(retStr,sizeof(buf),"FSK1");
-			break;
-		case DEMOD_FSK1a:
-			snprintf(retStr,sizeof(buf),"FSK1a");
-			break;
-		case DEMOD_FSK2:
-			snprintf(retStr,sizeof(buf),"FSK2");
-			break;
-		case DEMOD_FSK2a:
-			snprintf(retStr,sizeof(buf),"FSK2a");
-			break;
-		case DEMOD_ASK:		
-			snprintf(retStr,sizeof(buf),"ASK");
-			break;
-		case DEMOD_NRZ:
-			snprintf(retStr,sizeof(buf),"DIRECT/NRZ");
-			break;
-		case DEMOD_PSK1:
-			snprintf(retStr,sizeof(buf),"PSK1");
-			break;
-		case DEMOD_PSK2:
-			snprintf(retStr,sizeof(buf),"PSK2");
-			break;
-		case DEMOD_PSK3:
-			snprintf(retStr,sizeof(buf),"PSK3");
-			break;
-		case DEMOD_BI:
-			snprintf(retStr,sizeof(buf),"BIPHASE");
-			break;
-		case DEMOD_BIa:
-			snprintf(retStr,sizeof(buf),"BIPHASEa - (CDP)");
-			break;
-		default:
-			snprintf(retStr,sizeof(buf),"(Unknown)");
-			break;
-		}
-	return buf;
-}
-
-uint32_t PackBits(uint8_t start, uint8_t len, uint8_t* bits){
-	
-	int i = start;
-	int j = len-1;
-
-	if (len > 32) return 0;
-
-	uint32_t tmp = 0;
-	for (; j >= 0; --j, ++i)
-		tmp	|= bits[i] << j;
-
-	return tmp;
-}
-
-static command_t CommandTable[] =
-{
-  {"help",   CmdHelp,           1, "This help"},
-  {"config", CmdT55xxSetConfig, 1, "Set/Get T55XX configuration (modulation, inverted, offset, rate)"},
-  {"detect", CmdT55xxDetect,    0, "[1] Try detecting the tag modulation from reading the configuration block."},
-  {"read",   CmdT55xxReadBlock, 0, "<block> [password] -- Read T55xx block data (page 0) [optional password]"},
-  {"write",  CmdT55xxWriteBlock,0, "<block> <data> [password] -- Write T55xx block data (page 0) [optional password]"},
-  {"trace",  CmdT55xxReadTrace, 0, "[1] Show T55xx traceability data (page 1/ blk 0-1)"},
-  {"info",   CmdT55xxInfo,      0, "[1] Show T55xx configuration data (page 0/ blk 0)"},
-  {"dump",   CmdT55xxDump,      0, "[password] Dump T55xx card block 0-7. [optional password]"},
-  {"special", special,          0, "Show block changes with 64 different offsets"},
-  {NULL, NULL, 0, NULL}
-};
-
-int CmdLFT55XX(const char *Cmd)
-{
-  CmdsParse(CommandTable, Cmd);
-  return 0;
-}
-
-int CmdHelp(const char *Cmd)
-{
-  CmdsHelp(CommandTable);
-  return 0;
-}
+//-----------------------------------------------------------------------------
+//
+// This code is licensed to you under the terms of the GNU GPL, version 2 or,
+// at your option, any later version. See the LICENSE.txt file for the text of
+// the license.
+//-----------------------------------------------------------------------------
+// Low frequency T55xx commands
+//-----------------------------------------------------------------------------
+
+#include <stdio.h>
+#include <string.h>
+#include <inttypes.h>
+#include <time.h>
+#include "proxmark3.h"
+#include "ui.h"
+#include "graph.h"
+#include "cmdmain.h"
+#include "cmdparser.h"
+#include "cmddata.h"
+#include "cmdlf.h"
+#include "cmdlft55xx.h"
+#include "util.h"
+#include "data.h"
+#include "lfdemod.h"
+#include "../common/crc.h"
+#include "../common/iso14443crc.h"
+#include "cmdhf14a.h"
+
+#define CONFIGURATION_BLOCK 0x00
+#define TRACE_BLOCK 0x01
+
+// Default configuration
+t55xx_conf_block_t config = { .modulation = DEMOD_ASK, .inverted = FALSE, .offset = 0x00, .block0 = 0x00};
+
+int usage_t55xx_config(){
+	PrintAndLog("Usage: lf t55xx config [d <demodulation>] [i 1] [o <offset>]");
+	PrintAndLog("Options:        ");
+	PrintAndLog("       h                        This help");
+	PrintAndLog("       b <8|16|32|40|50|64|100|128>     Set bitrate");
+	PrintAndLog("       d <FSK|FSK1|FSK1a|FSK2|FSK2a|ASK|PSK1|PSK2|NZ|BI|BIa>  Set demodulation FSK / ASK / PSK / NZ / Biphase / Biphase A");
+	PrintAndLog("       i [1]                            Invert data signal, defaults to normal");
+	PrintAndLog("       o [offset]                       Set offset, where data should start decode in bitstream");
+	PrintAndLog("");
+	PrintAndLog("Examples:");
+	PrintAndLog("      lf t55xx config d FSK          - FSK demodulation");
+	PrintAndLog("      lf t55xx config d FSK i 1      - FSK demodulation, inverse data");
+	PrintAndLog("      lf t55xx config d FSK i 1 o 3  - FSK demodulation, inverse data, offset=3,start from position 3 to decode data");
+	PrintAndLog("");
+	return 0;
+}
+int usage_t55xx_read(){
+	PrintAndLog("Usage:  lf t55xx read <block> <password>");
+    PrintAndLog("     <block>, block number to read. Between 0-7");
+    PrintAndLog("     <password>, OPTIONAL password (8 hex characters)");
+    PrintAndLog("");
+	PrintAndLog("Examples:");
+    PrintAndLog("      lf t55xx read 0           - read data from block 0");
+	PrintAndLog("      lf t55xx read 0 feedbeef  - read data from block 0 password feedbeef");
+	PrintAndLog("");
+	return 0;
+}
+int usage_t55xx_write(){
+	PrintAndLog("Usage:  lf t55xx wr <block> <data> [password]");
+    PrintAndLog("     <block>, block number to read. Between 0-7");
+	PrintAndLog("     <data>,  4 bytes of data to write (8 hex characters)");
+    PrintAndLog("     [password], OPTIONAL password 4bytes (8 hex characters)");
+    PrintAndLog("");
+	PrintAndLog("Examples:");
+    PrintAndLog("      lf t55xx wd 3 11223344           - write 11223344 to block 3");
+	PrintAndLog("      lf t55xx wd 3 11223344 feedbeef  - write 11223344 to block 3 password feedbeef");
+	PrintAndLog("");
+	return 0;
+}
+int usage_t55xx_trace() {
+	PrintAndLog("Usage:  lf t55xx trace [1]");
+	PrintAndLog("     [graph buffer data], if set, use Graphbuffer otherwise read data from tag.");
+	PrintAndLog("");
+	PrintAndLog("Examples:");
+	PrintAndLog("      lf t55xx trace");
+	PrintAndLog("      lf t55xx trace 1");
+	PrintAndLog("");
+	return 0;
+}
+int usage_t55xx_info() {
+	PrintAndLog("Usage:  lf t55xx info [1]");
+	PrintAndLog("     [graph buffer data], if set, use Graphbuffer otherwise read data from tag.");
+	PrintAndLog("");
+	PrintAndLog("Examples:");
+	PrintAndLog("      lf t55xx info");
+	PrintAndLog("      lf t55xx info 1");
+	PrintAndLog("");
+	return 0;
+}
+int usage_t55xx_dump(){
+	PrintAndLog("Usage:  lf t55xx dump <password>");
+    PrintAndLog("     <password>, OPTIONAL password 4bytes (8 hex symbols)");
+	PrintAndLog("");
+	PrintAndLog("Examples:");
+	PrintAndLog("      lf t55xx dump");
+	PrintAndLog("      lf t55xx dump feedbeef");
+	PrintAndLog("");
+	return 0;
+}
+int usage_t55xx_detect(){
+	PrintAndLog("Usage:  lf t55xx detect");
+	PrintAndLog("");
+	PrintAndLog("Examples:");
+	PrintAndLog("      lf t55xx detect");
+	PrintAndLog("      lf t55xx detect 1");
+	PrintAndLog("");
+	return 0;
+}
+
+static int CmdHelp(const char *Cmd);
+
+int CmdT55xxSetConfig(const char *Cmd) {
+
+	uint8_t offset = 0;
+	bool errors = FALSE;
+	uint8_t cmdp = 0;
+	char modulation[5] = {0x00};
+	char tmp = 0x00;
+	uint8_t bitRate = 0;
+	uint8_t rates[9] = {8,16,32,40,50,64,100,128,0};
+	while(param_getchar(Cmd, cmdp) != 0x00 && !errors)
+	{
+		tmp = param_getchar(Cmd, cmdp);
+		switch(tmp)
+		{
+		case 'h':
+		case 'H':
+			return usage_t55xx_config();
+		case 'b':
+			errors |= param_getdec(Cmd, cmdp+1, &bitRate);
+			if ( !errors){
+				uint8_t i = 0;
+				for (; i < 9; i++){
+					if (rates[i]==bitRate) {
+						config.bitrate = i;
+						break;
+					}
+				}
+				if (i==9) errors = TRUE;
+			}
+			cmdp+=2;
+			break;
+		case 'd':
+			param_getstr(Cmd, cmdp+1, modulation);
+			cmdp += 2;
+
+			if ( strcmp(modulation, "FSK" ) == 0)
+				config.modulation = DEMOD_FSK;
+			else if ( strcmp(modulation, "FSK1" ) == 0)
+				config.modulation = DEMOD_FSK1;
+			else if ( strcmp(modulation, "FSK1a" ) == 0)
+				config.modulation = DEMOD_FSK1a;
+			else if ( strcmp(modulation, "FSK2" ) == 0)
+				config.modulation = DEMOD_FSK2;
+			else if ( strcmp(modulation, "FSK2a" ) == 0)
+				config.modulation = DEMOD_FSK2a;
+			else if ( strcmp(modulation, "ASK" ) == 0)
+				config.modulation = DEMOD_ASK;
+			else if ( strcmp(modulation, "NRZ" ) == 0)
+				config.modulation = DEMOD_NRZ;
+			else if ( strcmp(modulation, "PSK1" ) == 0)
+				config.modulation = DEMOD_PSK1;
+			else if ( strcmp(modulation, "PSK2" ) == 0)
+				config.modulation = DEMOD_PSK2;
+			else if ( strcmp(modulation, "PSK3" ) == 0)
+				config.modulation = DEMOD_PSK3;
+			else if ( strcmp(modulation, "BIa" ) == 0)
+				config.modulation = DEMOD_BIa;
+			else if ( strcmp(modulation, "BI" ) == 0)
+				config.modulation = DEMOD_BI;
+			else {
+				PrintAndLog("Unknown modulation '%s'", modulation);
+				errors = TRUE;
+			}
+			break;
+		case 'i':
+			config.inverted = param_getchar(Cmd,cmdp+1) == '1';
+			cmdp+=2;
+			break;
+		case 'o':
+			errors |= param_getdec(Cmd, cmdp+1, &offset);
+			if ( !errors )
+				config.offset = offset;
+			cmdp+=2;
+			break;
+		default:
+			PrintAndLog("Unknown parameter '%c'", param_getchar(Cmd, cmdp));
+			errors = TRUE;
+			break;
+		}
+	}
+
+	// No args
+	if (cmdp == 0) {
+		printConfiguration( config );
+		return 0;
+	}
+	//Validations
+	if (errors)
+		return usage_t55xx_config();
+
+ 	config.block0 = 0;
+ 	printConfiguration ( config );
+	return 0;
+}
+
+int CmdT55xxReadBlock(const char *Cmd) {
+	int block = -1;
+	int password = 0xFFFFFFFF; //default to blank Block 7
+
+	char cmdp = param_getchar(Cmd, 0);
+	if (cmdp == 'h' || cmdp == 'H')
+		return usage_t55xx_read();
+
+	int res = sscanf(Cmd, "%d %x", &block, &password);
+
+	if ( res < 1 || res > 2 )
+		return usage_t55xx_read();
+
+	
+	if ((block < 0) | (block > 7)) {
+		PrintAndLog("Block must be between 0 and 7");
+		return 1;
+	}	
+
+	UsbCommand c = {CMD_T55XX_READ_BLOCK, {0, block, 0}};
+ 	c.d.asBytes[0] = 0x0; 
+
+	//Password mode
+	if ( res == 2 ) {
+		c.arg[2] = password;
+		c.d.asBytes[0] = 0x1; 
+	}
+
+	SendCommand(&c);
+	if ( !WaitForResponseTimeout(CMD_ACK,NULL,2500) ) {
+		PrintAndLog("command execution time out");
+		return 2;
+	}
+	
+	uint8_t got[12000];
+	GetFromBigBuf(got,sizeof(got),0);
+	WaitForResponse(CMD_ACK,NULL);
+	setGraphBuf(got, 12000);
+	DemodBufferLen=0;
+	if (!DecodeT55xxBlock()) return 3;
+	char blk[10]={0};
+	sprintf(blk,"%d", block);
+	printT55xxBlock(blk);
+	return 0;
+}
+
+bool DecodeT55xxBlock(){
+	
+	char buf[9] = {0x00};
+	char *cmdStr = buf;
+	int ans = 0;
+	uint8_t bitRate[8] = {8,16,32,40,50,64,100,128};
+
+	DemodBufferLen = 0x00;
+
+	switch( config.modulation ){
+		case DEMOD_FSK:
+			sprintf(cmdStr,"%d", bitRate[config.bitrate]/2 );
+			CmdLtrim(cmdStr);			
+			sprintf(cmdStr,"%d %d", bitRate[config.bitrate], config.inverted );
+			ans = FSKrawDemod(cmdStr, FALSE);
+			break;
+		case DEMOD_FSK1:
+		case DEMOD_FSK1a:		
+			sprintf(cmdStr,"%d", bitRate[config.bitrate]/2 );
+			CmdLtrim(cmdStr);			
+			sprintf(cmdStr,"%d %d 8 5", bitRate[config.bitrate], config.inverted  );
+			ans = FSKrawDemod(cmdStr, FALSE);
+			break;
+		case DEMOD_FSK2:
+		case DEMOD_FSK2a:
+			sprintf(cmdStr,"%d", bitRate[config.bitrate]/2 );
+			CmdLtrim(cmdStr);			
+			sprintf(cmdStr,"%d %d 10 8", bitRate[config.bitrate], config.inverted  );
+			ans = FSKrawDemod(cmdStr, FALSE);
+			break;
+		case DEMOD_ASK:
+			sprintf(cmdStr,"%d %d 1", bitRate[config.bitrate], config.inverted );
+			ans = ASKmanDemod(cmdStr, FALSE, FALSE);
+			break;
+		case DEMOD_PSK1:
+			sprintf(cmdStr,"%d %d 1", bitRate[config.bitrate], config.inverted );
+			ans = PSKDemod(cmdStr, FALSE);
+			break;
+		case DEMOD_PSK2:
+			sprintf(cmdStr,"%d %d 1", bitRate[config.bitrate], config.inverted );
+			ans = PSKDemod(cmdStr, FALSE);
+			psk1TOpsk2(DemodBuffer, DemodBufferLen);
+			break;
+		case DEMOD_PSK3:
+			sprintf(cmdStr,"%d %d 1", bitRate[config.bitrate], config.inverted );
+			ans = PSKDemod(cmdStr, FALSE);
+			psk1TOpsk2(DemodBuffer, DemodBufferLen);
+			break;
+		case DEMOD_NRZ:
+			sprintf(cmdStr,"%d %d 1", bitRate[config.bitrate], config.inverted );
+			ans = NRZrawDemod(cmdStr, FALSE);
+			break;
+		case DEMOD_BI:
+		case DEMOD_BIa:
+			sprintf(cmdStr,"0 %d %d 1", bitRate[config.bitrate], config.inverted );
+			ans = ASKbiphaseDemod(cmdStr, FALSE);
+			break;
+		default:
+			return FALSE;
+	}
+	return (bool) ans;
+}
+
+int CmdT55xxDetect(const char *Cmd){
+
+	char cmdp = param_getchar(Cmd, 0);
+	if (strlen(Cmd) > 1 || cmdp == 'h' || cmdp == 'H')
+		return usage_t55xx_detect();
+	
+	if (strlen(Cmd)==0)
+		AquireData( CONFIGURATION_BLOCK );
+
+	if ( !tryDetectModulation() )
+		PrintAndLog("Could not detect modulation automatically. Try setting it manually with \'lf t55xx config\'");
+
+	return 0;
+}
+
+// detect configuration?
+bool tryDetectModulation(){
+	char cmdStr[8] = {0};
+	uint8_t hits = 0;
+	t55xx_conf_block_t tests[15];
+	
+	if (GetFskClock("", FALSE, FALSE)){ 
+		uint8_t fc1 = 0, fc2 = 0, clk=0;
+		fskClocks(&fc1, &fc2, &clk, FALSE);
+		sprintf(cmdStr,"%d", clk/2);
+		CmdLtrim(cmdStr);
+		if ( FSKrawDemod("0 0", FALSE) && test(DEMOD_FSK, &tests[hits].offset)){
+			tests[hits].modulation = DEMOD_FSK;
+			if (fc1==8 && fc2 == 5)
+				tests[hits].modulation = DEMOD_FSK1a;
+			else if (fc1==10 && fc2 == 8)
+				tests[hits].modulation = DEMOD_FSK2;
+
+			tests[hits].inverted = FALSE;
+			tests[hits].block0 = PackBits(tests[hits].offset, 32, DemodBuffer);
+			++hits;
+		}
+		if ( FSKrawDemod("0 1", FALSE) && test(DEMOD_FSK, &tests[hits].offset)) {
+			tests[hits].modulation = DEMOD_FSK;
+			if (fc1==8 && fc2 == 5)
+				tests[hits].modulation = DEMOD_FSK1;
+			else if (fc1==10 && fc2 == 8)
+				tests[hits].modulation = DEMOD_FSK2a;
+
+			tests[hits].inverted = TRUE;
+			tests[hits].block0 = PackBits(tests[hits].offset, 32, DemodBuffer);
+			++hits;
+		}
+	} else {
+		if ( ASKmanDemod("0 0 1", FALSE, FALSE) && test(DEMOD_ASK, &tests[hits].offset)) {
+			tests[hits].modulation = DEMOD_ASK;
+			tests[hits].inverted = FALSE;
+			tests[hits].block0 = PackBits(tests[hits].offset, 32, DemodBuffer);
+			++hits;
+			}
+
+		if ( ASKmanDemod("0 1 1", FALSE, FALSE)  && test(DEMOD_ASK, &tests[hits].offset)) {
+			tests[hits].modulation = DEMOD_ASK;
+			tests[hits].inverted = TRUE;
+			tests[hits].block0 = PackBits(tests[hits].offset, 32, DemodBuffer);
+			++hits;
+			}
+		
+		if ( NRZrawDemod("0 0 1", FALSE)  && test(DEMOD_NRZ, &tests[hits].offset)) {
+			tests[hits].modulation = DEMOD_NRZ;
+			tests[hits].inverted = FALSE;
+			tests[hits].block0 = PackBits(tests[hits].offset, 32, DemodBuffer);
+			++hits;
+		}
+
+		if ( NRZrawDemod("0 1 1", FALSE)  && test(DEMOD_NRZ, &tests[hits].offset)) {
+			tests[hits].modulation = DEMOD_NRZ;
+			tests[hits].inverted = TRUE;
+			tests[hits].block0 = PackBits(tests[hits].offset, 32, DemodBuffer);
+			++hits;
+			}
+		
+		if ( PSKDemod("0 0 1", FALSE) && test(DEMOD_PSK1, &tests[hits].offset)) {
+			tests[hits].modulation = DEMOD_PSK1;
+			tests[hits].inverted = FALSE;
+			tests[hits].block0 = PackBits(tests[hits].offset, 32, DemodBuffer);
+			++hits;
+		}
+		
+		if ( PSKDemod("0 1 1", FALSE) && test(DEMOD_PSK1, &tests[hits].offset)) {
+			tests[hits].modulation = DEMOD_PSK1;
+			tests[hits].inverted = TRUE;
+			tests[hits].block0 = PackBits(tests[hits].offset, 32, DemodBuffer);
+			++hits;
+		}
+
+		// PSK2 - needs a call to psk1TOpsk2.
+		if ( PSKDemod("0 0 1", FALSE)) {
+			psk1TOpsk2(DemodBuffer, DemodBufferLen);
+			if (test(DEMOD_PSK2, &tests[hits].offset)){
+				tests[hits].modulation = DEMOD_PSK2;
+				tests[hits].inverted = FALSE;
+				tests[hits].block0 = PackBits(tests[hits].offset, 32, DemodBuffer);
+				++hits;
+			}
+		} // inverse waves does not affect this demod
+
+		// PSK3 - needs a call to psk1TOpsk2.
+		if ( PSKDemod("0 0 1", FALSE)) {
+			psk1TOpsk2(DemodBuffer, DemodBufferLen);
+			if (test(DEMOD_PSK3, &tests[hits].offset)){
+				tests[hits].modulation = DEMOD_PSK3;
+				tests[hits].inverted = FALSE;
+				tests[hits].block0 = PackBits(tests[hits].offset, 32, DemodBuffer);
+				++hits;
+			}
+		} // inverse waves does not affect this demod
+	
+		if ( ASKbiphaseDemod("0 0 0 1", FALSE) && test(DEMOD_BI, &tests[hits].offset) ) {
+			tests[hits].modulation = DEMOD_BI;
+			tests[hits].inverted = FALSE;
+			tests[hits].block0 = PackBits(tests[hits].offset, 32, DemodBuffer);
+			++hits;
+		}
+		if ( ASKbiphaseDemod("0 0 1 1", FALSE) && test(DEMOD_BIa, &tests[hits].offset) ) {
+			tests[hits].modulation = DEMOD_BIa;
+			tests[hits].inverted = TRUE;
+			tests[hits].block0 = PackBits(tests[hits].offset, 32, DemodBuffer);
+			++hits;
+		}
+	}		
+	if ( hits == 1) {
+		config.modulation = tests[0].modulation;
+		config.inverted = tests[0].inverted;
+		config.offset = tests[0].offset;
+		config.block0 = tests[0].block0;
+		printConfiguration( config );
+		return TRUE;
+	}
+	
+	if ( hits > 1) {
+		PrintAndLog("Found [%d] possible matches for modulation.",hits);
+		for(int i=0; i<hits; ++i){
+			PrintAndLog("--[%d]---------------", i+1);
+			printConfiguration( tests[i] );
+		}
+	}
+	return FALSE;
+}
+
+bool testModulation(uint8_t mode, uint8_t modread){
+	switch( mode ){
+		case DEMOD_FSK:
+			if (modread > 3 && modread < 8) return TRUE;
+			break;
+		case DEMOD_ASK:
+			if (modread == DEMOD_ASK) return TRUE;
+			break;
+		case DEMOD_PSK1:
+			if (modread == DEMOD_PSK1) return TRUE;
+			break;
+		case DEMOD_PSK2:
+			if (modread == DEMOD_PSK2) return TRUE;
+			break;
+		case DEMOD_PSK3:
+			if (modread == DEMOD_PSK3) return TRUE;
+			break;
+		case DEMOD_NRZ:
+			if (modread == DEMOD_NRZ) return TRUE;
+			break;
+		case DEMOD_BI:
+			if (modread == DEMOD_BI) return TRUE;
+			break;
+		case DEMOD_BIa:
+			if (modread == DEMOD_BIa) return TRUE;
+			break;		
+		default:
+			return FALSE;
+	}
+	return FALSE;
+}
+
+bool testBitRate(uint8_t readRate, uint8_t mod){
+	uint8_t expected[8] = {8, 16, 32, 40, 50, 64, 100, 128};
+	uint8_t detRate = 0;
+	switch( mod ){
+		case DEMOD_FSK:
+			detRate = GetFskClock("",FALSE, FALSE); 
+			if (expected[readRate] == detRate) {
+				config.bitrate = readRate;
+				return TRUE;
+			}
+			break;
+		case DEMOD_FSK1:
+			detRate = GetFskClock("",FALSE, FALSE); 
+			if (expected[readRate] == detRate) {
+				config.bitrate = readRate;
+				return TRUE;
+			}
+			break;
+		case DEMOD_FSK1a:
+			detRate = GetFskClock("",FALSE, FALSE); 
+			if (expected[readRate] == detRate) {
+				config.bitrate = readRate;
+				return TRUE;
+			}
+			break;
+		case DEMOD_FSK2:
+			detRate = GetFskClock("",FALSE, FALSE); 
+			if (expected[readRate] == detRate) {
+				config.bitrate = readRate;
+				return TRUE;
+			}
+			break;
+		case DEMOD_FSK2a:
+			detRate = GetFskClock("",FALSE, FALSE); 
+			if (expected[readRate] == detRate) {
+				config.bitrate = readRate;
+				return TRUE;
+			}
+			break;
+		case DEMOD_ASK:
+			detRate = GetAskClock("",FALSE, FALSE); 
+			if (expected[readRate] == detRate) {
+				config.bitrate = readRate;
+				return TRUE;
+			}
+			break;
+		case DEMOD_PSK1:
+			detRate = GetPskClock("",FALSE, FALSE); 
+			if (expected[readRate] == detRate) {
+				config.bitrate = readRate;
+				return TRUE;
+			}
+			break;
+		case DEMOD_PSK2:
+			detRate = GetPskClock("",FALSE, FALSE); 
+			if (expected[readRate] == detRate) {
+				config.bitrate = readRate;
+				return TRUE;
+			}
+			break;
+		case DEMOD_PSK3:
+			detRate = GetPskClock("",FALSE, FALSE); 
+			if (expected[readRate] == detRate) {
+				config.bitrate = readRate;
+				return TRUE;
+			}
+			break;
+		case DEMOD_NRZ:
+			detRate = GetNrzClock("",FALSE, FALSE); 
+			if (expected[readRate] == detRate) {
+				config.bitrate = readRate;
+				return TRUE;
+			}
+			break;
+		case DEMOD_BI:
+		case DEMOD_BIa:
+			detRate = GetAskClock("",FALSE, FALSE); 
+			if (expected[readRate] == detRate) {
+				config.bitrate = readRate;
+				return TRUE;
+			}
+			break;
+		default:
+			return FALSE;
+	}
+	return FALSE;
+}
+
+bool test(uint8_t mode, uint8_t *offset){
+
+	if ( !DemodBufferLen) return FALSE;
+	uint8_t si = 0;
+	for (uint8_t idx = 0; idx < 64; idx++){
+		si = idx;
+		if ( PackBits(si, 32, DemodBuffer) == 0x00 ) continue;		// configuration block with only zeros is impossible.
+
+		uint8_t safer    = PackBits(si, 4, DemodBuffer); si += 4;	    //master key
+		uint8_t resv     = PackBits(si, 4, DemodBuffer); si += 4;     //was 7 & +=7+3 //should be only 4 bits if extended mode
+		// 2nibble must be zeroed.
+		// moved test to here, since this gets most faults first.
+		if ( resv > 0x00) continue;
+
+		uint8_t xtRate   = PackBits(si, 3, DemodBuffer); si += 3;   //new
+		uint8_t bitRate  = PackBits(si, 3, DemodBuffer); si += 3;   //new  could check bit rate
+		uint8_t extend   = PackBits(si, 1, DemodBuffer); si += 1;     //bit 15 extended mode
+		uint8_t modread  = PackBits(si, 5, DemodBuffer); si += 5+2+1; //new
+		//uint8_t pskcr   = PackBits(si, 2, DemodBuffer); si += 2+1;  //new  could check psk cr
+		uint8_t nml01    = PackBits(si, 1, DemodBuffer); si += 1+5;   //bit 24 , 30, 31 could be tested for 0 if not extended mode
+		uint8_t nml02    = PackBits(si, 2, DemodBuffer); si += 2;
+		
+		//if extended mode
+		bool extMode =( (safer == 0x6 || safer == 0x9) && extend) ? TRUE : FALSE;
+
+		if (!extMode){
+			if (nml01 || nml02 || xtRate) continue;
+		}
+		//test modulation
+		if (!testModulation(mode, modread)) continue;
+
+		*offset = idx;
+		if (!testBitRate(bitRate, mode)) continue;
+		return TRUE;
+	}
+	return FALSE;
+}
+
+void printT55xxBlock(const char *blockNum){
+	
+	uint8_t i = config.offset;
+	uint8_t endpos = 32 + i;
+	uint32_t blockData = 0;
+	uint8_t bits[64] = {0x00};
+
+	if ( !DemodBufferLen) return;
+
+	if ( endpos > DemodBufferLen){
+		PrintAndLog("The configured offset %d is too big. Possible offset: %d)", i, DemodBufferLen-32);
+		return;
+	}
+
+	for (; i < endpos; ++i)
+		bits[i - config.offset]=DemodBuffer[i];
+
+	blockData = PackBits(0, 32, bits);
+	PrintAndLog("[%s] 0x%08X  %s", blockNum, blockData, sprint_bin(bits,32));
+}
+
+int special(const char *Cmd) {
+	uint32_t blockData = 0;
+	uint8_t bits[32] = {0x00};
+
+	PrintAndLog("[OFFSET] [DATA] [BINARY]");
+	PrintAndLog("----------------------------------------------------");
+	int i,j = 0;
+	for (; j < 64; ++j){
+		
+		for (i = 0; i < 32; ++i)
+			bits[i]=DemodBuffer[j+i];
+	
+		blockData = PackBits(0, 32, bits);
+		
+		PrintAndLog("[%02d] 0x%08X  %s",j , blockData, sprint_bin(bits,32));	
+	}
+	return 0;
+}
+
+void printConfiguration( t55xx_conf_block_t b){
+	PrintAndLog("Modulation : %s", GetSelectedModulationStr(b.modulation) );
+	PrintAndLog("Bit Rate   : %s", GetBitRateStr(b.bitrate) );
+	PrintAndLog("Inverted   : %s", (b.inverted) ? "Yes" : "No" );
+	PrintAndLog("Offset     : %d", b.offset);
+	PrintAndLog("Block0     : 0x%08X", b.block0);
+	PrintAndLog("");
+}
+
+int CmdT55xxWriteBlock(const char *Cmd)
+{
+	int block = 8; //default to invalid block
+	int data = 0xFFFFFFFF; //default to blank Block 
+	int password = 0xFFFFFFFF; //default to blank Block 7
+	
+	char cmdp = param_getchar(Cmd, 0);
+	if (cmdp == 'h' || cmdp == 'H') {
+		usage_t55xx_write();
+		return 0;
+	}
+  
+	int res = sscanf(Cmd, "%d %x %x",&block, &data, &password);
+	
+	if ( res < 2 || res > 3) {
+		usage_t55xx_write();
+		return 1;
+	}
+
+	if (block > 7) {
+		PrintAndLog("Block number must be between 0 and 7");
+		return 1;
+	}
+	
+	UsbCommand c = {CMD_T55XX_WRITE_BLOCK, {data, block, 0}};
+ 	c.d.asBytes[0] = 0x0; 
+
+	PrintAndLog("Writing to block: %d  data  : 0x%08X", block, data);
+
+	//Password mode
+	if (res == 3) {
+		c.arg[2] = password;
+		c.d.asBytes[0] = 0x1; 
+		PrintAndLog("pwd   : 0x%08X", password);
+	}
+	SendCommand(&c);
+	return 0;
+}
+
+int CmdT55xxReadTrace(const char *Cmd)
+{
+	char cmdp = param_getchar(Cmd, 0);
+	
+	if (strlen(Cmd) > 1 || cmdp == 'h' || cmdp == 'H') 
+		return usage_t55xx_trace();
+
+	if (strlen(Cmd)==0)
+		AquireData( TRACE_BLOCK );
+	
+	if (!DecodeT55xxBlock()) return 1;
+
+	if ( !DemodBufferLen) return 1;
+	
+	RepaintGraphWindow();
+	uint8_t repeat = 0;
+	if (config.offset > 5) 
+		repeat = 32;
+	uint8_t si = config.offset+repeat;
+	uint32_t bl0     = PackBits(si, 32, DemodBuffer);
+	uint32_t bl1     = PackBits(si+32, 32, DemodBuffer);
+	// uint32_t bl2     = PackBits(si+64, 32, DemodBuffer);
+	
+	uint32_t acl     = PackBits(si,  8, DemodBuffer); si += 8;
+	uint32_t mfc     = PackBits(si, 8, DemodBuffer); si += 8;
+	uint32_t cid     = PackBits(si, 5, DemodBuffer); si += 5;
+	uint32_t icr     = PackBits(si, 3, DemodBuffer); si += 3;
+	uint32_t year    = PackBits(si, 4, DemodBuffer); si += 4;
+	uint32_t quarter = PackBits(si, 2, DemodBuffer); si += 2;
+	uint32_t lotid    = PackBits(si, 14, DemodBuffer); si += 14;
+	uint32_t wafer   = PackBits(si, 5, DemodBuffer); si += 5;
+	uint32_t dw      = PackBits(si, 15, DemodBuffer); 
+	
+	
+	time_t t = time(NULL);
+	struct tm tm = *localtime(&t);
+	if ( year > tm.tm_year-110)
+		year += 2000;
+	else
+		year += 2010;
+
+	if ( acl != 0xE0 ) {
+		PrintAndLog("The modulation is most likely wrong since the ACL is not 0xE0. ");
+		return 1;
+	}
+
+	PrintAndLog("-- T55xx Trace Information ----------------------------------");
+	PrintAndLog("-------------------------------------------------------------");
+	PrintAndLog(" ACL Allocation class (ISO/IEC 15963-1)  : 0x%02X (%d)", acl, acl);
+	PrintAndLog(" MFC Manufacturer ID (ISO/IEC 7816-6)    : 0x%02X (%d) - %s", mfc, mfc, getTagInfo(mfc));
+	PrintAndLog(" CID                                     : 0x%02X (%d) - %s", cid, cid, GetModelStrFromCID(cid));
+	PrintAndLog(" ICR IC Revision                         : %d",icr );
+	PrintAndLog(" Manufactured");
+	PrintAndLog("     Year/Quarter : 20?%d/%d",year, quarter);
+	PrintAndLog("     Lot ID       : %d", lotid );
+	PrintAndLog("     Wafer number : %d", wafer);
+	PrintAndLog("     Die Number   : %d", dw);
+	PrintAndLog("-------------------------------------------------------------");
+	PrintAndLog(" Raw Data - Page 1");
+	PrintAndLog("     Block 0  : 0x%08X  %s", bl0, sprint_bin(DemodBuffer+config.offset+repeat,32) );
+	PrintAndLog("     Block 1  : 0x%08X  %s", bl1, sprint_bin(DemodBuffer+config.offset+repeat+32,32) );
+	//PrintAndLog("     Block 2  : 0x%08X  %s", bl2, sprint_bin(DemodBuffer+config.offset+repeat+64,32) );
+	PrintAndLog("-------------------------------------------------------------");
+
+
+	/*
+	TRACE - BLOCK O
+		Bits	Definition								HEX
+		1-8		ACL Allocation class (ISO/IEC 15963-1)	0xE0 
+		9-16	MFC Manufacturer ID (ISO/IEC 7816-6)	0x15 Atmel Corporation
+		17-21	CID										0x1 = Atmel ATA5577M1  0x2 = Atmel ATA5577M2 
+		22-24	ICR IC revision
+		25-28	YEAR (BCD encoded) 						9 (= 2009)
+		29-30	QUARTER									1,2,3,4 
+		31-32	LOT ID
+	
+	TRACE - BLOCK 1
+		1-12	LOT ID  
+		13-17	Wafer number
+		18-32	DW,  die number sequential
+	*/
+	
+  return 0;
+}
+
+int CmdT55xxInfo(const char *Cmd){
+	/*
+		Page 0 Block 0 Configuration data.
+		Normal mode
+		Extended mode
+	*/
+	char cmdp = param_getchar(Cmd, 0);
+
+	if (strlen(Cmd) > 1 || cmdp == 'h' || cmdp == 'H')
+		return usage_t55xx_info();
+	
+	if (strlen(Cmd)==0)
+		AquireData( CONFIGURATION_BLOCK );
+	
+	if (!DecodeT55xxBlock()) return 1;
+
+	if ( !DemodBufferLen) return 1;
+
+	uint8_t si = config.offset;
+	uint32_t bl0      = PackBits(si, 32, DemodBuffer);
+	
+	uint32_t safer    = PackBits(si, 4, DemodBuffer); si += 4;	
+	uint32_t resv     = PackBits(si, 7, DemodBuffer); si += 7;
+	uint32_t dbr      = PackBits(si, 3, DemodBuffer); si += 3;
+	uint32_t extend   = PackBits(si, 1, DemodBuffer); si += 1;
+	uint32_t datamod  = PackBits(si, 5, DemodBuffer); si += 5;
+	uint32_t pskcf    = PackBits(si, 2, DemodBuffer); si += 2;
+	uint32_t aor      = PackBits(si, 1, DemodBuffer); si += 1;	
+	uint32_t otp      = PackBits(si, 1, DemodBuffer); si += 1;	
+	uint32_t maxblk   = PackBits(si, 3, DemodBuffer); si += 3;
+	uint32_t pwd      = PackBits(si, 1, DemodBuffer); si += 1;	
+	uint32_t sst      = PackBits(si, 1, DemodBuffer); si += 1;	
+	uint32_t fw       = PackBits(si, 1, DemodBuffer); si += 1;
+	uint32_t inv      = PackBits(si, 1, DemodBuffer); si += 1;	
+	uint32_t por      = PackBits(si, 1, DemodBuffer); si += 1;
+		
+	PrintAndLog("");
+	PrintAndLog("-- T55xx Configuration & Tag Information --------------------");
+	PrintAndLog("-------------------------------------------------------------");
+	PrintAndLog(" Safer key                 : %s", GetSaferStr(safer));
+	PrintAndLog(" reserved                  : %d", resv);
+	PrintAndLog(" Data bit rate             : %s", GetBitRateStr(dbr));
+	PrintAndLog(" eXtended mode             : %s", (extend) ? "Yes - Warning":"No");
+	PrintAndLog(" Modulation                : %s", GetModulationStr(datamod));
+	PrintAndLog(" PSK clock frequency       : %d", pskcf);
+	PrintAndLog(" AOR - Answer on Request   : %s", (aor) ? "Yes":"No");
+	PrintAndLog(" OTP - One Time Pad        : %s", (otp) ? "Yes - Warning":"No" );
+	PrintAndLog(" Max block                 : %d", maxblk);
+	PrintAndLog(" Password mode             : %s", (pwd) ? "Yes":"No");
+	PrintAndLog(" Sequence Start Terminator : %s", (sst) ? "Yes":"No");
+	PrintAndLog(" Fast Write                : %s", (fw)  ? "Yes":"No");
+	PrintAndLog(" Inverse data              : %s", (inv) ? "Yes":"No");
+	PrintAndLog(" POR-Delay                 : %s", (por) ? "Yes":"No");
+	PrintAndLog("-------------------------------------------------------------");
+	PrintAndLog(" Raw Data - Page 0");
+	PrintAndLog("     Block 0  : 0x%08X  %s", bl0, sprint_bin(DemodBuffer+config.offset,32) );
+	PrintAndLog("-------------------------------------------------------------");
+	
+	return 0;
+}
+
+int CmdT55xxDump(const char *Cmd){
+
+	char s[20] = {0x00};
+	uint8_t pwd[4] = {0x00};
+
+	char cmdp = param_getchar(Cmd, 0);
+	if ( cmdp == 'h' || cmdp == 'H') {
+		usage_t55xx_dump();
+		return 0;
+	}
+
+	bool hasPwd = ( strlen(Cmd) > 0);	
+	if ( hasPwd ){
+		if (param_gethex(Cmd, 0, pwd, 8)) {
+			PrintAndLog("password must include 8 HEX symbols");
+			return 1;
+		}
+	}
+	
+	for ( int i = 0; i <8; ++i){
+		memset(s,0,sizeof(s));
+		if ( hasPwd ) {
+			sprintf(s,"%d %02x%02x%02x%02x", i, pwd[0],pwd[1],pwd[2],pwd[3]);
+		} else {
+			sprintf(s,"%d", i);
+		}
+		CmdT55xxReadBlock(s);
+	}
+	return 0;
+}
+
+int AquireData( uint8_t block ){
+
+	UsbCommand c;
+	
+	if ( block == CONFIGURATION_BLOCK ) 
+		c.cmd = CMD_T55XX_READ_BLOCK;
+	else if (block == TRACE_BLOCK )
+		c.cmd = CMD_T55XX_READ_TRACE;
+		
+	c.arg[0] = 0x00;
+	c.arg[1] = 0x00;
+	c.arg[2] = 0x00;
+	c.d.asBytes[0] = 0x0; 
+
+	//Password mode
+	// if ( res == 2 ) {
+		// c.arg[2] = password;
+		// c.d.asBytes[0] = 0x1; 
+	// }
+
+	SendCommand(&c);
+	if ( !WaitForResponseTimeout(CMD_ACK,NULL,2500) ) {
+		PrintAndLog("command execution time out");
+		return 1;
+	}
+
+	uint8_t got[12000];
+	GetFromBigBuf(got,sizeof(got),0);
+	WaitForResponse(CMD_ACK,NULL);
+	setGraphBuf(got, 12000);
+	return 0;
+}
+
+char * GetBitRateStr(uint32_t id){
+ 	static char buf[20];
+	char *retStr = buf;
+		switch (id){
+		case 0: 
+			snprintf(retStr,sizeof(buf),"%d - RF/8",id);
+			break;
+		case 1:
+			snprintf(retStr,sizeof(buf),"%d - RF/16",id);
+			break;
+		case 2:		
+			snprintf(retStr,sizeof(buf),"%d - RF/32",id);
+			break;
+		case 3:
+			snprintf(retStr,sizeof(buf),"%d - RF/40",id);
+			break;
+		case 4:
+			snprintf(retStr,sizeof(buf),"%d - RF/50",id);
+			break;
+		case 5:
+			snprintf(retStr,sizeof(buf),"%d - RF/64",id);
+			break;
+		case 6:
+			snprintf(retStr,sizeof(buf),"%d - RF/100",id);
+			break;
+		case 7:
+			snprintf(retStr,sizeof(buf),"%d - RF/128",id);
+			break;
+		default:
+			snprintf(retStr,sizeof(buf),"%d - (Unknown)",id);
+			break;
+		}
+
+	return buf;
+}
+
+
+char * GetSaferStr(uint32_t id){
+	static char buf[20];
+	char *retStr = buf;
+	
+	snprintf(retStr,sizeof(buf),"%d",id);
+	if (id == 6) {
+		snprintf(retStr,sizeof(buf),"%d - passwd",id);
+	}
+	if (id == 9 ){
+		snprintf(retStr,sizeof(buf),"%d - testmode",id);
+	}
+	
+	return buf;
+}
+
+char * GetModulationStr( uint32_t id){
+	static char buf[60];
+	char *retStr = buf;
+	
+	switch (id){
+		case 0: 
+			snprintf(retStr,sizeof(buf),"%d - DIRECT (ASK/NRZ)",id);
+			break;
+		case 1:
+			snprintf(retStr,sizeof(buf),"%d - PSK 1 phase change when input changes",id);
+			break;
+		case 2:		
+			snprintf(retStr,sizeof(buf),"%d - PSK 2 phase change on bitclk if input high",id);
+			break;
+		case 3:
+			snprintf(retStr,sizeof(buf),"%d - PSK 3 phase change on rising edge of input",id);
+			break;
+		case 4:
+			snprintf(retStr,sizeof(buf),"%d - FSK 1 RF/8  RF/5",id);
+			break;
+		case 5:
+			snprintf(retStr,sizeof(buf),"%d - FSK 2 RF/8  RF/10",id);
+			break;
+		case 6:
+			snprintf(retStr,sizeof(buf),"%d - FSK 1a RF/5  RF/8",id);
+			break;
+		case 7:
+			snprintf(retStr,sizeof(buf),"%d - FSK 2a RF/10  RF/8",id);
+			break;
+		case 8:
+			snprintf(retStr,sizeof(buf),"%d - Manschester",id);
+			break;
+		case 16:
+			snprintf(retStr,sizeof(buf),"%d - Biphase",id);
+			break;
+		case 0x18:
+			snprintf(retStr,sizeof(buf),"%d - Biphase a - AKA Conditional Dephase Encoding(CDP)",id);
+			break;
+		case 17:
+			snprintf(retStr,sizeof(buf),"%d - Reserved",id);
+			break;
+		default:
+			snprintf(retStr,sizeof(buf),"0x%02X (Unknown)",id);
+			break;
+		}
+	return buf;
+}
+
+char * GetModelStrFromCID(uint32_t cid){
+		
+	static char buf[10];
+	char *retStr = buf;
+	
+	if (cid == 1) sprintf(retStr,"ATA5577M1");
+	if (cid == 2) sprintf(retStr,"ATA5577M2");	
+	return buf;
+}
+
+char * GetSelectedModulationStr( uint8_t id){
+
+	static char buf[20];
+	char *retStr = buf;
+
+	switch (id){
+		case DEMOD_FSK:
+			snprintf(retStr,sizeof(buf),"FSK");
+			break;
+		case DEMOD_FSK1:
+			snprintf(retStr,sizeof(buf),"FSK1");
+			break;
+		case DEMOD_FSK1a:
+			snprintf(retStr,sizeof(buf),"FSK1a");
+			break;
+		case DEMOD_FSK2:
+			snprintf(retStr,sizeof(buf),"FSK2");
+			break;
+		case DEMOD_FSK2a:
+			snprintf(retStr,sizeof(buf),"FSK2a");
+			break;
+		case DEMOD_ASK:		
+			snprintf(retStr,sizeof(buf),"ASK");
+			break;
+		case DEMOD_NRZ:
+			snprintf(retStr,sizeof(buf),"DIRECT/NRZ");
+			break;
+		case DEMOD_PSK1:
+			snprintf(retStr,sizeof(buf),"PSK1");
+			break;
+		case DEMOD_PSK2:
+			snprintf(retStr,sizeof(buf),"PSK2");
+			break;
+		case DEMOD_PSK3:
+			snprintf(retStr,sizeof(buf),"PSK3");
+			break;
+		case DEMOD_BI:
+			snprintf(retStr,sizeof(buf),"BIPHASE");
+			break;
+		case DEMOD_BIa:
+			snprintf(retStr,sizeof(buf),"BIPHASEa - (CDP)");
+			break;
+		default:
+			snprintf(retStr,sizeof(buf),"(Unknown)");
+			break;
+		}
+	return buf;
+}
+
+uint32_t PackBits(uint8_t start, uint8_t len, uint8_t* bits){
+	
+	int i = start;
+	int j = len-1;
+
+	if (len > 32) return 0;
+
+	uint32_t tmp = 0;
+	for (; j >= 0; --j, ++i)
+		tmp	|= bits[i] << j;
+
+	return tmp;
+}
+
+static command_t CommandTable[] =
+{
+  {"help",   CmdHelp,           1, "This help"},
+  {"config", CmdT55xxSetConfig, 1, "Set/Get T55XX configuration (modulation, inverted, offset, rate)"},
+  {"detect", CmdT55xxDetect,    0, "[1] Try detecting the tag modulation from reading the configuration block."},
+  {"read",   CmdT55xxReadBlock, 0, "<block> [password] -- Read T55xx block data (page 0) [optional password]"},
+  {"write",  CmdT55xxWriteBlock,0, "<block> <data> [password] -- Write T55xx block data (page 0) [optional password]"},
+  {"trace",  CmdT55xxReadTrace, 0, "[1] Show T55xx traceability data (page 1/ blk 0-1)"},
+  {"info",   CmdT55xxInfo,      0, "[1] Show T55xx configuration data (page 0/ blk 0)"},
+  {"dump",   CmdT55xxDump,      0, "[password] Dump T55xx card block 0-7. [optional password]"},
+  {"special", special,          0, "Show block changes with 64 different offsets"},
+  {NULL, NULL, 0, NULL}
+};
+
+int CmdLFT55XX(const char *Cmd)
+{
+  CmdsParse(CommandTable, Cmd);
+  return 0;
+}
+
+int CmdHelp(const char *Cmd)
+{
+  CmdsHelp(CommandTable);
+  return 0;
+}