//-----------------------------------------------------------------------------
// Copyright (C) 2011,2012 Merlok
//
// This code is licensed to you under the terms of the GNU GPL, version 2 or,
// at your option, any later version. See the LICENSE.txt file for the text of
// the license.
//-----------------------------------------------------------------------------
// High frequency MIFARE commands
//-----------------------------------------------------------------------------

#include "cmdhfmf.h"
#include "cmdhfmfhard.h"
#include "nonce2key/nonce2key.h"

static int CmdHelp(const char *Cmd);

int CmdHF14AMifare(const char *Cmd)
{
	uint32_t uid = 0;
	uint32_t nt = 0, nr = 0;
	uint64_t par_list = 0, ks_list = 0, r_key = 0;
	int16_t isOK = 0;
	int tmpchar; 
	uint8_t blockNo = 0;
	
	char cmdp = param_getchar(Cmd, 0);	
	if ( cmdp == 'H' || cmdp == 'h') {
		PrintAndLog("Usage:  hf mf mifare <block number>");
		PrintAndLog("        sample: hf mf mifare 0");
		return 0;
	}	
	
	blockNo = param_get8(Cmd, 0);
	UsbCommand c = {CMD_READER_MIFARE, {true, blockNo, 0}};

	// message
	printf("-------------------------------------------------------------------------\n");
	printf("Executing command. Expected execution time: 25sec on average  :-)\n");
	printf("Press button on the proxmark3 device to abort both proxmark3 and client.\n");
	printf("-------------------------------------------------------------------------\n");

	clock_t t1 = clock();
	
start:
    clearCommandBuffer();
    SendCommand(&c);
	
	//flush queue
	while (ukbhit()) {
		tmpchar = getchar();
		(void)tmpchar;
	}

	// wait cycle
	while (true) {
		printf(".");
		fflush(stdout);
		if (ukbhit()) {
			tmpchar = getchar();
			(void)tmpchar;
			printf("\naborted via keyboard!\n");
			break;
		}
		
		UsbCommand resp;
		if (WaitForResponseTimeout(CMD_ACK, &resp, 2000)) {
			isOK  = resp.arg[0];
<<<<<<< HEAD
=======
			printf("\n\n");
>>>>>>> a9e4e78f
			switch (isOK) {
				case -1 : PrintAndLog("Button pressed. Aborted.\n"); break;
				case -2 : PrintAndLog("Card is not vulnerable to Darkside attack (doesn't send NACK on authentication requests).\n"); break;
				case -3 : PrintAndLog("Card is not vulnerable to Darkside attack (its random number generator is not predictable).\n"); break;
				case -4 : PrintAndLog("Card is not vulnerable to Darkside attack (its random number generator seems to be based on the wellknown");
					  PrintAndLog("generating polynomial with 16 effective bits only, but shows unexpected behaviour.\n"); break;
				default: ;
			}
<<<<<<< HEAD
			uid = (uint32_t)bytes_to_num(resp.d.asBytes, 4);
=======
			uid = (uint32_t)bytes_to_num(resp.d.asBytes +  0, 4);
>>>>>>> a9e4e78f
			nt =  (uint32_t)bytes_to_num(resp.d.asBytes +  4, 4);
			par_list = bytes_to_num(resp.d.asBytes +  8, 8);
			ks_list = bytes_to_num(resp.d.asBytes +  16, 8);
			nr = bytes_to_num(resp.d.asBytes + 24, 4);
			break;
		}
	}	

	printf("\n");
	
	// error
	if (isOK != 1) return 1;
	
	// execute original function from util nonce2key
	if (nonce2key(uid, nt, nr, par_list, ks_list, &r_key)) {
		isOK = 2;
		PrintAndLog("Key not found (lfsr_common_prefix list is null). Nt=%08x", nt);	
		PrintAndLog("Failing is expected to happen in 25%% of all cases. Trying again with a different reader nonce...");
		c.arg[0] = false;
		goto start;
	} else {
		PrintAndLog("Found valid key: %012"llx" \n", r_key);
	}
	
	t1 = clock() - t1;
	if ( t1 > 0 )
		PrintAndLog("Time in darkside: %.0f ticks - %4.2f sec\n", (float)t1, ((float)t1)/CLOCKS_PER_SEC);
	return 0;
}

int CmdHF14AMfWrBl(const char *Cmd)
{
	uint8_t blockNo = 0;
	uint8_t keyType = 0;
	uint8_t key[6] = {0, 0, 0, 0, 0, 0};
	uint8_t bldata[16] = {0, 0, 0, 0, 0, 0, 0, 0, 0, 0, 0, 0, 0, 0, 0, 0};
	
	char cmdp	= 0x00;

	if (strlen(Cmd)<3) {
		PrintAndLog("Usage:  hf mf wrbl    <block number> <key A/B> <key (12 hex symbols)> <block data (32 hex symbols)>");
		PrintAndLog("        sample: hf mf wrbl 0 A FFFFFFFFFFFF 000102030405060708090A0B0C0D0E0F");
		return 0;
	}	

	blockNo = param_get8(Cmd, 0);
	cmdp = param_getchar(Cmd, 1);
	if (cmdp == 0x00) {
		PrintAndLog("Key type must be A or B");
		return 1;
	}
	if (cmdp != 'A' && cmdp != 'a') keyType = 1;
	if (param_gethex(Cmd, 2, key, 12)) {
		PrintAndLog("Key must include 12 HEX symbols");
		return 1;
	}
	if (param_gethex(Cmd, 3, bldata, 32)) {
		PrintAndLog("Block data must include 32 HEX symbols");
		return 1;
	}
	PrintAndLog("--block no:%d, key type:%c, key:%s", blockNo, keyType?'B':'A', sprint_hex(key, 6));
	PrintAndLog("--data: %s", sprint_hex(bldata, 16));
	
	UsbCommand c = {CMD_MIFARE_WRITEBL, {blockNo, keyType, 0}};
	memcpy(c.d.asBytes, key, 6);
	memcpy(c.d.asBytes + 10, bldata, 16);
	clearCommandBuffer();
	SendCommand(&c);

	UsbCommand resp;
	if (WaitForResponseTimeout(CMD_ACK,&resp,1500)) {
		uint8_t isOK  = resp.arg[0] & 0xff;
		PrintAndLog("isOk:%02x", isOK);
	} else {
		PrintAndLog("Command execute timeout");
	}

	return 0;
}

int CmdHF14AMfRdBl(const char *Cmd)
{
	uint8_t blockNo = 0;
	uint8_t keyType = 0;
	uint8_t key[6] = {0, 0, 0, 0, 0, 0};
	
	char cmdp	= 0x00;


	if (strlen(Cmd)<3) {
		PrintAndLog("Usage:  hf mf rdbl    <block number> <key A/B> <key (12 hex symbols)>");
		PrintAndLog("        sample: hf mf rdbl 0 A FFFFFFFFFFFF ");
		return 0;
	}	
	
	blockNo = param_get8(Cmd, 0);
	cmdp = param_getchar(Cmd, 1);
	if (cmdp == 0x00) {
		PrintAndLog("Key type must be A or B");
		return 1;
	}
	if (cmdp != 'A' && cmdp != 'a') keyType = 1;
	if (param_gethex(Cmd, 2, key, 12)) {
		PrintAndLog("Key must include 12 HEX symbols");
		return 1;
	}
	PrintAndLog("--block no:%d, key type:%c, key:%s ", blockNo, keyType?'B':'A', sprint_hex(key, 6));
	
	UsbCommand c = {CMD_MIFARE_READBL, {blockNo, keyType, 0}};
	memcpy(c.d.asBytes, key, 6);
	clearCommandBuffer();
	SendCommand(&c);

	UsbCommand resp;
	if (WaitForResponseTimeout(CMD_ACK,&resp,1500)) {
		uint8_t isOK  = resp.arg[0] & 0xff;
		uint8_t *data = resp.d.asBytes;

		if (isOK)
			PrintAndLog("isOk:%02x data:%s", isOK, sprint_hex(data, 16));
		else
			PrintAndLog("isOk:%02x", isOK);
	} else {
		PrintAndLog("Command execute timeout");
	}

  return 0;
}

int CmdHF14AMfRdSc(const char *Cmd)
{
	int i;
	uint8_t sectorNo = 0;
	uint8_t keyType = 0;
	uint8_t key[6] = {0, 0, 0, 0, 0, 0};
	uint8_t isOK  = 0;
	uint8_t *data  = NULL;
	char cmdp	= 0x00;

	if (strlen(Cmd)<3) {
		PrintAndLog("Usage:  hf mf rdsc    <sector number> <key A/B> <key (12 hex symbols)>");
		PrintAndLog("        sample: hf mf rdsc 0 A FFFFFFFFFFFF ");
		return 0;
	}	
	
	sectorNo = param_get8(Cmd, 0);
	if (sectorNo > 39) {
		PrintAndLog("Sector number must be less than 40");
		return 1;
	}
	cmdp = param_getchar(Cmd, 1);
	if (cmdp != 'a' && cmdp != 'A' && cmdp != 'b' && cmdp != 'B') {
		PrintAndLog("Key type must be A or B");
		return 1;
	}
	if (cmdp != 'A' && cmdp != 'a') keyType = 1;
	if (param_gethex(Cmd, 2, key, 12)) {
		PrintAndLog("Key must include 12 HEX symbols");
		return 1;
	}
	PrintAndLog("--sector no:%d key type:%c key:%s ", sectorNo, keyType?'B':'A', sprint_hex(key, 6));
	
	UsbCommand c = {CMD_MIFARE_READSC, {sectorNo, keyType, 0}};
	memcpy(c.d.asBytes, key, 6);
	clearCommandBuffer();
	SendCommand(&c);
	PrintAndLog(" ");

	UsbCommand resp;
	if (WaitForResponseTimeout(CMD_ACK,&resp,1500)) {
		isOK  = resp.arg[0] & 0xff;
		data  = resp.d.asBytes;

		PrintAndLog("isOk:%02x", isOK);
		if (isOK) {
			for (i = 0; i < (sectorNo<32?3:15); i++) {
				PrintAndLog("data   : %s", sprint_hex(data + i * 16, 16));
			}
			PrintAndLog("trailer: %s", sprint_hex(data + (sectorNo<32?3:15) * 16, 16));
		}
	} else {
		PrintAndLog("Command execute timeout");
	}

  return 0;
}

uint8_t FirstBlockOfSector(uint8_t sectorNo)
{
	if (sectorNo < 32) {
		return sectorNo * 4;
	} else {
		return 32 * 4 + (sectorNo - 32) * 16;
	}
}

uint8_t NumBlocksPerSector(uint8_t sectorNo)
{
	if (sectorNo < 32) {
		return 4;
	} else {
		return 16;
	}
}

int CmdHF14AMfDump(const char *Cmd)
{
	uint8_t sectorNo, blockNo;
	
	uint8_t keyA[40][6];
	uint8_t keyB[40][6];
	uint8_t rights[40][4];
	uint8_t carddata[256][16];
	uint8_t numSectors = 16;
	
	FILE *fin;
	FILE *fout;
	
	UsbCommand resp;

	char cmdp = param_getchar(Cmd, 0);
	switch (cmdp) {
		case '0' : numSectors = 5; break;
		case '1' : 
		case '\0': numSectors = 16; break;
		case '2' : numSectors = 32; break;
		case '4' : numSectors = 40; break;
		default:   numSectors = 16;
	}	
	
	if (strlen(Cmd) > 1 || cmdp == 'h' || cmdp == 'H') {
		PrintAndLog("Usage:   hf mf dump [card memory]");
		PrintAndLog("  [card memory]: 0 = 320 bytes (Mifare Mini), 1 = 1K (default), 2 = 2K, 4 = 4K");
		PrintAndLog("");
		PrintAndLog("Samples: hf mf dump");
		PrintAndLog("         hf mf dump 4");
		return 0;
	}
	
	if ((fin = fopen("dumpkeys.bin","rb")) == NULL) {
		PrintAndLog("Could not find file dumpkeys.bin");
		return 1;
	}
	
	// Read keys A from file
	size_t bytes_read;
	for (sectorNo=0; sectorNo<numSectors; sectorNo++) {
		bytes_read = fread( keyA[sectorNo], 1, 6, fin );
		if ( bytes_read == 0) {
			PrintAndLog("File reading error.");
			fclose(fin);
			return 2;
		}
	}
	
	// Read keys B from file
	for (sectorNo=0; sectorNo<numSectors; sectorNo++) {
		bytes_read = fread( keyB[sectorNo], 1, 6, fin );
		if ( bytes_read == 0) {
			PrintAndLog("File reading error.");
			fclose(fin);
			return 2;
		}
	}
	
	fclose(fin);

	PrintAndLog("|-----------------------------------------|");
	PrintAndLog("|------ Reading sector access bits...-----|");
	PrintAndLog("|-----------------------------------------|");
	
	for (sectorNo = 0; sectorNo < numSectors; sectorNo++) {
		UsbCommand c = {CMD_MIFARE_READBL, {FirstBlockOfSector(sectorNo) + NumBlocksPerSector(sectorNo) - 1, 0, 0}};
		memcpy(c.d.asBytes, keyA[sectorNo], 6);
		clearCommandBuffer();
		SendCommand(&c);

		if (WaitForResponseTimeout(CMD_ACK,&resp,1500)) {
			uint8_t isOK  = resp.arg[0] & 0xff;
			uint8_t *data  = resp.d.asBytes;
			if (isOK){
				rights[sectorNo][0] = ((data[7] & 0x10)>>2) | ((data[8] & 0x1)<<1) | ((data[8] & 0x10)>>4); // C1C2C3 for data area 0
				rights[sectorNo][1] = ((data[7] & 0x20)>>3) | ((data[8] & 0x2)<<0) | ((data[8] & 0x20)>>5); // C1C2C3 for data area 1
				rights[sectorNo][2] = ((data[7] & 0x40)>>4) | ((data[8] & 0x4)>>1) | ((data[8] & 0x40)>>6); // C1C2C3 for data area 2
				rights[sectorNo][3] = ((data[7] & 0x80)>>5) | ((data[8] & 0x8)>>2) | ((data[8] & 0x80)>>7); // C1C2C3 for sector trailer
			} else {
				PrintAndLog("Could not get access rights for sector %2d. Trying with defaults...", sectorNo);
				rights[sectorNo][0] = rights[sectorNo][1] = rights[sectorNo][2] = 0x00;
				rights[sectorNo][3] = 0x01;
			}
		} else {
			PrintAndLog("Command execute timeout when trying to read access rights for sector %2d. Trying with defaults...", sectorNo);
			rights[sectorNo][0] = rights[sectorNo][1] = rights[sectorNo][2] = 0x00;
			rights[sectorNo][3] = 0x01;
		}
	}
	
	PrintAndLog("|-----------------------------------------|");
	PrintAndLog("|----- Dumping all blocks to file... -----|");
	PrintAndLog("|-----------------------------------------|");
	
	bool isOK = true;
	for (sectorNo = 0; isOK && sectorNo < numSectors; sectorNo++) {
		for (blockNo = 0; isOK && blockNo < NumBlocksPerSector(sectorNo); blockNo++) {
			bool received = false;
			
			if (blockNo == NumBlocksPerSector(sectorNo) - 1) {		// sector trailer. At least the Access Conditions can always be read with key A. 
				UsbCommand c = {CMD_MIFARE_READBL, {FirstBlockOfSector(sectorNo) + blockNo, 0, 0}};
				memcpy(c.d.asBytes, keyA[sectorNo], 6);
				clearCommandBuffer();
				SendCommand(&c);
				received = WaitForResponseTimeout(CMD_ACK,&resp,1500);
			} else {												// data block. Check if it can be read with key A or key B
				uint8_t data_area = sectorNo<32?blockNo:blockNo/5;
				if ((rights[sectorNo][data_area] == 0x03) || (rights[sectorNo][data_area] == 0x05)) {	// only key B would work
					UsbCommand c = {CMD_MIFARE_READBL, {FirstBlockOfSector(sectorNo) + blockNo, 1, 0}};
					memcpy(c.d.asBytes, keyB[sectorNo], 6);
					SendCommand(&c);
					received = WaitForResponseTimeout(CMD_ACK,&resp,1500);
				} else if (rights[sectorNo][data_area] == 0x07) {										// no key would work
					isOK = false;
					PrintAndLog("Access rights do not allow reading of sector %2d block %3d", sectorNo, blockNo);
				} else {																				// key A would work
					UsbCommand c = {CMD_MIFARE_READBL, {FirstBlockOfSector(sectorNo) + blockNo, 0, 0}};
					memcpy(c.d.asBytes, keyA[sectorNo], 6);
					clearCommandBuffer();
					SendCommand(&c);
					received = WaitForResponseTimeout(CMD_ACK,&resp,1500);
				}
			}

			if (received) {
				isOK  = resp.arg[0] & 0xff;
				uint8_t *data  = resp.d.asBytes;
				if (blockNo == NumBlocksPerSector(sectorNo) - 1) {		// sector trailer. Fill in the keys.
					data[0]  = (keyA[sectorNo][0]);
					data[1]  = (keyA[sectorNo][1]);
					data[2]  = (keyA[sectorNo][2]);
					data[3]  = (keyA[sectorNo][3]);
					data[4]  = (keyA[sectorNo][4]);
					data[5]  = (keyA[sectorNo][5]);
					data[10] = (keyB[sectorNo][0]);
					data[11] = (keyB[sectorNo][1]);
					data[12] = (keyB[sectorNo][2]);
					data[13] = (keyB[sectorNo][3]);
					data[14] = (keyB[sectorNo][4]);
					data[15] = (keyB[sectorNo][5]);
				}
				if (isOK) {
					memcpy(carddata[FirstBlockOfSector(sectorNo) + blockNo], data, 16);
                    PrintAndLog("Successfully read block %2d of sector %2d.", blockNo, sectorNo);
				} else {
					PrintAndLog("Could not read block %2d of sector %2d", blockNo, sectorNo);
					break;
				}
			}
			else {
				isOK = false;
				PrintAndLog("Command execute timeout when trying to read block %2d of sector %2d.", blockNo, sectorNo);
				break;
			}
		}
	}

	if (isOK) {
		if ((fout = fopen("dumpdata.bin","wb")) == NULL) { 
			PrintAndLog("Could not create file name dumpdata.bin");
			return 1;
		}
		uint16_t numblocks = FirstBlockOfSector(numSectors - 1) + NumBlocksPerSector(numSectors - 1);
		fwrite(carddata, 1, 16*numblocks, fout);
		fclose(fout);
		PrintAndLog("Dumped %d blocks (%d bytes) to file dumpdata.bin", numblocks, 16*numblocks);
	}
		
	return 0;
}

int CmdHF14AMfRestore(const char *Cmd)
{
	uint8_t sectorNo,blockNo;
	uint8_t keyType = 0;
	uint8_t key[6] = {0xFF,0xFF,0xFF,0xFF,0xFF,0xFF};
	uint8_t bldata[16] = {0x00};
	uint8_t keyA[40][6];
	uint8_t keyB[40][6];
	uint8_t numSectors;
	
	FILE *fdump;
	FILE *fkeys;

	char cmdp = param_getchar(Cmd, 0);
	switch (cmdp) {
		case '0' : numSectors = 5; break;
		case '1' : 
		case '\0': numSectors = 16; break;
		case '2' : numSectors = 32; break;
		case '4' : numSectors = 40; break;
		default:   numSectors = 16;
	}	

	if (strlen(Cmd) > 1 || cmdp == 'h' || cmdp == 'H') {
		PrintAndLog("Usage:   hf mf restore [card memory]");
		PrintAndLog("  [card memory]: 0 = 320 bytes (Mifare Mini), 1 = 1K (default), 2 = 2K, 4 = 4K");
		PrintAndLog("");
		PrintAndLog("Samples: hf mf restore");
		PrintAndLog("         hf mf restore 4");
		return 0;
	}

	if ((fkeys = fopen("dumpkeys.bin","rb")) == NULL) {
		PrintAndLog("Could not find file dumpkeys.bin");
		return 1;
	}
	
	size_t bytes_read;
	for (sectorNo = 0; sectorNo < numSectors; sectorNo++) {
		bytes_read = fread( keyA[sectorNo], 1, 6, fkeys );
		if ( bytes_read == 0) {
			PrintAndLog("File reading error (dumpkeys.bin).");
			fclose(fkeys);
			return 2;
		}
	}

	for (sectorNo = 0; sectorNo < numSectors; sectorNo++) {
		bytes_read = fread( keyB[sectorNo], 1, 6, fkeys );
		if ( bytes_read == 0) {
			PrintAndLog("File reading error (dumpkeys.bin).");
			fclose(fkeys);
			return 2;
		}
	}

	fclose(fkeys);

	if ((fdump = fopen("dumpdata.bin","rb")) == NULL) {
		PrintAndLog("Could not find file dumpdata.bin");
		return 1;
	}	
	PrintAndLog("Restoring dumpdata.bin to card");

	for (sectorNo = 0; sectorNo < numSectors; sectorNo++) {
		for(blockNo = 0; blockNo < NumBlocksPerSector(sectorNo); blockNo++) {
			UsbCommand c = {CMD_MIFARE_WRITEBL, {FirstBlockOfSector(sectorNo) + blockNo, keyType, 0}};
			memcpy(c.d.asBytes, key, 6);			
			bytes_read = fread(bldata, 1, 16, fdump);
			if ( bytes_read == 0) {
				PrintAndLog("File reading error (dumpdata.bin).");
				fclose(fdump);
				return 2;
			}
					
			if (blockNo == NumBlocksPerSector(sectorNo) - 1) {	// sector trailer
				bldata[0]  = (keyA[sectorNo][0]);
				bldata[1]  = (keyA[sectorNo][1]);
				bldata[2]  = (keyA[sectorNo][2]);
				bldata[3]  = (keyA[sectorNo][3]);
				bldata[4]  = (keyA[sectorNo][4]);
				bldata[5]  = (keyA[sectorNo][5]);
				bldata[10] = (keyB[sectorNo][0]);
				bldata[11] = (keyB[sectorNo][1]);
				bldata[12] = (keyB[sectorNo][2]);
				bldata[13] = (keyB[sectorNo][3]);
				bldata[14] = (keyB[sectorNo][4]);
				bldata[15] = (keyB[sectorNo][5]);
			}		
			
			PrintAndLog("Writing to block %3d: %s", FirstBlockOfSector(sectorNo) + blockNo, sprint_hex(bldata, 16));
			
			memcpy(c.d.asBytes + 10, bldata, 16);
			clearCommandBuffer();
			SendCommand(&c);

			UsbCommand resp;
			if (WaitForResponseTimeout(CMD_ACK,&resp,1500)) {
				uint8_t isOK  = resp.arg[0] & 0xff;
				PrintAndLog("isOk:%02x", isOK);
			} else {
				PrintAndLog("Command execute timeout");
			}
		}
	}
	
	fclose(fdump);
	return 0;
}

int CmdHF14AMfNested(const char *Cmd)
{
	int i, j, res, iterations;
	sector *e_sector = NULL;
	uint8_t blockNo = 0;
	uint8_t keyType = 0;
	uint8_t trgBlockNo = 0;
	uint8_t trgKeyType = 0;
	uint8_t SectorsCnt = 0;
	uint8_t key[6] = {0, 0, 0, 0, 0, 0};
	uint8_t keyBlock[6*6];
	uint64_t key64 = 0;
	bool transferToEml = false;
	
	bool createDumpFile = false;
	FILE *fkeys;
	uint8_t standart[6] = {0xFF, 0xFF, 0xFF, 0xFF, 0xFF, 0xFF};
	uint8_t tempkey[6] = {0xFF, 0xFF, 0xFF, 0xFF, 0xFF, 0xFF};
	
	char cmdp, ctmp;

	if (strlen(Cmd)<3) {
		PrintAndLog("Usage:");
		PrintAndLog(" all sectors:  hf mf nested  <card memory> <block number> <key A/B> <key (12 hex symbols)> [t,d]");
		PrintAndLog(" one sector:   hf mf nested  o <block number> <key A/B> <key (12 hex symbols)>");
		PrintAndLog("               <target block number> <target key A/B> [t]");
		PrintAndLog("card memory - 0 - MINI(320 bytes), 1 - 1K, 2 - 2K, 4 - 4K, <other> - 1K");
		PrintAndLog("t - transfer keys into emulator memory");
		PrintAndLog("d - write keys to binary file");
		PrintAndLog(" ");
		PrintAndLog("      sample1: hf mf nested 1 0 A FFFFFFFFFFFF ");
		PrintAndLog("      sample2: hf mf nested 1 0 A FFFFFFFFFFFF t ");
		PrintAndLog("      sample3: hf mf nested 1 0 A FFFFFFFFFFFF d ");
		PrintAndLog("      sample4: hf mf nested o 0 A FFFFFFFFFFFF 4 A");
		return 0;
	}	
	
	cmdp = param_getchar(Cmd, 0);
	blockNo = param_get8(Cmd, 1);
	ctmp = param_getchar(Cmd, 2);
	
	if (ctmp != 'a' && ctmp != 'A' && ctmp != 'b' && ctmp != 'B') {
		PrintAndLog("Key type must be A or B");
		return 1;
	}
	
	if (ctmp != 'A' && ctmp != 'a') 
		keyType = 1;
		
	if (param_gethex(Cmd, 3, key, 12)) {
		PrintAndLog("Key must include 12 HEX symbols");
		return 1;
	}
	
	if (cmdp == 'o' || cmdp == 'O') {
		cmdp = 'o';
		trgBlockNo = param_get8(Cmd, 4);
		ctmp = param_getchar(Cmd, 5);
		if (ctmp != 'a' && ctmp != 'A' && ctmp != 'b' && ctmp != 'B') {
			PrintAndLog("Target key type must be A or B");
			return 1;
		}
		if (ctmp != 'A' && ctmp != 'a') 
			trgKeyType = 1;
	} else {
				
		switch (cmdp) {
			case '0': SectorsCnt = 05; break;
			case '1': SectorsCnt = 16; break;
			case '2': SectorsCnt = 32; break;
			case '4': SectorsCnt = 40; break;
			default:  SectorsCnt = 16;
		}
	}

	ctmp = param_getchar(Cmd, 4);
	if		(ctmp == 't' || ctmp == 'T') transferToEml = true;
	else if (ctmp == 'd' || ctmp == 'D') createDumpFile = true;
	
	ctmp = param_getchar(Cmd, 6);
	transferToEml |= (ctmp == 't' || ctmp == 'T');
	transferToEml |= (ctmp == 'd' || ctmp == 'D');
	
	if (cmdp == 'o') {
		int16_t isOK = mfnested(blockNo, keyType, key, trgBlockNo, trgKeyType, keyBlock, true);
		switch (isOK) {
			case -1 : PrintAndLog("Error: No response from Proxmark.\n"); break;
			case -2 : PrintAndLog("Button pressed. Aborted.\n"); break;
			case -3 : PrintAndLog("Tag isn't vulnerable to Nested Attack (random numbers are not predictable).\n"); break;
			case -4 : PrintAndLog("No valid key found"); break;
			case -5 : 
				key64 = bytes_to_num(keyBlock, 6);

				// transfer key to the emulator
				if (transferToEml) {
					uint8_t sectortrailer;
					if (trgBlockNo < 32*4) { 	// 4 block sector
						sectortrailer = (trgBlockNo & 0x03) + 3;
					} else {					// 16 block sector
						sectortrailer = (trgBlockNo & 0x0f) + 15;
					}
					mfEmlGetMem(keyBlock, sectortrailer, 1);
			
					if (!trgKeyType)
						num_to_bytes(key64, 6, keyBlock);
					else
						num_to_bytes(key64, 6, &keyBlock[10]);
					mfEmlSetMem(keyBlock, sectortrailer, 1);		
				}
				return 0;
			default : PrintAndLog("Unknown Error.\n");
		}
		return 2;
	}
	else { // ------------------------------------  multiple sectors working
		clock_t t1 = clock();

		e_sector = calloc(SectorsCnt, sizeof(sector));
		if (e_sector == NULL) return 1;
		
		//test current key and additional standard keys first
		memcpy(keyBlock, key, 6);
		num_to_bytes(0xffffffffffff, 6, (uint8_t*)(keyBlock + 1 * 6));
		num_to_bytes(0x000000000000, 6, (uint8_t*)(keyBlock + 2 * 6));
		num_to_bytes(0xa0a1a2a3a4a5, 6, (uint8_t*)(keyBlock + 3 * 6));
		num_to_bytes(0xb0b1b2b3b4b5, 6, (uint8_t*)(keyBlock + 4 * 6));
		num_to_bytes(0xaabbccddeeff, 6, (uint8_t*)(keyBlock + 5 * 6));

		PrintAndLog("Testing known keys. Sector count=%d", SectorsCnt);
		for (i = 0; i < SectorsCnt; i++) {
			for (j = 0; j < 2; j++) {
				if (e_sector[i].foundKey[j]) continue;
				
				res = mfCheckKeys(FirstBlockOfSector(i), j, true, 6, keyBlock, &key64);
				
				if (!res) {
					e_sector[i].Key[j] = key64;
					e_sector[i].foundKey[j] = TRUE;
				}
			}
		}
		clock_t t2 = clock() - t1;
		if ( t2 > 0 )
			PrintAndLog("Time to check 6 known keys: %.0f ticks %4.2f sec", (float)t2, ((float)t2)/CLOCKS_PER_SEC);

		PrintAndLog("enter nested...");	
		
		// nested sectors
		iterations = 0;
		bool calibrate = true;

		for (i = 0; i < NESTED_SECTOR_RETRY; i++) {
			for (uint8_t sectorNo = 0; sectorNo < SectorsCnt; ++sectorNo) {
				for (trgKeyType = 0; trgKeyType < 2; ++trgKeyType) { 

					if (e_sector[sectorNo].foundKey[trgKeyType]) continue;
					
					int16_t isOK = mfnested(blockNo, keyType, key, FirstBlockOfSector(sectorNo), trgKeyType, keyBlock, calibrate);
					switch (isOK) {
						case -1 : PrintAndLog("Error: No response from Proxmark.\n"); break;
						case -2 : PrintAndLog("Button pressed. Aborted.\n"); break;
						case -3 : PrintAndLog("Tag isn't vulnerable to Nested Attack (random numbers are not predictable).\n"); break;
						case -4 : //key not found
							calibrate = false;
							iterations++;
							continue; 
						case -5 :
							calibrate = false;
							iterations++;
							e_sector[sectorNo].foundKey[trgKeyType] = TRUE;
							e_sector[sectorNo].Key[trgKeyType] = bytes_to_num(keyBlock, 6);
							continue;
							
						default : PrintAndLog("Unknown Error.\n");
					}
					free(e_sector);
					return 2;
				}
			}
		}
		
		t1 = clock() - t1;
		if ( t1 > 0 )
			PrintAndLog("Time in nested: %.0f ticks %4.2f sec (%4.2f sec per key)\n", (float)t1, ((float)t1)/CLOCKS_PER_SEC, ((float)t1)/iterations/CLOCKS_PER_SEC);

		// 20160116 If Sector A is found, but not Sector B,  try just reading it of the tag?
		PrintAndLog("trying to read key B...");
		for (i = 0; i < SectorsCnt; i++) {
			// KEY A  but not KEY B
			if ( e_sector[i].foundKey[0] && !e_sector[i].foundKey[1] ) {
				
				uint8_t sectrail = (FirstBlockOfSector(i) + NumBlocksPerSector(i) - 1);
				
				PrintAndLog("Reading block %d", sectrail);
							
				UsbCommand c = {CMD_MIFARE_READBL, {sectrail, 0, 0}};
				num_to_bytes(e_sector[i].Key[0], 6, c.d.asBytes); // KEY A
				clearCommandBuffer();
				SendCommand(&c);

				UsbCommand resp;
				if ( !WaitForResponseTimeout(CMD_ACK, &resp, 1500)) continue;
					
				uint8_t isOK  = resp.arg[0] & 0xff;
				if (!isOK) continue;

				uint8_t *data = resp.d.asBytes;
				key64 = bytes_to_num(data+10, 6);
				if (key64) {
					PrintAndLog("Data:%s", sprint_hex(data+10, 6));
					e_sector[i].foundKey[1] = TRUE;
					e_sector[i].Key[1] = key64;
				}
			}
		}

		
		//print them
		printKeyTable( SectorsCnt, e_sector );
		
		// transfer them to the emulator
		if (transferToEml) {
			for (i = 0; i < SectorsCnt; i++) {
				mfEmlGetMem(keyBlock, FirstBlockOfSector(i) + NumBlocksPerSector(i) - 1, 1);
				if (e_sector[i].foundKey[0])
					num_to_bytes(e_sector[i].Key[0], 6, keyBlock);
				if (e_sector[i].foundKey[1])
					num_to_bytes(e_sector[i].Key[1], 6, &keyBlock[10]);
				mfEmlSetMem(keyBlock, FirstBlockOfSector(i) + NumBlocksPerSector(i) - 1, 1);
			}		
		}
		
		// Create dump file
		if (createDumpFile) {
			if ((fkeys = fopen("dumpkeys.bin","wb")) == NULL) { 
				PrintAndLog("Could not create file dumpkeys.bin");
				free(e_sector);
				return 1;
			}
			PrintAndLog("Printing keys to binary file dumpkeys.bin...");
			for(i=0; i<SectorsCnt; i++) {
				if (e_sector[i].foundKey[0]){
					num_to_bytes(e_sector[i].Key[0], 6, tempkey);
					fwrite ( tempkey, 1, 6, fkeys );
				}
				else{
					fwrite ( &standart, 1, 6, fkeys );
				}
			}
			for(i=0; i<SectorsCnt; i++) {
				if (e_sector[i].foundKey[1]){
					num_to_bytes(e_sector[i].Key[1], 6, tempkey);
					fwrite ( tempkey, 1, 6, fkeys );
				}
				else{
					fwrite ( &standart, 1, 6, fkeys );
				}
			}
			fclose(fkeys);
		}
		
		free(e_sector);
	}
	return 0;
}

int CmdHF14AMfNestedHard(const char *Cmd)
{
	uint8_t blockNo = 0;
	uint8_t keyType = 0;
	uint8_t trgBlockNo = 0;
	uint8_t trgKeyType = 0;
	uint8_t key[6] = {0, 0, 0, 0, 0, 0};
	uint8_t trgkey[6] = {0, 0, 0, 0, 0, 0};
	
	char ctmp;
	ctmp = param_getchar(Cmd, 0);

	if (ctmp != 'R' && ctmp != 'r' && ctmp != 'T' && ctmp != 't' && strlen(Cmd) < 20) {
		PrintAndLog("Usage:");
		PrintAndLog("      hf mf hardnested <block number> <key A|B> <key (12 hex symbols)>");
		PrintAndLog("                       <target block number> <target key A|B> [known target key (12 hex symbols)] [w] [s]");
		PrintAndLog("  or  hf mf hardnested r [known target key]");
		PrintAndLog(" ");
		PrintAndLog("Options: ");
		PrintAndLog("      w: Acquire nonces and write them to binary file nonces.bin");
		PrintAndLog("      s: Slower acquisition (required by some non standard cards)");
		PrintAndLog("      r: Read nonces.bin and start attack");
		PrintAndLog(" ");
		PrintAndLog("      sample1: hf mf hardnested 0 A FFFFFFFFFFFF 4 A");
		PrintAndLog("      sample2: hf mf hardnested 0 A FFFFFFFFFFFF 4 A w");
		PrintAndLog("      sample3: hf mf hardnested 0 A FFFFFFFFFFFF 4 A w s");
		PrintAndLog("      sample4: hf mf hardnested r");
		PrintAndLog(" ");
		PrintAndLog("Add the known target key to check if it is present in the remaining key space:");
		PrintAndLog("      sample5: hf mf hardnested 0 A A0A1A2A3A4A5 4 A FFFFFFFFFFFF");
		return 0;
	}	
	
	bool know_target_key = false;
	bool nonce_file_read = false;
	bool nonce_file_write = false;
	bool slow = false;
	int tests = 0;
	
	
	if (ctmp == 'R' || ctmp == 'r') {
		nonce_file_read = true;
		if (!param_gethex(Cmd, 1, trgkey, 12)) {
			know_target_key = true;
		}
	} else if (ctmp == 'T' || ctmp == 't') {
		tests = param_get32ex(Cmd, 1, 100, 10);
	} else {
		blockNo = param_get8(Cmd, 0);
		ctmp = param_getchar(Cmd, 1);
		if (ctmp != 'a' && ctmp != 'A' && ctmp != 'b' && ctmp != 'B') {
			PrintAndLog("Key type must be A or B");
			return 1;
		}
		if (ctmp != 'A' && ctmp != 'a') { 
			keyType = 1;
		}
		
		if (param_gethex(Cmd, 2, key, 12)) {
			PrintAndLog("Key must include 12 HEX symbols");
			return 1;
		}
		
		trgBlockNo = param_get8(Cmd, 3);
		ctmp = param_getchar(Cmd, 4);
		if (ctmp != 'a' && ctmp != 'A' && ctmp != 'b' && ctmp != 'B') {
			PrintAndLog("Target key type must be A or B");
			return 1;
		}
		if (ctmp != 'A' && ctmp != 'a') {
			trgKeyType = 1;
		}

		uint16_t i = 5;

		if (!param_gethex(Cmd, 5, trgkey, 12)) {
			know_target_key = true;
			i++;
		}

		while ((ctmp = param_getchar(Cmd, i))) {
			if (ctmp == 's' || ctmp == 'S') {
				slow = true;
			} else if (ctmp == 'w' || ctmp == 'W') {
				nonce_file_write = true;
			} else {
				PrintAndLog("Possible options are w and/or s");
				return 1;
			}
			i++;
		}
	}

	PrintAndLog("--target block no:%3d, target key type:%c, known target key: 0x%02x%02x%02x%02x%02x%02x%s, file action: %s, Slow: %s, Tests: %d ", 
			trgBlockNo, 
			trgKeyType?'B':'A', 
			trgkey[0], trgkey[1], trgkey[2], trgkey[3], trgkey[4], trgkey[5],
			know_target_key?"":" (not set)",
			nonce_file_write?"write":nonce_file_read?"read":"none",
			slow?"Yes":"No",
			tests);

	int16_t isOK = mfnestedhard(blockNo, keyType, key, trgBlockNo, trgKeyType, know_target_key?trgkey:NULL, nonce_file_read, nonce_file_write, slow, tests);

	if (isOK) {
		switch (isOK) {
			case 1 : PrintAndLog("Error: No response from Proxmark.\n"); break;
			case 2 : PrintAndLog("Button pressed. Aborted.\n"); break;
			default : break;
		}
		return 2;
	}

	return 0;
}

int CmdHF14AMfChk(const char *Cmd)
{
	if (strlen(Cmd)<3) {
		PrintAndLog("Usage:  hf mf chk <block number>|<*card memory> <key type (A/B/?)> [t|d] [<key (12 hex symbols)>] [<dic (*.dic)>]");
		PrintAndLog("          * - all sectors");
		PrintAndLog("card memory - 0 - MINI(320 bytes), 1 - 1K, 2 - 2K, 4 - 4K, <other> - 1K");
		PrintAndLog("d - write keys to binary file");
		PrintAndLog("t - write keys to emulator memory\n");
		PrintAndLog("      sample: hf mf chk 0 A 1234567890ab keys.dic");
		PrintAndLog("              hf mf chk *1 ? t");
		PrintAndLog("              hf mf chk *1 ? d");
		return 0;
	}	

	FILE * f;
	char filename[FILE_PATH_SIZE]={0};
	char buf[13];
	uint8_t *keyBlock = NULL, *p;
	uint8_t stKeyBlock = 20;
	
	sector *e_sector = NULL;
	
	int i, res;
	int	keycnt = 0;
	char ctmp	= 0x00;
	uint8_t blockNo = 0;
	uint8_t SectorsCnt = 1;
	uint8_t keyType = 0;
	uint64_t key64 = 0;
	
	uint8_t tempkey[6] = {0xFF, 0xFF, 0xFF, 0xFF, 0xFF, 0xFF};
		
	int transferToEml = 0;
	int createDumpFile = 0;

	keyBlock = calloc(stKeyBlock, 6);
	if (keyBlock == NULL) return 1;

	uint64_t defaultKeys[] = {
		0xffffffffffff, // Default key (first key used by program if no user defined key)
		0x000000000000, // Blank key
		0xa0a1a2a3a4a5, // NFCForum MAD key
		0xb0b1b2b3b4b5,
		0xaabbccddeeff,
		0x4d3a99c351dd,
		0x1a982c7e459a,
		0xd3f7d3f7d3f7,
		0x714c5c886e97,
		0x587ee5f9350f,
		0xa0478cc39091,
		0x533cb6c723f6,
		0x8fd0a4f256e9
	};
	int defaultKeysSize = sizeof(defaultKeys) / sizeof(uint64_t);

	for (int defaultKeyCounter = 0; defaultKeyCounter < defaultKeysSize; defaultKeyCounter++)
		num_to_bytes(defaultKeys[defaultKeyCounter], 6, (uint8_t*)(keyBlock + defaultKeyCounter * 6));

	
	if (param_getchar(Cmd, 0)=='*') {
		blockNo = 3;
		switch(param_getchar(Cmd+1, 0)) {
			case '0': SectorsCnt =  5; break;
			case '1': SectorsCnt = 16; break;
			case '2': SectorsCnt = 32; break;
			case '4': SectorsCnt = 40; break;
			default:  SectorsCnt = 16;
		}
	} else {
		blockNo = param_get8(Cmd, 0);
	}
	
	ctmp = param_getchar(Cmd, 1);
	switch (ctmp) {	
	case 'a': case 'A':
		keyType = !0;
		break;
	case 'b': case 'B':
		keyType = !1;
		break;
	case '?':
		keyType = 2;
		break;
	default:
		PrintAndLog("Key type must be A , B or ?");
		free(keyBlock);
		return 1;
	};
	
	ctmp = param_getchar(Cmd, 2);
	if		(ctmp == 't' || ctmp == 'T') transferToEml = 1;
	else if (ctmp == 'd' || ctmp == 'D') createDumpFile = 1;
	
	for (i = transferToEml || createDumpFile; param_getchar(Cmd, 2 + i); i++) {
		if (!param_gethex(Cmd, 2 + i, keyBlock + 6 * keycnt, 12)) {
			if ( stKeyBlock - keycnt < 2) {
				p = realloc(keyBlock, 6*(stKeyBlock+=10));
				if (!p) {
					PrintAndLog("Cannot allocate memory for Keys");
					free(keyBlock);
					return 2;
				}
				keyBlock = p;
			}
			PrintAndLog("key[%2d] %02x%02x%02x%02x%02x%02x", keycnt,
			(keyBlock + 6*keycnt)[0],(keyBlock + 6*keycnt)[1], (keyBlock + 6*keycnt)[2],
			(keyBlock + 6*keycnt)[3], (keyBlock + 6*keycnt)[4],	(keyBlock + 6*keycnt)[5], 6);
			keycnt++;
		} else {
			// May be a dic file
			if ( param_getstr(Cmd, 2 + i,filename) >= FILE_PATH_SIZE ) {
				PrintAndLog("File name too long");
				free(keyBlock);
				return 2;
			}
			
			if ( (f = fopen( filename , "r")) ) {
				while( fgets(buf, sizeof(buf), f) ){
					if (strlen(buf) < 12 || buf[11] == '\n')
						continue;
				
					while (fgetc(f) != '\n' && !feof(f)) ;  //goto next line
					
					if( buf[0]=='#' ) continue;	//The line start with # is comment, skip

					if (!isxdigit(buf[0])){
						PrintAndLog("File content error. '%s' must include 12 HEX symbols",buf);
						continue;
					}
					
					buf[12] = 0;

					if ( stKeyBlock - keycnt < 2) {
						p = realloc(keyBlock, 6*(stKeyBlock+=10));
						if (!p) {
							PrintAndLog("Cannot allocate memory for defKeys");
							free(keyBlock);
							fclose(f);
							return 2;
						}
						keyBlock = p;
					}
					memset(keyBlock + 6 * keycnt, 0, 6);
					num_to_bytes(strtoll(buf, NULL, 16), 6, keyBlock + 6*keycnt);
					PrintAndLog("check key[%2d] %012"llx, keycnt, bytes_to_num(keyBlock + 6*keycnt, 6));
					keycnt++;
					memset(buf, 0, sizeof(buf));
				}
				fclose(f);
			} else {
				PrintAndLog("File: %s: not found or locked.", filename);
				free(keyBlock);
				return 1;
			
			}
		}
	}
	
	if (keycnt == 0) {
		PrintAndLog("No key specified, trying default keys");
		for (;keycnt < defaultKeysSize; keycnt++)
			PrintAndLog("key[%2d] %02x%02x%02x%02x%02x%02x", keycnt,
				(keyBlock + 6*keycnt)[0],(keyBlock + 6*keycnt)[1], (keyBlock + 6*keycnt)[2],
				(keyBlock + 6*keycnt)[3], (keyBlock + 6*keycnt)[4],	(keyBlock + 6*keycnt)[5], 6);
	}
	
	// initialize storage for found keys
	e_sector = calloc(SectorsCnt, sizeof(sector));
	if (e_sector == NULL) {
		free(keyBlock);
		return 1;
	}

	uint8_t trgKeyType = 0;
	uint32_t max_keys = keycnt > (USB_CMD_DATA_SIZE/6) ? (USB_CMD_DATA_SIZE/6) : keycnt;
	
	// time
	clock_t t1 = clock();
	
	// check keys.
	for (trgKeyType = 0; trgKeyType < 2; ++trgKeyType) {

		int b = blockNo;
		for (int i = 0; i < SectorsCnt; ++i) {
			
			// skip already found keys.
			if (e_sector[i].foundKey[trgKeyType]) continue;
			
			for (uint32_t c = 0; c < keycnt; c += max_keys) {
				
				uint32_t size = keycnt-c > max_keys ? max_keys : keycnt-c;
				
				res = mfCheckKeys(b, trgKeyType, true, size, &keyBlock[6*c], &key64);
				if (!res) {
					//PrintAndLog("Sector:%3d Block:%3d, key type: %C  -- Found key [%012"llx"]", i, b, trgKeyType ? 'B':'A', key64);
										 
					e_sector[i].Key[trgKeyType] = key64;
					e_sector[i].foundKey[trgKeyType] = TRUE;
					break;
				} else {					
					e_sector[i].Key[trgKeyType] = 0xffffffffffff;
					e_sector[i].foundKey[trgKeyType] = FALSE;
				}
			}
			b < 127 ? ( b +=4 ) : ( b += 16 );	
		}
	}
	
	t1 = clock() - t1;
	if ( t1 > 0 )
		printf("Time in checkkeys: %.0f ticks  %1.2f sec (%1.2f sec per key)\n\n", (float)t1, ((float)t1)/CLOCKS_PER_SEC, ((float)t1)/keycnt/CLOCKS_PER_SEC);

	// 20160116 If Sector A is found, but not Sector B,  try just reading it of the tag?
	PrintAndLog("testing to read B...");
	for (i = 0; i < SectorsCnt; i++) {
		// KEY A  but not KEY B
		if ( e_sector[i].foundKey[0] && !e_sector[i].foundKey[1] ) {
						
			uint8_t sectrail = (FirstBlockOfSector(i) + NumBlocksPerSector(i) - 1);
			
			PrintAndLog("Reading block %d", sectrail);
			
			UsbCommand c = {CMD_MIFARE_READBL, {sectrail, 0, 0}};
			num_to_bytes(e_sector[i].Key[0], 6, c.d.asBytes); // KEY A
			clearCommandBuffer();
			SendCommand(&c);

			UsbCommand resp;
			if ( !WaitForResponseTimeout(CMD_ACK,&resp,1500)) continue;
				
			uint8_t isOK  = resp.arg[0] & 0xff;
			if (!isOK) continue;

			uint8_t *data = resp.d.asBytes;
			key64 = bytes_to_num(data+10, 6);
			if (key64) {
				PrintAndLog("Data:%s", sprint_hex(data+10, 6));
				e_sector[i].foundKey[1] = 1;
				e_sector[i].Key[1] = key64;
			}
		}
	}


	//print them
	printKeyTable( SectorsCnt, e_sector );
	
	if (transferToEml) {
		uint8_t block[16] = {0x00};
		for (uint8_t i = 0; i < SectorsCnt; ++i ) {
			mfEmlGetMem(block, FirstBlockOfSector(i) + NumBlocksPerSector(i) - 1, 1);
			if (e_sector[i].foundKey[0])
				num_to_bytes(e_sector[i].Key[0], 6, block);
			if (e_sector[i].foundKey[1])
				num_to_bytes(e_sector[i].Key[1], 6, block+10);
			mfEmlSetMem(block, FirstBlockOfSector(i) + NumBlocksPerSector(i) - 1, 1);
		}
		PrintAndLog("Found keys have been transferred to the emulator memory");
	}
	
	if (createDumpFile) {
		FILE *fkeys = fopen("dumpkeys.bin","wb");
		if (fkeys == NULL) { 
			PrintAndLog("Could not create file dumpkeys.bin");
			free(keyBlock);
			free(e_sector);
			return 1;
		}
		PrintAndLog("Printing keys to binary file dumpkeys.bin...");
	
		for( i=0; i<SectorsCnt; i++) {
			num_to_bytes(e_sector[i].Key[0], 6, tempkey);
			fwrite ( tempkey, 1, 6, fkeys );
		}
		for(i=0; i<SectorsCnt; i++) {
			num_to_bytes(e_sector[i].Key[1], 6, tempkey);
			fwrite ( tempkey, 1, 6, fkeys );
		}
		fclose(fkeys);
		PrintAndLog("Found keys have been dumped to file dumpkeys.bin. 0xffffffffffff has been inserted for unknown keys.");			
	}
	
	free(keyBlock);
	free(e_sector);
	PrintAndLog("");
	return 0;
}

void printKeyTable( uint8_t sectorscnt, sector *e_sector ){
	PrintAndLog("|---|----------------|---|----------------|---|");
	PrintAndLog("|sec|key A           |res|key B           |res|");
	PrintAndLog("|---|----------------|---|----------------|---|");
	for (uint8_t i = 0; i < sectorscnt; ++i) {
		PrintAndLog("|%03d|  %012"llx"  | %d |  %012"llx"  | %d |", i,
			e_sector[i].Key[0], e_sector[i].foundKey[0], 
			e_sector[i].Key[1], e_sector[i].foundKey[1]
		);
	}
	PrintAndLog("|---|----------------|---|----------------|---|");
}

int CmdHF14AMf1kSim(const char *Cmd)
{
	uint8_t uid[7] = {0, 0, 0, 0, 0, 0, 0};
	uint8_t exitAfterNReads = 0;
	uint8_t flags = 0;
	
	uint8_t cmdp = param_getchar(Cmd, 0);

	if (cmdp == 'h' || cmdp == 'H') {
		PrintAndLog("Usage:  hf mf sim  u <uid (8 hex symbols)> n <numreads> i x");
		PrintAndLog("           h    this help");
		PrintAndLog("           u    (Optional) UID. If not specified, the UID from emulator memory will be used");
		PrintAndLog("           n    (Optional) Automatically exit simulation after <numreads> blocks have been read by reader. 0 = infinite");
		PrintAndLog("           i    (Optional) Interactive, means that console will not be returned until simulation finishes or is aborted");
		PrintAndLog("           x    (Optional) Crack, performs the 'reader attack', nr/ar attack against a legitimate reader, fishes out the key(s)");
		PrintAndLog("");
		PrintAndLog("           sample: hf mf sim u 0a0a0a0a ");
		return 0;
	}
	uint8_t pnr = 0;
	if (param_getchar(Cmd, pnr) == 'u') {
		if(param_gethex(Cmd, pnr+1, uid, 8) == 0)
		{
			flags |= FLAG_4B_UID_IN_DATA; // UID from packet
		} else if(param_gethex(Cmd,pnr+1,uid,14) == 0) {
			flags |= FLAG_7B_UID_IN_DATA;// UID from packet
		} else {
			PrintAndLog("UID, if specified, must include 8 or 14 HEX symbols");
			return 1;
		}
		pnr +=2;
	}
	
	if (param_getchar(Cmd, pnr) == 'n') {
		exitAfterNReads = param_get8(Cmd,pnr+1);
		pnr += 2;
	}
	
	if (param_getchar(Cmd, pnr) == 'i' ) {
		//Using a flag to signal interactiveness, least significant bit
		flags |= FLAG_INTERACTIVE;
		pnr++;
	}

	if (param_getchar(Cmd, pnr) == 'x' ) {
		//Using a flag to signal interactiveness, least significant bit
		flags |= FLAG_NR_AR_ATTACK;
	}
	
	PrintAndLog(" uid:%s, numreads:%d, flags:%d (0x%02x) ",
				flags & FLAG_4B_UID_IN_DATA ? sprint_hex(uid,4):
											  flags & FLAG_7B_UID_IN_DATA	? sprint_hex(uid,7): "N/A"
				, exitAfterNReads
				, flags
				, flags);


	UsbCommand c = {CMD_SIMULATE_MIFARE_CARD, {flags, exitAfterNReads,0}};
	memcpy(c.d.asBytes, uid, sizeof(uid));
	clearCommandBuffer();
	SendCommand(&c);

	if(flags & FLAG_INTERACTIVE)
	{		
		uint8_t data[40];
		uint8_t key[6];

		UsbCommand resp;		
		PrintAndLog("Press pm3-button or send another cmd to abort simulation");

		while( !ukbhit() ){
			if (!WaitForResponseTimeout(CMD_ACK, &resp, 1500) ) continue;

			if ( !(flags & FLAG_NR_AR_ATTACK) ) break;
			
			if ( (resp.arg[0] & 0xffff) != CMD_SIMULATE_MIFARE_CARD ) break;

				memset(data, 0x00, sizeof(data));
				memset(key, 0x00, sizeof(key));
				int len = (resp.arg[1] > sizeof(data)) ? sizeof(data) : resp.arg[1];
				
				memcpy(data, resp.d.asBytes, len);
				
				uint64_t corr_uid = 0;
				
				// this IF?  what was I thinking of?
				if ( memcmp(data, "\x00\x00\x00\x00", 4) == 0 ) {
					corr_uid = ((uint64_t)(data[3] << 24)) | (data[2] << 16) | (data[1] << 8) | data[0];
					tryMfk32(corr_uid, data, key);
				} else {
					corr_uid |= (uint64_t)data[2] << 48; 
					corr_uid |= (uint64_t)data[1] << 40; 
					corr_uid |= (uint64_t)data[0] << 32;
					corr_uid |= (uint64_t)data[7] << 24;
					corr_uid |= (uint64_t)data[6] << 16;
					corr_uid |= (uint64_t)data[5] << 8;
					corr_uid |= (uint64_t)data[4];
					tryMfk64(corr_uid, data, key);
				}
			PrintAndLog("--");
		}
	}
	return 0;
}

int CmdHF14AMfDbg(const char *Cmd)
{
	int dbgMode = param_get32ex(Cmd, 0, 0, 10);
	if (dbgMode > 4) {
		PrintAndLog("Max debug mode parameter is 4 \n");
	}

	if (strlen(Cmd) < 1 || !param_getchar(Cmd, 0) || dbgMode > 4) {
		PrintAndLog("Usage:  hf mf dbg  <debug level>");
		PrintAndLog(" 0 - no debug messages");
		PrintAndLog(" 1 - error messages");
		PrintAndLog(" 2 - plus information messages");
		PrintAndLog(" 3 - plus debug messages");
		PrintAndLog(" 4 - print even debug messages in timing critical functions");
		PrintAndLog("     Note: this option therefore may cause malfunction itself");
		return 0;
	}	

	UsbCommand c = {CMD_MIFARE_SET_DBGMODE, {dbgMode, 0, 0}};
	SendCommand(&c);

	return 0;
}

int CmdHF14AMfEGet(const char *Cmd)
{
	uint8_t blockNo = 0;
	uint8_t data[16] = {0x00};

	if (strlen(Cmd) < 1 || param_getchar(Cmd, 0) == 'h') {
		PrintAndLog("Usage:  hf mf eget <block number>");
		PrintAndLog(" sample: hf mf eget 0 ");
		return 0;
	}	
	
	blockNo = param_get8(Cmd, 0);

	PrintAndLog(" ");
	if (!mfEmlGetMem(data, blockNo, 1)) {
		PrintAndLog("data[%3d]:%s", blockNo, sprint_hex(data, 16));
	} else {
		PrintAndLog("Command execute timeout");
	}

  return 0;
}

int CmdHF14AMfEClear(const char *Cmd)
{
	if (param_getchar(Cmd, 0) == 'h') {
		PrintAndLog("Usage:  hf mf eclr");
		PrintAndLog("It set card emulator memory to empty data blocks and key A/B FFFFFFFFFFFF \n");
		return 0;
	}	

	UsbCommand c = {CMD_MIFARE_EML_MEMCLR, {0, 0, 0}};
	SendCommand(&c);
	return 0;
}

int CmdHF14AMfESet(const char *Cmd)
{
	uint8_t memBlock[16];
	uint8_t blockNo = 0;

	memset(memBlock, 0x00, sizeof(memBlock));

	if (strlen(Cmd) < 3 || param_getchar(Cmd, 0) == 'h') {
		PrintAndLog("Usage:  hf mf eset <block number> <block data (32 hex symbols)>");
		PrintAndLog(" sample: hf mf eset 1 000102030405060708090a0b0c0d0e0f ");
		return 0;
	}	
	
	blockNo = param_get8(Cmd, 0);
	
	if (param_gethex(Cmd, 1, memBlock, 32)) {
		PrintAndLog("block data must include 32 HEX symbols");
		return 1;
	}
	
	//  1 - blocks count
	UsbCommand c = {CMD_MIFARE_EML_MEMSET, {blockNo, 1, 0}};
	memcpy(c.d.asBytes, memBlock, 16);
	SendCommand(&c);
	return 0;
}

int CmdHF14AMfELoad(const char *Cmd)
{
	FILE * f;
	char filename[FILE_PATH_SIZE];
	char *fnameptr = filename;
	char buf[64] = {0x00};
	uint8_t buf8[64] = {0x00};
	int i, len, blockNum, numBlocks;
	int nameParamNo = 1;
	uint8_t blockWidth = 32;
	char ctmp = param_getchar(Cmd, 0);
		
	if ( ctmp == 'h' || ctmp == 'H' || ctmp == 0x00) {
		PrintAndLog("It loads emul dump from the file `filename.eml`");
		PrintAndLog("Usage:  hf mf eload [card memory] <file name w/o `.eml`> [numblocks]");
		PrintAndLog("  [card memory]: 0 = 320 bytes (Mifare Mini), 1 = 1K (default), 2 = 2K, 4 = 4K, u = UL");
		PrintAndLog("");
		PrintAndLog(" sample: hf mf eload filename");
		PrintAndLog("         hf mf eload 4 filename");
		return 0;
	}	

	switch (ctmp) {
		case '0' : numBlocks = 5*4; break;
		case '1' : 
		case '\0': numBlocks = 16*4; break;
		case '2' : numBlocks = 32*4; break;
		case '4' : numBlocks = 256; break;
		case 'U' : // fall through
		case 'u' : numBlocks = 255; blockWidth = 8; break;
		default:  {
			numBlocks = 16*4;
			nameParamNo = 0;
		}
	}
	uint32_t numblk2 = param_get32ex(Cmd,2,0,10);
	if (numblk2 > 0) numBlocks = numblk2;	

	len = param_getstr(Cmd,nameParamNo,filename);
	
	if (len > FILE_PATH_SIZE - 5) len = FILE_PATH_SIZE - 5;

	fnameptr += len;

	sprintf(fnameptr, ".eml"); 
	
	// open file
	f = fopen(filename, "r");
	if (f == NULL) {
		PrintAndLog("File %s not found or locked", filename);
		return 1;
	}
	
	blockNum = 0;
	while(!feof(f)){
		memset(buf, 0, sizeof(buf));
		
		if (fgets(buf, sizeof(buf), f) == NULL) {
			
			if (blockNum >= numBlocks) break;
			
			PrintAndLog("File reading error.");
			fclose(f);
			return 2;
		}
		
		if (strlen(buf) < blockWidth){
			if(strlen(buf) && feof(f))
				break;
			PrintAndLog("File content error. Block data must include %d HEX symbols", blockWidth);
			fclose(f);
			return 2;
		}
		
		for (i = 0; i < blockWidth; i += 2) {
			sscanf(&buf[i], "%02x", (unsigned int *)&buf8[i / 2]);
		}
		if (mfEmlSetMem_xt(buf8, blockNum, 1, blockWidth/2)) {
			PrintAndLog("Cant set emul block: %3d", blockNum);
			fclose(f);
			return 3;
		}
		printf(".");
		blockNum++;
		
		if (blockNum >= numBlocks) break;
	}
	fclose(f);
	printf("\n");
	
	if ((blockNum != numBlocks)) {
		PrintAndLog("File content error. Got %d must be %d blocks.",blockNum, numBlocks);
		return 4;
	}
	PrintAndLog("Loaded %d blocks from file: %s", blockNum, filename);
	return 0;
}

int CmdHF14AMfESave(const char *Cmd)
{
	FILE * f;
	char filename[FILE_PATH_SIZE];
	char * fnameptr = filename;
	uint8_t buf[64];
	int i, j, len, numBlocks;
	int nameParamNo = 1;
	
	memset(filename, 0, sizeof(filename));
	memset(buf, 0, sizeof(buf));

	char ctmp = param_getchar(Cmd, 0);
	
	if ( ctmp == 'h' || ctmp == 'H') {
		PrintAndLog("It saves emul dump into the file `filename.eml` or `cardID.eml`");
		PrintAndLog(" Usage:  hf mf esave [card memory] [file name w/o `.eml`]");
		PrintAndLog("  [card memory]: 0 = 320 bytes (Mifare Mini), 1 = 1K (default), 2 = 2K, 4 = 4K");
		PrintAndLog("");
		PrintAndLog(" sample: hf mf esave ");
		PrintAndLog("         hf mf esave 4");
		PrintAndLog("         hf mf esave 4 filename");
		return 0;
	}	

	switch (ctmp) {
		case '0' : numBlocks = 5*4; break;
		case '1' : 
		case '\0': numBlocks = 16*4; break;
		case '2' : numBlocks = 32*4; break;
		case '4' : numBlocks = 256; break;
		default:  {
			numBlocks = 16*4;
			nameParamNo = 0;
		}
	}

	len = param_getstr(Cmd,nameParamNo,filename);
	
	if (len > FILE_PATH_SIZE - 5) len = FILE_PATH_SIZE - 5;
	
	// user supplied filename?
	if (len < 1) {
		// get filename (UID from memory)
		if (mfEmlGetMem(buf, 0, 1)) {
			PrintAndLog("Can\'t get UID from block: %d", 0);
			len = sprintf(fnameptr, "dump");
			fnameptr += len;
		}
		else {
			for (j = 0; j < 7; j++, fnameptr += 2)
				sprintf(fnameptr, "%02X", buf[j]);
		}
	} else {
		fnameptr += len;
	}

	// add file extension
	sprintf(fnameptr, ".eml"); 
	
	// open file
	f = fopen(filename, "w+");

	if ( !f ) {
		PrintAndLog("Can't open file %s ", filename);
		return 1;
	}
	
	// put hex
	for (i = 0; i < numBlocks; i++) {
		if (mfEmlGetMem(buf, i, 1)) {
			PrintAndLog("Cant get block: %d", i);
			break;
		}
		for (j = 0; j < 16; j++)
			fprintf(f, "%02X", buf[j]); 
		fprintf(f,"\n");
	}
	fclose(f);
	
	PrintAndLog("Saved %d blocks to file: %s", numBlocks, filename);
	
  return 0;
}

int CmdHF14AMfECFill(const char *Cmd)
{
	uint8_t keyType = 0;
	uint8_t numSectors = 16;
	
	if (strlen(Cmd) < 1 || param_getchar(Cmd, 0) == 'h') {
		PrintAndLog("Usage:  hf mf ecfill <key A/B> [card memory]");
		PrintAndLog("  [card memory]: 0 = 320 bytes (Mifare Mini), 1 = 1K (default), 2 = 2K, 4 = 4K");
		PrintAndLog("");
		PrintAndLog("samples:  hf mf ecfill A");
		PrintAndLog("          hf mf ecfill A 4");
		PrintAndLog("Read card and transfer its data to emulator memory.");
		PrintAndLog("Keys must be laid in the emulator memory. \n");
		return 0;
	}	

	char ctmp = param_getchar(Cmd, 0);
	if (ctmp != 'a' && ctmp != 'A' && ctmp != 'b' && ctmp != 'B') {
		PrintAndLog("Key type must be A or B");
		return 1;
	}
	if (ctmp != 'A' && ctmp != 'a') keyType = 1;

	ctmp = param_getchar(Cmd, 1);
	switch (ctmp) {
		case '0' : numSectors = 5; break;
		case '1' : 
		case '\0': numSectors = 16; break;
		case '2' : numSectors = 32; break;
		case '4' : numSectors = 40; break;
		default:   numSectors = 16;
	}	

	printf("--params: numSectors: %d, keyType:%d", numSectors, keyType);
	UsbCommand c = {CMD_MIFARE_EML_CARDLOAD, {numSectors, keyType, 0}};
	SendCommand(&c);
	return 0;
}

int CmdHF14AMfEKeyPrn(const char *Cmd)
{
	int i;
	uint8_t numSectors;
	uint8_t data[16];
	uint64_t keyA, keyB;

	char cmdp = param_getchar(Cmd, 0);
	
	if ( cmdp == 'h' || cmdp == 'H' ) {
		PrintAndLog("It prints the keys loaded in the emulator memory");
		PrintAndLog("Usage:  hf mf ekeyprn [card memory]");
		PrintAndLog("  [card memory]: 0 = 320 bytes (Mifare Mini), 1 = 1K (default), 2 = 2K, 4 = 4K");
		PrintAndLog("");
		PrintAndLog(" sample: hf mf ekeyprn 1");
		return 0;
	}	

	switch (cmdp) {
		case '0' : numSectors = 5; break;
		case '1' : 
		case '\0': numSectors = 16; break;
		case '2' : numSectors = 32; break;
		case '4' : numSectors = 40; break;
		default:   numSectors = 16;
	}		
	
	PrintAndLog("|---|----------------|----------------|");
	PrintAndLog("|sec|key A           |key B           |");
	PrintAndLog("|---|----------------|----------------|");
	for (i = 0; i < numSectors; i++) {
		if (mfEmlGetMem(data, FirstBlockOfSector(i) + NumBlocksPerSector(i) - 1, 1)) {
			PrintAndLog("error get block %d", FirstBlockOfSector(i) + NumBlocksPerSector(i) - 1);
			break;
		}
		keyA = bytes_to_num(data, 6);
		keyB = bytes_to_num(data + 10, 6);
		PrintAndLog("|%03d|  %012"llx"  |  %012"llx"  |", i, keyA, keyB);
	}
	PrintAndLog("|---|----------------|----------------|");
	
	return 0;
}

int CmdHF14AMfCSetUID(const char *Cmd)
{
	uint8_t wipeCard = 0;
	uint8_t uid[8] = {0x00};
	uint8_t oldUid[8] = {0x00};
	uint8_t atqa[2] = {0x00};
	uint8_t sak[1] = {0x00};
	uint8_t atqaPresent = 1;
	int res;
	char ctmp;
	int argi=0;

	if (strlen(Cmd) < 1 || param_getchar(Cmd, argi) == 'h') {
		PrintAndLog("Usage:  hf mf csetuid <UID 8 hex symbols> [ATQA 4 hex symbols SAK 2 hex symbols] [w]");
		PrintAndLog("sample:  hf mf csetuid 01020304");
		PrintAndLog("sample:  hf mf csetuid 01020304 0004 08 w");
		PrintAndLog("Set UID, ATQA, and SAK for magic Chinese card (only works with such cards)");
		PrintAndLog("If you also want to wipe the card then add 'w' at the end of the command line.");
		return 0;
	}

	if (param_getchar(Cmd, argi) && param_gethex(Cmd, argi, uid, 8)) {
		PrintAndLog("UID must include 8 HEX symbols");
		return 1;
	}
	argi++;

	ctmp = param_getchar(Cmd, argi);
	if (ctmp == 'w' || ctmp == 'W') {
		wipeCard = 1;
		atqaPresent = 0;
	}

	if (atqaPresent) {
		if (param_getchar(Cmd, argi)) {
			if (param_gethex(Cmd, argi, atqa, 4)) {
				PrintAndLog("ATQA must include 4 HEX symbols");
				return 1;
			}
			argi++;
			if (!param_getchar(Cmd, argi) || param_gethex(Cmd, argi, sak, 2)) {
				PrintAndLog("SAK must include 2 HEX symbols");
				return 1;
			}
			argi++;
		} else
			atqaPresent = 0;
	}

	if(!wipeCard) {
		ctmp = param_getchar(Cmd, argi);
		if (ctmp == 'w' || ctmp == 'W') {
			wipeCard = 1;
		}
	}

	PrintAndLog("--wipe card:%s  uid:%s", (wipeCard)?"YES":"NO", sprint_hex(uid, 4));

	res = mfCSetUID(uid, (atqaPresent)?atqa:NULL, (atqaPresent)?sak:NULL, oldUid, wipeCard);
	if (res) {
			PrintAndLog("Can't set UID. error=%d", res);
			return 1;
		}
	
	PrintAndLog("old UID:%s", sprint_hex(oldUid, 4));
	PrintAndLog("new UID:%s", sprint_hex(uid, 4));
	return 0;
}

int CmdHF14AMfCSetBlk(const char *Cmd)
{
	uint8_t block[16] = {0x00};
	uint8_t blockNo = 0;
	uint8_t params = MAGIC_SINGLE;
	int res;

	if (strlen(Cmd) < 1 || param_getchar(Cmd, 0) == 'h') {
		PrintAndLog("Usage:  hf mf csetblk <block number> <block data (32 hex symbols)> [w]");
		PrintAndLog("sample:  hf mf csetblk 1 01020304050607080910111213141516");
		PrintAndLog("Set block data for magic Chinese card (only works with such cards)");
		PrintAndLog("If you also want wipe the card then add 'w' at the end of the command line");
		return 0;
	}	

	blockNo = param_get8(Cmd, 0);

	if (param_gethex(Cmd, 1, block, 32)) {
		PrintAndLog("block data must include 32 HEX symbols");
		return 1;
	}

	char ctmp = param_getchar(Cmd, 2);
	if (ctmp == 'w' || ctmp == 'W')
		params |= MAGIC_WIPE;
	
	PrintAndLog("--block number:%2d data:%s", blockNo, sprint_hex(block, 16));

	res = mfCSetBlock(blockNo, block, NULL, params);
	if (res) {
		PrintAndLog("Can't write block. error=%d", res);
		return 1;
	}
	return 0;
}

int CmdHF14AMfCLoad(const char *Cmd)
{
	FILE * f;
	char filename[FILE_PATH_SIZE];
	char * fnameptr = filename;
	char buf[64] = {0x00};
	uint8_t buf8[64] = {0x00};
	uint8_t fillFromEmulator = 0;
	int i, len, blockNum, flags=0;

	memset(filename, 0, sizeof(filename));
	
	char ctmp = param_getchar(Cmd, 0);
	
	if (ctmp == 'h' || ctmp == 'H' || ctmp == 0x00) {
		PrintAndLog("It loads magic Chinese card from the file `filename.eml`");
		PrintAndLog("or from emulator memory (option `e`)");
		PrintAndLog("Usage:  hf mf cload <file name w/o `.eml`>");
		PrintAndLog("   or:  hf mf cload e ");
		PrintAndLog(" sample: hf mf cload filename");
		return 0;
	}	

	if (ctmp == 'e' || ctmp == 'E') fillFromEmulator = 1;
	
	if (fillFromEmulator) {
		for (blockNum = 0; blockNum < 16 * 4; blockNum += 1) {
			if (mfEmlGetMem(buf8, blockNum, 1)) {
				PrintAndLog("Cant get block: %d", blockNum);
				return 2;
			}
			if (blockNum == 0) flags = MAGIC_INIT + MAGIC_WUPC;				// switch on field and send magic sequence
			if (blockNum == 1) flags = 0;													// just write
			if (blockNum == 16 * 4 - 1) flags = MAGIC_HALT + MAGIC_OFF;		// Done. Magic Halt and switch off field.

			if (mfCSetBlock(blockNum, buf8, NULL, flags)) {
				PrintAndLog("Cant set magic card block: %d", blockNum);
				return 3;
			}
		}
		return 0;
	} else {
		len = strlen(Cmd);
		if (len > FILE_PATH_SIZE - 5) len = FILE_PATH_SIZE - 5;

		memcpy(filename, Cmd, len);
		fnameptr += len;

		sprintf(fnameptr, ".eml"); 
	
		// open file
		f = fopen(filename, "r");
		if (f == NULL) {
			PrintAndLog("File not found or locked.");
			return 1;
		}
	
		blockNum = 0;
		while(!feof(f)){
		
			memset(buf, 0, sizeof(buf));
			
			if (fgets(buf, sizeof(buf), f) == NULL) {
				fclose(f);
				PrintAndLog("File reading error.");
				return 2;
			}

			if (strlen(buf) < 32) {
				if(strlen(buf) && feof(f))
					break;
				PrintAndLog("File content error. Block data must include 32 HEX symbols");
				fclose(f);
				return 2;
			}
			for (i = 0; i < 32; i += 2)
				sscanf(&buf[i], "%02x", (unsigned int *)&buf8[i / 2]);

			if (blockNum == 0) flags = MAGIC_INIT + MAGIC_WUPC;				// switch on field and send magic sequence
			if (blockNum == 1) flags = 0;													// just write
			if (blockNum == 16 * 4 - 1) flags = MAGIC_HALT + MAGIC_OFF;		// Done. Switch off field.

			if (mfCSetBlock(blockNum, buf8, NULL, flags)) {
				PrintAndLog("Can't set magic card block: %d", blockNum);
				fclose(f);
				return 3;
			}
			blockNum++;
		
			if (blockNum >= 16 * 4) break;  // magic card type - mifare 1K
		}
		fclose(f);
	
		// 64 or 256blocks.
		if (blockNum != 16 * 4 && blockNum != 32 * 4 + 8 * 16){
			PrintAndLog("File content error. There must be 64 blocks");
			return 4;
		}
		PrintAndLog("Loaded from file: %s", filename);
		return 0;
	}
	return 0;
}

int CmdHF14AMfCGetBlk(const char *Cmd) {
	uint8_t data[16];
	uint8_t blockNo = 0;
	int res;
	memset(data, 0x00, sizeof(data));
	char ctmp = param_getchar(Cmd, 0);

	if (strlen(Cmd) < 1 || ctmp == 'h' || ctmp == 'H') {
		PrintAndLog("Usage:  hf mf cgetblk <block number>");
		PrintAndLog("sample:  hf mf cgetblk 1");
		PrintAndLog("Get block data from magic Chinese card (only works with such cards)\n");
		return 0;
	}	

	blockNo = param_get8(Cmd, 0);

	PrintAndLog("--block number:%2d ", blockNo);

	res = mfCGetBlock(blockNo, data, MAGIC_SINGLE);
	if (res) {
		PrintAndLog("Can't read block. error=%d", res);
		return 1;
	}
	
	PrintAndLog("data: %s", sprint_hex(data, sizeof(data)));
	return 0;
}

int CmdHF14AMfCGetSc(const char *Cmd) {
	uint8_t data[16];
	uint8_t sectorNo = 0;
	int i, res, flags;
	memset(data, 0x00, sizeof(data));
	char ctmp = param_getchar(Cmd, 0);
	
	if (strlen(Cmd) < 1 || ctmp == 'h' || ctmp == 'H') {
		PrintAndLog("Usage:  hf mf cgetsc <sector number>");
		PrintAndLog("sample:  hf mf cgetsc 0");
		PrintAndLog("Get sector data from magic Chinese card (only works with such cards)\n");
		return 0;
	}	

	sectorNo = param_get8(Cmd, 0);
	if (sectorNo > 15) {
		PrintAndLog("Sector number must be in [0..15] as in MIFARE classic.");
		return 1;
	}

	PrintAndLog("--sector number:%d ", sectorNo);
	PrintAndLog("block | data");

	flags = MAGIC_INIT + MAGIC_WUPC;
	for (i = 0; i < 4; i++) {
		if (i == 1) flags = 0;
		if (i == 3) flags = MAGIC_HALT + MAGIC_OFF;

		res = mfCGetBlock(sectorNo * 4 + i, data, flags);
		if (res) {
			PrintAndLog("Can't read block. %d error=%d", sectorNo * 4 + i, res);
			return 1;
		}	
		PrintAndLog(" %3d | %s", sectorNo * 4 + i, sprint_hex(data, sizeof(data)));
	}
	return 0;
}

int CmdHF14AMfCSave(const char *Cmd) {

	FILE * f;
	char filename[FILE_PATH_SIZE];
	char * fnameptr = filename;
	uint8_t fillFromEmulator = 0;
	uint8_t buf[64];
	int i, j, len, flags;
	
	memset(filename, 0, sizeof(filename));
	memset(buf, 0, sizeof(buf));
	char ctmp = param_getchar(Cmd, 0);
	
	if ( ctmp == 'h' || ctmp == 'H' ) {
		PrintAndLog("It saves `magic Chinese` card dump into the file `filename.eml` or `cardID.eml`");
		PrintAndLog("or into emulator memory (option `e`)");
		PrintAndLog("Usage:  hf mf esave [file name w/o `.eml`][e]");
		PrintAndLog(" sample: hf mf esave ");
		PrintAndLog("         hf mf esave filename");
		PrintAndLog("         hf mf esave e \n");
		return 0;
	}	
	if (ctmp == 'e' || ctmp == 'E') fillFromEmulator = 1;

	if (fillFromEmulator) {
		// put into emulator
		flags = MAGIC_INIT + MAGIC_WUPC;
		for (i = 0; i < 16 * 4; i++) {
			if (i == 1) flags = 0;
			if (i == 16 * 4 - 1) flags = MAGIC_HALT + MAGIC_OFF;
		
			if (mfCGetBlock(i, buf, flags)) {
				PrintAndLog("Cant get block: %d", i);
				break;
			}
			
			if (mfEmlSetMem(buf, i, 1)) {
				PrintAndLog("Cant set emul block: %d", i);
				return 3;
			}
		}
		return 0;
	} else {
		len = strlen(Cmd);
		if (len > FILE_PATH_SIZE - 5) len = FILE_PATH_SIZE - 5;
	
		// get filename based on UID
		if (len < 1) {
		
			if (mfCGetBlock(0, buf, MAGIC_SINGLE)) {
				PrintAndLog("Cant get block: %d", 0);
				len = sprintf(fnameptr, "dump");
				fnameptr += len;
			} else {
				for (j = 0; j < 7; j++, fnameptr += 2)
					sprintf(fnameptr, "%02x", buf[j]); 
			}
		} else {
			memcpy(filename, Cmd, len);
			fnameptr += len;
		}

		// add .eml extension
		sprintf(fnameptr, ".eml"); 
	
		// open file
		f = fopen(filename, "w+");

		if (f == NULL) {
			PrintAndLog("File not found or locked.");
			return 1;
		}

		// put hex
		flags = MAGIC_INIT + MAGIC_WUPC;
		for (i = 0; i < 16 * 4; i++) {
			if (i == 1) flags = 0;
			if (i == 16 * 4 - 1) flags = MAGIC_HALT + MAGIC_OFF;
		
			if (mfCGetBlock(i, buf, flags)) {
				PrintAndLog("Cant get block: %d", i);
				break;
			}
			for (j = 0; j < 16; j++)
				fprintf(f, "%02x", buf[j]); 
			fprintf(f,"\n");
		}
		fflush(f);
		fclose(f);
		PrintAndLog("Saved to file: %s", filename);
		return 0;
	}
}

int CmdHF14AMfSniff(const char *Cmd){

	bool wantLogToFile = 0;
	bool wantDecrypt = 0;
	//bool wantSaveToEml = 0; TODO
	bool wantSaveToEmlFile = 0;

	//var 
	int tmpchar;
	int res = 0;
	int len = 0;
	int blockLen = 0;
	int pckNum = 0;
	int num = 0;
	uint8_t uid[7];
	uint8_t uid_len;
	uint8_t atqa[2] = {0x00};
	uint8_t sak;
	bool isTag;
	uint8_t *buf = NULL;
	uint16_t bufsize = 0;
	uint8_t *bufPtr = NULL;
	
	char ctmp = param_getchar(Cmd, 0);
	if ( ctmp == 'h' || ctmp == 'H' ) {
		PrintAndLog("It continuously gets data from the field and saves it to: log, emulator, emulator file.");
		PrintAndLog("You can specify:");
		PrintAndLog("    l - save encrypted sequence to logfile `uid.log`");
		PrintAndLog("    d - decrypt sequence and put it to log file `uid.log`");
		PrintAndLog(" n/a   e - decrypt sequence, collect read and write commands and save the result of the sequence to emulator memory");
		PrintAndLog("    f - decrypt sequence, collect read and write commands and save the result of the sequence to emulator dump file `uid.eml`");
		PrintAndLog("Usage:  hf mf sniff [l][d][e][f]");
		PrintAndLog("  sample: hf mf sniff l d e");
		return 0;
	}	
	
	for (int i = 0; i < 4; i++) {
		ctmp = param_getchar(Cmd, i);
		if (ctmp == 'l' || ctmp == 'L') wantLogToFile = true;
		if (ctmp == 'd' || ctmp == 'D') wantDecrypt = true;
		//if (ctmp == 'e' || ctmp == 'E') wantSaveToEml = true; TODO
		if (ctmp == 'f' || ctmp == 'F') wantSaveToEmlFile = true;
	}
	
	printf("-------------------------------------------------------------------------\n");
	printf("Executing command. \n");
	printf("Press the key on the proxmark3 device to abort both proxmark3 and client.\n");
	printf("Press the key on pc keyboard to abort the client.\n");
	printf("-------------------------------------------------------------------------\n");

	UsbCommand c = {CMD_MIFARE_SNIFFER, {0, 0, 0}};
	clearCommandBuffer();
	SendCommand(&c);

	// wait cycle
	while (true) {
		printf(".");
		fflush(stdout);
		if (ukbhit()) {
			tmpchar = getchar();
			(void)tmpchar;
			printf("\naborted via keyboard!\n");
			break;
		}
		
		UsbCommand resp;
		if (WaitForResponseTimeout(CMD_ACK,&resp,2000)) {
			res = resp.arg[0] & 0xff;
			uint16_t traceLen = resp.arg[1];
			len = resp.arg[2];

			if (res == 0) {
				free(buf);
				return 0;						// we are done
			}

			if (res == 1) {								// there is (more) data to be transferred
				if (pckNum == 0) {						// first packet, (re)allocate necessary buffer
					if (traceLen > bufsize) {
						uint8_t *p;
						if (buf == NULL) {				// not yet allocated
							p = malloc(traceLen);
						} else {						// need more memory
							p = realloc(buf, traceLen);
						}
						if (p == NULL) {
							PrintAndLog("Cannot allocate memory for trace");
							free(buf);
							return 2;
						}
						buf = p;
					}
					bufPtr = buf;
					bufsize = traceLen;
					memset(buf, 0x00, traceLen);
				}
				if (bufPtr == NULL) {
					PrintAndLog("Cannot allocate memory for trace");
					free(buf);
					return 2;
				}
				memcpy(bufPtr, resp.d.asBytes, len);
				bufPtr += len;
				pckNum++;
			}

			if (res == 2) {								// received all data, start displaying
				blockLen = bufPtr - buf;
				bufPtr = buf;
				printf(">\n");
				PrintAndLog("received trace len: %d packages: %d", blockLen, pckNum);
				while (bufPtr - buf < blockLen) {
					bufPtr += 6;						// skip (void) timing information
					len = *((uint16_t *)bufPtr);
					if(len & 0x8000) {
						isTag = true;
						len &= 0x7fff;
					} else {
						isTag = false;
					}
					bufPtr += 2;
					if ((len == 14) && (bufPtr[0] == 0xff) && (bufPtr[1] == 0xff) && (bufPtr[12] == 0xff) && (bufPtr[13] == 0xff)) {
						memcpy(uid, bufPtr + 2, 7);
						memcpy(atqa, bufPtr + 2 + 7, 2);
						uid_len = (atqa[0] & 0xC0) == 0x40 ? 7 : 4;
						sak = bufPtr[11];
						PrintAndLog("tag select uid:%s atqa:0x%02x%02x sak:0x%02x", 
							sprint_hex(uid + (7 - uid_len), uid_len),
							atqa[1], 
							atqa[0], 
							sak);
						if (wantLogToFile || wantDecrypt) {
							FillFileNameByUID(logHexFileName, uid + (7 - uid_len), ".log", uid_len);
							AddLogCurrentDT(logHexFileName);
						}						
						if (wantDecrypt) 
							mfTraceInit(uid, atqa, sak, wantSaveToEmlFile);
					} else {
						PrintAndLog("%s(%d):%s", isTag ? "TAG":"RDR", num, sprint_hex(bufPtr, len));
						if (wantLogToFile) 
							AddLogHex(logHexFileName, isTag ? "TAG: ":"RDR: ", bufPtr, len);
						if (wantDecrypt) 
							mfTraceDecode(bufPtr, len, wantSaveToEmlFile);
						num++;	
					}
					bufPtr += len;
					bufPtr += ((len-1)/8+1);	// ignore parity
				}
				pckNum = 0;
			}
		} // resp not NULL
	} // while (true)

	free(buf);
	return 0;
}

//needs nt, ar, at, Data to decrypt
int CmdHf14MfDecryptBytes(const char *Cmd){
	uint8_t data[50];
	
	uint32_t nt 	= param_get32ex(Cmd,0,0,16);
	uint32_t ar_enc = param_get32ex(Cmd,1,0,16);
	uint32_t at_enc = param_get32ex(Cmd,2,0,16);

	int len = 0;
	param_gethex_ex(Cmd, 3, data, &len);
	
	len /= 2;	
	int limit = sizeof(data) / 2;
	
	if ( len >= limit )
		len = limit;
	
	return tryDecryptWord( nt, ar_enc, at_enc, data, len);
}

static command_t CommandTable[] = {
	{"help",		CmdHelp,				1, "This help"},
	{"dbg",			CmdHF14AMfDbg,			0, "Set default debug mode"},
	{"rdbl",		CmdHF14AMfRdBl,			0, "Read MIFARE classic block"},
	{"rdsc",		CmdHF14AMfRdSc,			0, "Read MIFARE classic sector"},
	{"dump",		CmdHF14AMfDump,			0, "Dump MIFARE classic tag to binary file"},
	{"restore",		CmdHF14AMfRestore,		0, "Restore MIFARE classic binary file to BLANK tag"},
	{"wrbl",		CmdHF14AMfWrBl,			0, "Write MIFARE classic block"},
	{"chk",			CmdHF14AMfChk,			0, "Test block keys"},
	{"mifare",		CmdHF14AMifare,			0, "Read parity error messages."},
	{"nested",		CmdHF14AMfNested,		0, "Test nested authentication"},
	{"hardnested", 	CmdHF14AMfNestedHard, 	0, "Nested attack for hardened Mifare cards"},
	{"sniff",		CmdHF14AMfSniff,		0, "Sniff card-reader communication"},
	{"sim",			CmdHF14AMf1kSim,		0, "Simulate MIFARE card"},
	{"eclr",		CmdHF14AMfEClear,		0, "Clear simulator memory block"},
	{"eget",		CmdHF14AMfEGet,			0, "Get simulator memory block"},
	{"eset",		CmdHF14AMfESet,			0, "Set simulator memory block"},
	{"eload",		CmdHF14AMfELoad,		0, "Load from file emul dump"},
	{"esave",		CmdHF14AMfESave,		0, "Save to file emul dump"},
	{"ecfill",		CmdHF14AMfECFill,		0, "Fill simulator memory with help of keys from simulator"},
	{"ekeyprn",		CmdHF14AMfEKeyPrn,		0, "Print keys from simulator memory"},
	{"csetuid",		CmdHF14AMfCSetUID,		0, "Set UID for magic Chinese card"},
	{"csetblk",		CmdHF14AMfCSetBlk,		0, "Write block - Magic Chinese card"},
	{"cgetblk",		CmdHF14AMfCGetBlk,		0, "Read block - Magic Chinese card"},
	{"cgetsc",		CmdHF14AMfCGetSc,		0, "Read sector - Magic Chinese card"},
	{"cload",		CmdHF14AMfCLoad,		0, "Load dump into magic Chinese card"},
	{"csave",		CmdHF14AMfCSave,		0, "Save dump from magic Chinese card into file or emulator"},
	{"decrypt",		CmdHf14MfDecryptBytes,  1, "[nt] [ar_enc] [at_enc] [data] - to decrypt snoop or trace"},
	{NULL, NULL, 0, NULL}
};

int CmdHFMF(const char *Cmd) {
	// flush
	clearCommandBuffer();
	//WaitForResponseTimeout(CMD_ACK,NULL,100);
	CmdsParse(CommandTable, Cmd);
	return 0;
}

int CmdHelp(const char *Cmd) {
	CmdsHelp(CommandTable);
	return 0;
}
<|MERGE_RESOLUTION|>--- conflicted
+++ resolved
@@ -1,2302 +1,2297 @@
-//-----------------------------------------------------------------------------
-// Copyright (C) 2011,2012 Merlok
-//
-// This code is licensed to you under the terms of the GNU GPL, version 2 or,
-// at your option, any later version. See the LICENSE.txt file for the text of
-// the license.
-//-----------------------------------------------------------------------------
-// High frequency MIFARE commands
-//-----------------------------------------------------------------------------
-
-#include "cmdhfmf.h"
-#include "cmdhfmfhard.h"
-#include "nonce2key/nonce2key.h"
-
-static int CmdHelp(const char *Cmd);
-
-int CmdHF14AMifare(const char *Cmd)
-{
-	uint32_t uid = 0;
-	uint32_t nt = 0, nr = 0;
-	uint64_t par_list = 0, ks_list = 0, r_key = 0;
-	int16_t isOK = 0;
-	int tmpchar; 
-	uint8_t blockNo = 0;
-	
-	char cmdp = param_getchar(Cmd, 0);	
-	if ( cmdp == 'H' || cmdp == 'h') {
-		PrintAndLog("Usage:  hf mf mifare <block number>");
-		PrintAndLog("        sample: hf mf mifare 0");
-		return 0;
-	}	
-	
-	blockNo = param_get8(Cmd, 0);
-	UsbCommand c = {CMD_READER_MIFARE, {true, blockNo, 0}};
-
-	// message
-	printf("-------------------------------------------------------------------------\n");
-	printf("Executing command. Expected execution time: 25sec on average  :-)\n");
-	printf("Press button on the proxmark3 device to abort both proxmark3 and client.\n");
-	printf("-------------------------------------------------------------------------\n");
-
-	clock_t t1 = clock();
-	
-start:
-    clearCommandBuffer();
-    SendCommand(&c);
-	
-	//flush queue
-	while (ukbhit()) {
-		tmpchar = getchar();
-		(void)tmpchar;
-	}
-
-	// wait cycle
-	while (true) {
-		printf(".");
-		fflush(stdout);
-		if (ukbhit()) {
-			tmpchar = getchar();
-			(void)tmpchar;
-			printf("\naborted via keyboard!\n");
-			break;
-		}
-		
-		UsbCommand resp;
-		if (WaitForResponseTimeout(CMD_ACK, &resp, 2000)) {
-			isOK  = resp.arg[0];
-<<<<<<< HEAD
-=======
-			printf("\n\n");
->>>>>>> a9e4e78f
-			switch (isOK) {
-				case -1 : PrintAndLog("Button pressed. Aborted.\n"); break;
-				case -2 : PrintAndLog("Card is not vulnerable to Darkside attack (doesn't send NACK on authentication requests).\n"); break;
-				case -3 : PrintAndLog("Card is not vulnerable to Darkside attack (its random number generator is not predictable).\n"); break;
-				case -4 : PrintAndLog("Card is not vulnerable to Darkside attack (its random number generator seems to be based on the wellknown");
-					  PrintAndLog("generating polynomial with 16 effective bits only, but shows unexpected behaviour.\n"); break;
-				default: ;
-			}
-<<<<<<< HEAD
-			uid = (uint32_t)bytes_to_num(resp.d.asBytes, 4);
-=======
-			uid = (uint32_t)bytes_to_num(resp.d.asBytes +  0, 4);
->>>>>>> a9e4e78f
-			nt =  (uint32_t)bytes_to_num(resp.d.asBytes +  4, 4);
-			par_list = bytes_to_num(resp.d.asBytes +  8, 8);
-			ks_list = bytes_to_num(resp.d.asBytes +  16, 8);
-			nr = bytes_to_num(resp.d.asBytes + 24, 4);
-			break;
-		}
-	}	
-
-	printf("\n");
-	
-	// error
-	if (isOK != 1) return 1;
-	
-	// execute original function from util nonce2key
-	if (nonce2key(uid, nt, nr, par_list, ks_list, &r_key)) {
-		isOK = 2;
-		PrintAndLog("Key not found (lfsr_common_prefix list is null). Nt=%08x", nt);	
-		PrintAndLog("Failing is expected to happen in 25%% of all cases. Trying again with a different reader nonce...");
-		c.arg[0] = false;
-		goto start;
-	} else {
-		PrintAndLog("Found valid key: %012"llx" \n", r_key);
-	}
-	
-	t1 = clock() - t1;
-	if ( t1 > 0 )
-		PrintAndLog("Time in darkside: %.0f ticks - %4.2f sec\n", (float)t1, ((float)t1)/CLOCKS_PER_SEC);
-	return 0;
-}
-
-int CmdHF14AMfWrBl(const char *Cmd)
-{
-	uint8_t blockNo = 0;
-	uint8_t keyType = 0;
-	uint8_t key[6] = {0, 0, 0, 0, 0, 0};
-	uint8_t bldata[16] = {0, 0, 0, 0, 0, 0, 0, 0, 0, 0, 0, 0, 0, 0, 0, 0};
-	
-	char cmdp	= 0x00;
-
-	if (strlen(Cmd)<3) {
-		PrintAndLog("Usage:  hf mf wrbl    <block number> <key A/B> <key (12 hex symbols)> <block data (32 hex symbols)>");
-		PrintAndLog("        sample: hf mf wrbl 0 A FFFFFFFFFFFF 000102030405060708090A0B0C0D0E0F");
-		return 0;
-	}	
-
-	blockNo = param_get8(Cmd, 0);
-	cmdp = param_getchar(Cmd, 1);
-	if (cmdp == 0x00) {
-		PrintAndLog("Key type must be A or B");
-		return 1;
-	}
-	if (cmdp != 'A' && cmdp != 'a') keyType = 1;
-	if (param_gethex(Cmd, 2, key, 12)) {
-		PrintAndLog("Key must include 12 HEX symbols");
-		return 1;
-	}
-	if (param_gethex(Cmd, 3, bldata, 32)) {
-		PrintAndLog("Block data must include 32 HEX symbols");
-		return 1;
-	}
-	PrintAndLog("--block no:%d, key type:%c, key:%s", blockNo, keyType?'B':'A', sprint_hex(key, 6));
-	PrintAndLog("--data: %s", sprint_hex(bldata, 16));
-	
-	UsbCommand c = {CMD_MIFARE_WRITEBL, {blockNo, keyType, 0}};
-	memcpy(c.d.asBytes, key, 6);
-	memcpy(c.d.asBytes + 10, bldata, 16);
-	clearCommandBuffer();
-	SendCommand(&c);
-
-	UsbCommand resp;
-	if (WaitForResponseTimeout(CMD_ACK,&resp,1500)) {
-		uint8_t isOK  = resp.arg[0] & 0xff;
-		PrintAndLog("isOk:%02x", isOK);
-	} else {
-		PrintAndLog("Command execute timeout");
-	}
-
-	return 0;
-}
-
-int CmdHF14AMfRdBl(const char *Cmd)
-{
-	uint8_t blockNo = 0;
-	uint8_t keyType = 0;
-	uint8_t key[6] = {0, 0, 0, 0, 0, 0};
-	
-	char cmdp	= 0x00;
-
-
-	if (strlen(Cmd)<3) {
-		PrintAndLog("Usage:  hf mf rdbl    <block number> <key A/B> <key (12 hex symbols)>");
-		PrintAndLog("        sample: hf mf rdbl 0 A FFFFFFFFFFFF ");
-		return 0;
-	}	
-	
-	blockNo = param_get8(Cmd, 0);
-	cmdp = param_getchar(Cmd, 1);
-	if (cmdp == 0x00) {
-		PrintAndLog("Key type must be A or B");
-		return 1;
-	}
-	if (cmdp != 'A' && cmdp != 'a') keyType = 1;
-	if (param_gethex(Cmd, 2, key, 12)) {
-		PrintAndLog("Key must include 12 HEX symbols");
-		return 1;
-	}
-	PrintAndLog("--block no:%d, key type:%c, key:%s ", blockNo, keyType?'B':'A', sprint_hex(key, 6));
-	
-	UsbCommand c = {CMD_MIFARE_READBL, {blockNo, keyType, 0}};
-	memcpy(c.d.asBytes, key, 6);
-	clearCommandBuffer();
-	SendCommand(&c);
-
-	UsbCommand resp;
-	if (WaitForResponseTimeout(CMD_ACK,&resp,1500)) {
-		uint8_t isOK  = resp.arg[0] & 0xff;
-		uint8_t *data = resp.d.asBytes;
-
-		if (isOK)
-			PrintAndLog("isOk:%02x data:%s", isOK, sprint_hex(data, 16));
-		else
-			PrintAndLog("isOk:%02x", isOK);
-	} else {
-		PrintAndLog("Command execute timeout");
-	}
-
-  return 0;
-}
-
-int CmdHF14AMfRdSc(const char *Cmd)
-{
-	int i;
-	uint8_t sectorNo = 0;
-	uint8_t keyType = 0;
-	uint8_t key[6] = {0, 0, 0, 0, 0, 0};
-	uint8_t isOK  = 0;
-	uint8_t *data  = NULL;
-	char cmdp	= 0x00;
-
-	if (strlen(Cmd)<3) {
-		PrintAndLog("Usage:  hf mf rdsc    <sector number> <key A/B> <key (12 hex symbols)>");
-		PrintAndLog("        sample: hf mf rdsc 0 A FFFFFFFFFFFF ");
-		return 0;
-	}	
-	
-	sectorNo = param_get8(Cmd, 0);
-	if (sectorNo > 39) {
-		PrintAndLog("Sector number must be less than 40");
-		return 1;
-	}
-	cmdp = param_getchar(Cmd, 1);
-	if (cmdp != 'a' && cmdp != 'A' && cmdp != 'b' && cmdp != 'B') {
-		PrintAndLog("Key type must be A or B");
-		return 1;
-	}
-	if (cmdp != 'A' && cmdp != 'a') keyType = 1;
-	if (param_gethex(Cmd, 2, key, 12)) {
-		PrintAndLog("Key must include 12 HEX symbols");
-		return 1;
-	}
-	PrintAndLog("--sector no:%d key type:%c key:%s ", sectorNo, keyType?'B':'A', sprint_hex(key, 6));
-	
-	UsbCommand c = {CMD_MIFARE_READSC, {sectorNo, keyType, 0}};
-	memcpy(c.d.asBytes, key, 6);
-	clearCommandBuffer();
-	SendCommand(&c);
-	PrintAndLog(" ");
-
-	UsbCommand resp;
-	if (WaitForResponseTimeout(CMD_ACK,&resp,1500)) {
-		isOK  = resp.arg[0] & 0xff;
-		data  = resp.d.asBytes;
-
-		PrintAndLog("isOk:%02x", isOK);
-		if (isOK) {
-			for (i = 0; i < (sectorNo<32?3:15); i++) {
-				PrintAndLog("data   : %s", sprint_hex(data + i * 16, 16));
-			}
-			PrintAndLog("trailer: %s", sprint_hex(data + (sectorNo<32?3:15) * 16, 16));
-		}
-	} else {
-		PrintAndLog("Command execute timeout");
-	}
-
-  return 0;
-}
-
-uint8_t FirstBlockOfSector(uint8_t sectorNo)
-{
-	if (sectorNo < 32) {
-		return sectorNo * 4;
-	} else {
-		return 32 * 4 + (sectorNo - 32) * 16;
-	}
-}
-
-uint8_t NumBlocksPerSector(uint8_t sectorNo)
-{
-	if (sectorNo < 32) {
-		return 4;
-	} else {
-		return 16;
-	}
-}
-
-int CmdHF14AMfDump(const char *Cmd)
-{
-	uint8_t sectorNo, blockNo;
-	
-	uint8_t keyA[40][6];
-	uint8_t keyB[40][6];
-	uint8_t rights[40][4];
-	uint8_t carddata[256][16];
-	uint8_t numSectors = 16;
-	
-	FILE *fin;
-	FILE *fout;
-	
-	UsbCommand resp;
-
-	char cmdp = param_getchar(Cmd, 0);
-	switch (cmdp) {
-		case '0' : numSectors = 5; break;
-		case '1' : 
-		case '\0': numSectors = 16; break;
-		case '2' : numSectors = 32; break;
-		case '4' : numSectors = 40; break;
-		default:   numSectors = 16;
-	}	
-	
-	if (strlen(Cmd) > 1 || cmdp == 'h' || cmdp == 'H') {
-		PrintAndLog("Usage:   hf mf dump [card memory]");
-		PrintAndLog("  [card memory]: 0 = 320 bytes (Mifare Mini), 1 = 1K (default), 2 = 2K, 4 = 4K");
-		PrintAndLog("");
-		PrintAndLog("Samples: hf mf dump");
-		PrintAndLog("         hf mf dump 4");
-		return 0;
-	}
-	
-	if ((fin = fopen("dumpkeys.bin","rb")) == NULL) {
-		PrintAndLog("Could not find file dumpkeys.bin");
-		return 1;
-	}
-	
-	// Read keys A from file
-	size_t bytes_read;
-	for (sectorNo=0; sectorNo<numSectors; sectorNo++) {
-		bytes_read = fread( keyA[sectorNo], 1, 6, fin );
-		if ( bytes_read == 0) {
-			PrintAndLog("File reading error.");
-			fclose(fin);
-			return 2;
-		}
-	}
-	
-	// Read keys B from file
-	for (sectorNo=0; sectorNo<numSectors; sectorNo++) {
-		bytes_read = fread( keyB[sectorNo], 1, 6, fin );
-		if ( bytes_read == 0) {
-			PrintAndLog("File reading error.");
-			fclose(fin);
-			return 2;
-		}
-	}
-	
-	fclose(fin);
-
-	PrintAndLog("|-----------------------------------------|");
-	PrintAndLog("|------ Reading sector access bits...-----|");
-	PrintAndLog("|-----------------------------------------|");
-	
-	for (sectorNo = 0; sectorNo < numSectors; sectorNo++) {
-		UsbCommand c = {CMD_MIFARE_READBL, {FirstBlockOfSector(sectorNo) + NumBlocksPerSector(sectorNo) - 1, 0, 0}};
-		memcpy(c.d.asBytes, keyA[sectorNo], 6);
-		clearCommandBuffer();
-		SendCommand(&c);
-
-		if (WaitForResponseTimeout(CMD_ACK,&resp,1500)) {
-			uint8_t isOK  = resp.arg[0] & 0xff;
-			uint8_t *data  = resp.d.asBytes;
-			if (isOK){
-				rights[sectorNo][0] = ((data[7] & 0x10)>>2) | ((data[8] & 0x1)<<1) | ((data[8] & 0x10)>>4); // C1C2C3 for data area 0
-				rights[sectorNo][1] = ((data[7] & 0x20)>>3) | ((data[8] & 0x2)<<0) | ((data[8] & 0x20)>>5); // C1C2C3 for data area 1
-				rights[sectorNo][2] = ((data[7] & 0x40)>>4) | ((data[8] & 0x4)>>1) | ((data[8] & 0x40)>>6); // C1C2C3 for data area 2
-				rights[sectorNo][3] = ((data[7] & 0x80)>>5) | ((data[8] & 0x8)>>2) | ((data[8] & 0x80)>>7); // C1C2C3 for sector trailer
-			} else {
-				PrintAndLog("Could not get access rights for sector %2d. Trying with defaults...", sectorNo);
-				rights[sectorNo][0] = rights[sectorNo][1] = rights[sectorNo][2] = 0x00;
-				rights[sectorNo][3] = 0x01;
-			}
-		} else {
-			PrintAndLog("Command execute timeout when trying to read access rights for sector %2d. Trying with defaults...", sectorNo);
-			rights[sectorNo][0] = rights[sectorNo][1] = rights[sectorNo][2] = 0x00;
-			rights[sectorNo][3] = 0x01;
-		}
-	}
-	
-	PrintAndLog("|-----------------------------------------|");
-	PrintAndLog("|----- Dumping all blocks to file... -----|");
-	PrintAndLog("|-----------------------------------------|");
-	
-	bool isOK = true;
-	for (sectorNo = 0; isOK && sectorNo < numSectors; sectorNo++) {
-		for (blockNo = 0; isOK && blockNo < NumBlocksPerSector(sectorNo); blockNo++) {
-			bool received = false;
-			
-			if (blockNo == NumBlocksPerSector(sectorNo) - 1) {		// sector trailer. At least the Access Conditions can always be read with key A. 
-				UsbCommand c = {CMD_MIFARE_READBL, {FirstBlockOfSector(sectorNo) + blockNo, 0, 0}};
-				memcpy(c.d.asBytes, keyA[sectorNo], 6);
-				clearCommandBuffer();
-				SendCommand(&c);
-				received = WaitForResponseTimeout(CMD_ACK,&resp,1500);
-			} else {												// data block. Check if it can be read with key A or key B
-				uint8_t data_area = sectorNo<32?blockNo:blockNo/5;
-				if ((rights[sectorNo][data_area] == 0x03) || (rights[sectorNo][data_area] == 0x05)) {	// only key B would work
-					UsbCommand c = {CMD_MIFARE_READBL, {FirstBlockOfSector(sectorNo) + blockNo, 1, 0}};
-					memcpy(c.d.asBytes, keyB[sectorNo], 6);
-					SendCommand(&c);
-					received = WaitForResponseTimeout(CMD_ACK,&resp,1500);
-				} else if (rights[sectorNo][data_area] == 0x07) {										// no key would work
-					isOK = false;
-					PrintAndLog("Access rights do not allow reading of sector %2d block %3d", sectorNo, blockNo);
-				} else {																				// key A would work
-					UsbCommand c = {CMD_MIFARE_READBL, {FirstBlockOfSector(sectorNo) + blockNo, 0, 0}};
-					memcpy(c.d.asBytes, keyA[sectorNo], 6);
-					clearCommandBuffer();
-					SendCommand(&c);
-					received = WaitForResponseTimeout(CMD_ACK,&resp,1500);
-				}
-			}
-
-			if (received) {
-				isOK  = resp.arg[0] & 0xff;
-				uint8_t *data  = resp.d.asBytes;
-				if (blockNo == NumBlocksPerSector(sectorNo) - 1) {		// sector trailer. Fill in the keys.
-					data[0]  = (keyA[sectorNo][0]);
-					data[1]  = (keyA[sectorNo][1]);
-					data[2]  = (keyA[sectorNo][2]);
-					data[3]  = (keyA[sectorNo][3]);
-					data[4]  = (keyA[sectorNo][4]);
-					data[5]  = (keyA[sectorNo][5]);
-					data[10] = (keyB[sectorNo][0]);
-					data[11] = (keyB[sectorNo][1]);
-					data[12] = (keyB[sectorNo][2]);
-					data[13] = (keyB[sectorNo][3]);
-					data[14] = (keyB[sectorNo][4]);
-					data[15] = (keyB[sectorNo][5]);
-				}
-				if (isOK) {
-					memcpy(carddata[FirstBlockOfSector(sectorNo) + blockNo], data, 16);
-                    PrintAndLog("Successfully read block %2d of sector %2d.", blockNo, sectorNo);
-				} else {
-					PrintAndLog("Could not read block %2d of sector %2d", blockNo, sectorNo);
-					break;
-				}
-			}
-			else {
-				isOK = false;
-				PrintAndLog("Command execute timeout when trying to read block %2d of sector %2d.", blockNo, sectorNo);
-				break;
-			}
-		}
-	}
-
-	if (isOK) {
-		if ((fout = fopen("dumpdata.bin","wb")) == NULL) { 
-			PrintAndLog("Could not create file name dumpdata.bin");
-			return 1;
-		}
-		uint16_t numblocks = FirstBlockOfSector(numSectors - 1) + NumBlocksPerSector(numSectors - 1);
-		fwrite(carddata, 1, 16*numblocks, fout);
-		fclose(fout);
-		PrintAndLog("Dumped %d blocks (%d bytes) to file dumpdata.bin", numblocks, 16*numblocks);
-	}
-		
-	return 0;
-}
-
-int CmdHF14AMfRestore(const char *Cmd)
-{
-	uint8_t sectorNo,blockNo;
-	uint8_t keyType = 0;
-	uint8_t key[6] = {0xFF,0xFF,0xFF,0xFF,0xFF,0xFF};
-	uint8_t bldata[16] = {0x00};
-	uint8_t keyA[40][6];
-	uint8_t keyB[40][6];
-	uint8_t numSectors;
-	
-	FILE *fdump;
-	FILE *fkeys;
-
-	char cmdp = param_getchar(Cmd, 0);
-	switch (cmdp) {
-		case '0' : numSectors = 5; break;
-		case '1' : 
-		case '\0': numSectors = 16; break;
-		case '2' : numSectors = 32; break;
-		case '4' : numSectors = 40; break;
-		default:   numSectors = 16;
-	}	
-
-	if (strlen(Cmd) > 1 || cmdp == 'h' || cmdp == 'H') {
-		PrintAndLog("Usage:   hf mf restore [card memory]");
-		PrintAndLog("  [card memory]: 0 = 320 bytes (Mifare Mini), 1 = 1K (default), 2 = 2K, 4 = 4K");
-		PrintAndLog("");
-		PrintAndLog("Samples: hf mf restore");
-		PrintAndLog("         hf mf restore 4");
-		return 0;
-	}
-
-	if ((fkeys = fopen("dumpkeys.bin","rb")) == NULL) {
-		PrintAndLog("Could not find file dumpkeys.bin");
-		return 1;
-	}
-	
-	size_t bytes_read;
-	for (sectorNo = 0; sectorNo < numSectors; sectorNo++) {
-		bytes_read = fread( keyA[sectorNo], 1, 6, fkeys );
-		if ( bytes_read == 0) {
-			PrintAndLog("File reading error (dumpkeys.bin).");
-			fclose(fkeys);
-			return 2;
-		}
-	}
-
-	for (sectorNo = 0; sectorNo < numSectors; sectorNo++) {
-		bytes_read = fread( keyB[sectorNo], 1, 6, fkeys );
-		if ( bytes_read == 0) {
-			PrintAndLog("File reading error (dumpkeys.bin).");
-			fclose(fkeys);
-			return 2;
-		}
-	}
-
-	fclose(fkeys);
-
-	if ((fdump = fopen("dumpdata.bin","rb")) == NULL) {
-		PrintAndLog("Could not find file dumpdata.bin");
-		return 1;
-	}	
-	PrintAndLog("Restoring dumpdata.bin to card");
-
-	for (sectorNo = 0; sectorNo < numSectors; sectorNo++) {
-		for(blockNo = 0; blockNo < NumBlocksPerSector(sectorNo); blockNo++) {
-			UsbCommand c = {CMD_MIFARE_WRITEBL, {FirstBlockOfSector(sectorNo) + blockNo, keyType, 0}};
-			memcpy(c.d.asBytes, key, 6);			
-			bytes_read = fread(bldata, 1, 16, fdump);
-			if ( bytes_read == 0) {
-				PrintAndLog("File reading error (dumpdata.bin).");
-				fclose(fdump);
-				return 2;
-			}
-					
-			if (blockNo == NumBlocksPerSector(sectorNo) - 1) {	// sector trailer
-				bldata[0]  = (keyA[sectorNo][0]);
-				bldata[1]  = (keyA[sectorNo][1]);
-				bldata[2]  = (keyA[sectorNo][2]);
-				bldata[3]  = (keyA[sectorNo][3]);
-				bldata[4]  = (keyA[sectorNo][4]);
-				bldata[5]  = (keyA[sectorNo][5]);
-				bldata[10] = (keyB[sectorNo][0]);
-				bldata[11] = (keyB[sectorNo][1]);
-				bldata[12] = (keyB[sectorNo][2]);
-				bldata[13] = (keyB[sectorNo][3]);
-				bldata[14] = (keyB[sectorNo][4]);
-				bldata[15] = (keyB[sectorNo][5]);
-			}		
-			
-			PrintAndLog("Writing to block %3d: %s", FirstBlockOfSector(sectorNo) + blockNo, sprint_hex(bldata, 16));
-			
-			memcpy(c.d.asBytes + 10, bldata, 16);
-			clearCommandBuffer();
-			SendCommand(&c);
-
-			UsbCommand resp;
-			if (WaitForResponseTimeout(CMD_ACK,&resp,1500)) {
-				uint8_t isOK  = resp.arg[0] & 0xff;
-				PrintAndLog("isOk:%02x", isOK);
-			} else {
-				PrintAndLog("Command execute timeout");
-			}
-		}
-	}
-	
-	fclose(fdump);
-	return 0;
-}
-
-int CmdHF14AMfNested(const char *Cmd)
-{
-	int i, j, res, iterations;
-	sector *e_sector = NULL;
-	uint8_t blockNo = 0;
-	uint8_t keyType = 0;
-	uint8_t trgBlockNo = 0;
-	uint8_t trgKeyType = 0;
-	uint8_t SectorsCnt = 0;
-	uint8_t key[6] = {0, 0, 0, 0, 0, 0};
-	uint8_t keyBlock[6*6];
-	uint64_t key64 = 0;
-	bool transferToEml = false;
-	
-	bool createDumpFile = false;
-	FILE *fkeys;
-	uint8_t standart[6] = {0xFF, 0xFF, 0xFF, 0xFF, 0xFF, 0xFF};
-	uint8_t tempkey[6] = {0xFF, 0xFF, 0xFF, 0xFF, 0xFF, 0xFF};
-	
-	char cmdp, ctmp;
-
-	if (strlen(Cmd)<3) {
-		PrintAndLog("Usage:");
-		PrintAndLog(" all sectors:  hf mf nested  <card memory> <block number> <key A/B> <key (12 hex symbols)> [t,d]");
-		PrintAndLog(" one sector:   hf mf nested  o <block number> <key A/B> <key (12 hex symbols)>");
-		PrintAndLog("               <target block number> <target key A/B> [t]");
-		PrintAndLog("card memory - 0 - MINI(320 bytes), 1 - 1K, 2 - 2K, 4 - 4K, <other> - 1K");
-		PrintAndLog("t - transfer keys into emulator memory");
-		PrintAndLog("d - write keys to binary file");
-		PrintAndLog(" ");
-		PrintAndLog("      sample1: hf mf nested 1 0 A FFFFFFFFFFFF ");
-		PrintAndLog("      sample2: hf mf nested 1 0 A FFFFFFFFFFFF t ");
-		PrintAndLog("      sample3: hf mf nested 1 0 A FFFFFFFFFFFF d ");
-		PrintAndLog("      sample4: hf mf nested o 0 A FFFFFFFFFFFF 4 A");
-		return 0;
-	}	
-	
-	cmdp = param_getchar(Cmd, 0);
-	blockNo = param_get8(Cmd, 1);
-	ctmp = param_getchar(Cmd, 2);
-	
-	if (ctmp != 'a' && ctmp != 'A' && ctmp != 'b' && ctmp != 'B') {
-		PrintAndLog("Key type must be A or B");
-		return 1;
-	}
-	
-	if (ctmp != 'A' && ctmp != 'a') 
-		keyType = 1;
-		
-	if (param_gethex(Cmd, 3, key, 12)) {
-		PrintAndLog("Key must include 12 HEX symbols");
-		return 1;
-	}
-	
-	if (cmdp == 'o' || cmdp == 'O') {
-		cmdp = 'o';
-		trgBlockNo = param_get8(Cmd, 4);
-		ctmp = param_getchar(Cmd, 5);
-		if (ctmp != 'a' && ctmp != 'A' && ctmp != 'b' && ctmp != 'B') {
-			PrintAndLog("Target key type must be A or B");
-			return 1;
-		}
-		if (ctmp != 'A' && ctmp != 'a') 
-			trgKeyType = 1;
-	} else {
-				
-		switch (cmdp) {
-			case '0': SectorsCnt = 05; break;
-			case '1': SectorsCnt = 16; break;
-			case '2': SectorsCnt = 32; break;
-			case '4': SectorsCnt = 40; break;
-			default:  SectorsCnt = 16;
-		}
-	}
-
-	ctmp = param_getchar(Cmd, 4);
-	if		(ctmp == 't' || ctmp == 'T') transferToEml = true;
-	else if (ctmp == 'd' || ctmp == 'D') createDumpFile = true;
-	
-	ctmp = param_getchar(Cmd, 6);
-	transferToEml |= (ctmp == 't' || ctmp == 'T');
-	transferToEml |= (ctmp == 'd' || ctmp == 'D');
-	
-	if (cmdp == 'o') {
-		int16_t isOK = mfnested(blockNo, keyType, key, trgBlockNo, trgKeyType, keyBlock, true);
-		switch (isOK) {
-			case -1 : PrintAndLog("Error: No response from Proxmark.\n"); break;
-			case -2 : PrintAndLog("Button pressed. Aborted.\n"); break;
-			case -3 : PrintAndLog("Tag isn't vulnerable to Nested Attack (random numbers are not predictable).\n"); break;
-			case -4 : PrintAndLog("No valid key found"); break;
-			case -5 : 
-				key64 = bytes_to_num(keyBlock, 6);
-
-				// transfer key to the emulator
-				if (transferToEml) {
-					uint8_t sectortrailer;
-					if (trgBlockNo < 32*4) { 	// 4 block sector
-						sectortrailer = (trgBlockNo & 0x03) + 3;
-					} else {					// 16 block sector
-						sectortrailer = (trgBlockNo & 0x0f) + 15;
-					}
-					mfEmlGetMem(keyBlock, sectortrailer, 1);
-			
-					if (!trgKeyType)
-						num_to_bytes(key64, 6, keyBlock);
-					else
-						num_to_bytes(key64, 6, &keyBlock[10]);
-					mfEmlSetMem(keyBlock, sectortrailer, 1);		
-				}
-				return 0;
-			default : PrintAndLog("Unknown Error.\n");
-		}
-		return 2;
-	}
-	else { // ------------------------------------  multiple sectors working
-		clock_t t1 = clock();
-
-		e_sector = calloc(SectorsCnt, sizeof(sector));
-		if (e_sector == NULL) return 1;
-		
-		//test current key and additional standard keys first
-		memcpy(keyBlock, key, 6);
-		num_to_bytes(0xffffffffffff, 6, (uint8_t*)(keyBlock + 1 * 6));
-		num_to_bytes(0x000000000000, 6, (uint8_t*)(keyBlock + 2 * 6));
-		num_to_bytes(0xa0a1a2a3a4a5, 6, (uint8_t*)(keyBlock + 3 * 6));
-		num_to_bytes(0xb0b1b2b3b4b5, 6, (uint8_t*)(keyBlock + 4 * 6));
-		num_to_bytes(0xaabbccddeeff, 6, (uint8_t*)(keyBlock + 5 * 6));
-
-		PrintAndLog("Testing known keys. Sector count=%d", SectorsCnt);
-		for (i = 0; i < SectorsCnt; i++) {
-			for (j = 0; j < 2; j++) {
-				if (e_sector[i].foundKey[j]) continue;
-				
-				res = mfCheckKeys(FirstBlockOfSector(i), j, true, 6, keyBlock, &key64);
-				
-				if (!res) {
-					e_sector[i].Key[j] = key64;
-					e_sector[i].foundKey[j] = TRUE;
-				}
-			}
-		}
-		clock_t t2 = clock() - t1;
-		if ( t2 > 0 )
-			PrintAndLog("Time to check 6 known keys: %.0f ticks %4.2f sec", (float)t2, ((float)t2)/CLOCKS_PER_SEC);
-
-		PrintAndLog("enter nested...");	
-		
-		// nested sectors
-		iterations = 0;
-		bool calibrate = true;
-
-		for (i = 0; i < NESTED_SECTOR_RETRY; i++) {
-			for (uint8_t sectorNo = 0; sectorNo < SectorsCnt; ++sectorNo) {
-				for (trgKeyType = 0; trgKeyType < 2; ++trgKeyType) { 
-
-					if (e_sector[sectorNo].foundKey[trgKeyType]) continue;
-					
-					int16_t isOK = mfnested(blockNo, keyType, key, FirstBlockOfSector(sectorNo), trgKeyType, keyBlock, calibrate);
-					switch (isOK) {
-						case -1 : PrintAndLog("Error: No response from Proxmark.\n"); break;
-						case -2 : PrintAndLog("Button pressed. Aborted.\n"); break;
-						case -3 : PrintAndLog("Tag isn't vulnerable to Nested Attack (random numbers are not predictable).\n"); break;
-						case -4 : //key not found
-							calibrate = false;
-							iterations++;
-							continue; 
-						case -5 :
-							calibrate = false;
-							iterations++;
-							e_sector[sectorNo].foundKey[trgKeyType] = TRUE;
-							e_sector[sectorNo].Key[trgKeyType] = bytes_to_num(keyBlock, 6);
-							continue;
-							
-						default : PrintAndLog("Unknown Error.\n");
-					}
-					free(e_sector);
-					return 2;
-				}
-			}
-		}
-		
-		t1 = clock() - t1;
-		if ( t1 > 0 )
-			PrintAndLog("Time in nested: %.0f ticks %4.2f sec (%4.2f sec per key)\n", (float)t1, ((float)t1)/CLOCKS_PER_SEC, ((float)t1)/iterations/CLOCKS_PER_SEC);
-
-		// 20160116 If Sector A is found, but not Sector B,  try just reading it of the tag?
-		PrintAndLog("trying to read key B...");
-		for (i = 0; i < SectorsCnt; i++) {
-			// KEY A  but not KEY B
-			if ( e_sector[i].foundKey[0] && !e_sector[i].foundKey[1] ) {
-				
-				uint8_t sectrail = (FirstBlockOfSector(i) + NumBlocksPerSector(i) - 1);
-				
-				PrintAndLog("Reading block %d", sectrail);
-							
-				UsbCommand c = {CMD_MIFARE_READBL, {sectrail, 0, 0}};
-				num_to_bytes(e_sector[i].Key[0], 6, c.d.asBytes); // KEY A
-				clearCommandBuffer();
-				SendCommand(&c);
-
-				UsbCommand resp;
-				if ( !WaitForResponseTimeout(CMD_ACK, &resp, 1500)) continue;
-					
-				uint8_t isOK  = resp.arg[0] & 0xff;
-				if (!isOK) continue;
-
-				uint8_t *data = resp.d.asBytes;
-				key64 = bytes_to_num(data+10, 6);
-				if (key64) {
-					PrintAndLog("Data:%s", sprint_hex(data+10, 6));
-					e_sector[i].foundKey[1] = TRUE;
-					e_sector[i].Key[1] = key64;
-				}
-			}
-		}
-
-		
-		//print them
-		printKeyTable( SectorsCnt, e_sector );
-		
-		// transfer them to the emulator
-		if (transferToEml) {
-			for (i = 0; i < SectorsCnt; i++) {
-				mfEmlGetMem(keyBlock, FirstBlockOfSector(i) + NumBlocksPerSector(i) - 1, 1);
-				if (e_sector[i].foundKey[0])
-					num_to_bytes(e_sector[i].Key[0], 6, keyBlock);
-				if (e_sector[i].foundKey[1])
-					num_to_bytes(e_sector[i].Key[1], 6, &keyBlock[10]);
-				mfEmlSetMem(keyBlock, FirstBlockOfSector(i) + NumBlocksPerSector(i) - 1, 1);
-			}		
-		}
-		
-		// Create dump file
-		if (createDumpFile) {
-			if ((fkeys = fopen("dumpkeys.bin","wb")) == NULL) { 
-				PrintAndLog("Could not create file dumpkeys.bin");
-				free(e_sector);
-				return 1;
-			}
-			PrintAndLog("Printing keys to binary file dumpkeys.bin...");
-			for(i=0; i<SectorsCnt; i++) {
-				if (e_sector[i].foundKey[0]){
-					num_to_bytes(e_sector[i].Key[0], 6, tempkey);
-					fwrite ( tempkey, 1, 6, fkeys );
-				}
-				else{
-					fwrite ( &standart, 1, 6, fkeys );
-				}
-			}
-			for(i=0; i<SectorsCnt; i++) {
-				if (e_sector[i].foundKey[1]){
-					num_to_bytes(e_sector[i].Key[1], 6, tempkey);
-					fwrite ( tempkey, 1, 6, fkeys );
-				}
-				else{
-					fwrite ( &standart, 1, 6, fkeys );
-				}
-			}
-			fclose(fkeys);
-		}
-		
-		free(e_sector);
-	}
-	return 0;
-}
-
-int CmdHF14AMfNestedHard(const char *Cmd)
-{
-	uint8_t blockNo = 0;
-	uint8_t keyType = 0;
-	uint8_t trgBlockNo = 0;
-	uint8_t trgKeyType = 0;
-	uint8_t key[6] = {0, 0, 0, 0, 0, 0};
-	uint8_t trgkey[6] = {0, 0, 0, 0, 0, 0};
-	
-	char ctmp;
-	ctmp = param_getchar(Cmd, 0);
-
-	if (ctmp != 'R' && ctmp != 'r' && ctmp != 'T' && ctmp != 't' && strlen(Cmd) < 20) {
-		PrintAndLog("Usage:");
-		PrintAndLog("      hf mf hardnested <block number> <key A|B> <key (12 hex symbols)>");
-		PrintAndLog("                       <target block number> <target key A|B> [known target key (12 hex symbols)] [w] [s]");
-		PrintAndLog("  or  hf mf hardnested r [known target key]");
-		PrintAndLog(" ");
-		PrintAndLog("Options: ");
-		PrintAndLog("      w: Acquire nonces and write them to binary file nonces.bin");
-		PrintAndLog("      s: Slower acquisition (required by some non standard cards)");
-		PrintAndLog("      r: Read nonces.bin and start attack");
-		PrintAndLog(" ");
-		PrintAndLog("      sample1: hf mf hardnested 0 A FFFFFFFFFFFF 4 A");
-		PrintAndLog("      sample2: hf mf hardnested 0 A FFFFFFFFFFFF 4 A w");
-		PrintAndLog("      sample3: hf mf hardnested 0 A FFFFFFFFFFFF 4 A w s");
-		PrintAndLog("      sample4: hf mf hardnested r");
-		PrintAndLog(" ");
-		PrintAndLog("Add the known target key to check if it is present in the remaining key space:");
-		PrintAndLog("      sample5: hf mf hardnested 0 A A0A1A2A3A4A5 4 A FFFFFFFFFFFF");
-		return 0;
-	}	
-	
-	bool know_target_key = false;
-	bool nonce_file_read = false;
-	bool nonce_file_write = false;
-	bool slow = false;
-	int tests = 0;
-	
-	
-	if (ctmp == 'R' || ctmp == 'r') {
-		nonce_file_read = true;
-		if (!param_gethex(Cmd, 1, trgkey, 12)) {
-			know_target_key = true;
-		}
-	} else if (ctmp == 'T' || ctmp == 't') {
-		tests = param_get32ex(Cmd, 1, 100, 10);
-	} else {
-		blockNo = param_get8(Cmd, 0);
-		ctmp = param_getchar(Cmd, 1);
-		if (ctmp != 'a' && ctmp != 'A' && ctmp != 'b' && ctmp != 'B') {
-			PrintAndLog("Key type must be A or B");
-			return 1;
-		}
-		if (ctmp != 'A' && ctmp != 'a') { 
-			keyType = 1;
-		}
-		
-		if (param_gethex(Cmd, 2, key, 12)) {
-			PrintAndLog("Key must include 12 HEX symbols");
-			return 1;
-		}
-		
-		trgBlockNo = param_get8(Cmd, 3);
-		ctmp = param_getchar(Cmd, 4);
-		if (ctmp != 'a' && ctmp != 'A' && ctmp != 'b' && ctmp != 'B') {
-			PrintAndLog("Target key type must be A or B");
-			return 1;
-		}
-		if (ctmp != 'A' && ctmp != 'a') {
-			trgKeyType = 1;
-		}
-
-		uint16_t i = 5;
-
-		if (!param_gethex(Cmd, 5, trgkey, 12)) {
-			know_target_key = true;
-			i++;
-		}
-
-		while ((ctmp = param_getchar(Cmd, i))) {
-			if (ctmp == 's' || ctmp == 'S') {
-				slow = true;
-			} else if (ctmp == 'w' || ctmp == 'W') {
-				nonce_file_write = true;
-			} else {
-				PrintAndLog("Possible options are w and/or s");
-				return 1;
-			}
-			i++;
-		}
-	}
-
-	PrintAndLog("--target block no:%3d, target key type:%c, known target key: 0x%02x%02x%02x%02x%02x%02x%s, file action: %s, Slow: %s, Tests: %d ", 
-			trgBlockNo, 
-			trgKeyType?'B':'A', 
-			trgkey[0], trgkey[1], trgkey[2], trgkey[3], trgkey[4], trgkey[5],
-			know_target_key?"":" (not set)",
-			nonce_file_write?"write":nonce_file_read?"read":"none",
-			slow?"Yes":"No",
-			tests);
-
-	int16_t isOK = mfnestedhard(blockNo, keyType, key, trgBlockNo, trgKeyType, know_target_key?trgkey:NULL, nonce_file_read, nonce_file_write, slow, tests);
-
-	if (isOK) {
-		switch (isOK) {
-			case 1 : PrintAndLog("Error: No response from Proxmark.\n"); break;
-			case 2 : PrintAndLog("Button pressed. Aborted.\n"); break;
-			default : break;
-		}
-		return 2;
-	}
-
-	return 0;
-}
-
-int CmdHF14AMfChk(const char *Cmd)
-{
-	if (strlen(Cmd)<3) {
-		PrintAndLog("Usage:  hf mf chk <block number>|<*card memory> <key type (A/B/?)> [t|d] [<key (12 hex symbols)>] [<dic (*.dic)>]");
-		PrintAndLog("          * - all sectors");
-		PrintAndLog("card memory - 0 - MINI(320 bytes), 1 - 1K, 2 - 2K, 4 - 4K, <other> - 1K");
-		PrintAndLog("d - write keys to binary file");
-		PrintAndLog("t - write keys to emulator memory\n");
-		PrintAndLog("      sample: hf mf chk 0 A 1234567890ab keys.dic");
-		PrintAndLog("              hf mf chk *1 ? t");
-		PrintAndLog("              hf mf chk *1 ? d");
-		return 0;
-	}	
-
-	FILE * f;
-	char filename[FILE_PATH_SIZE]={0};
-	char buf[13];
-	uint8_t *keyBlock = NULL, *p;
-	uint8_t stKeyBlock = 20;
-	
-	sector *e_sector = NULL;
-	
-	int i, res;
-	int	keycnt = 0;
-	char ctmp	= 0x00;
-	uint8_t blockNo = 0;
-	uint8_t SectorsCnt = 1;
-	uint8_t keyType = 0;
-	uint64_t key64 = 0;
-	
-	uint8_t tempkey[6] = {0xFF, 0xFF, 0xFF, 0xFF, 0xFF, 0xFF};
-		
-	int transferToEml = 0;
-	int createDumpFile = 0;
-
-	keyBlock = calloc(stKeyBlock, 6);
-	if (keyBlock == NULL) return 1;
-
-	uint64_t defaultKeys[] = {
-		0xffffffffffff, // Default key (first key used by program if no user defined key)
-		0x000000000000, // Blank key
-		0xa0a1a2a3a4a5, // NFCForum MAD key
-		0xb0b1b2b3b4b5,
-		0xaabbccddeeff,
-		0x4d3a99c351dd,
-		0x1a982c7e459a,
-		0xd3f7d3f7d3f7,
-		0x714c5c886e97,
-		0x587ee5f9350f,
-		0xa0478cc39091,
-		0x533cb6c723f6,
-		0x8fd0a4f256e9
-	};
-	int defaultKeysSize = sizeof(defaultKeys) / sizeof(uint64_t);
-
-	for (int defaultKeyCounter = 0; defaultKeyCounter < defaultKeysSize; defaultKeyCounter++)
-		num_to_bytes(defaultKeys[defaultKeyCounter], 6, (uint8_t*)(keyBlock + defaultKeyCounter * 6));
-
-	
-	if (param_getchar(Cmd, 0)=='*') {
-		blockNo = 3;
-		switch(param_getchar(Cmd+1, 0)) {
-			case '0': SectorsCnt =  5; break;
-			case '1': SectorsCnt = 16; break;
-			case '2': SectorsCnt = 32; break;
-			case '4': SectorsCnt = 40; break;
-			default:  SectorsCnt = 16;
-		}
-	} else {
-		blockNo = param_get8(Cmd, 0);
-	}
-	
-	ctmp = param_getchar(Cmd, 1);
-	switch (ctmp) {	
-	case 'a': case 'A':
-		keyType = !0;
-		break;
-	case 'b': case 'B':
-		keyType = !1;
-		break;
-	case '?':
-		keyType = 2;
-		break;
-	default:
-		PrintAndLog("Key type must be A , B or ?");
-		free(keyBlock);
-		return 1;
-	};
-	
-	ctmp = param_getchar(Cmd, 2);
-	if		(ctmp == 't' || ctmp == 'T') transferToEml = 1;
-	else if (ctmp == 'd' || ctmp == 'D') createDumpFile = 1;
-	
-	for (i = transferToEml || createDumpFile; param_getchar(Cmd, 2 + i); i++) {
-		if (!param_gethex(Cmd, 2 + i, keyBlock + 6 * keycnt, 12)) {
-			if ( stKeyBlock - keycnt < 2) {
-				p = realloc(keyBlock, 6*(stKeyBlock+=10));
-				if (!p) {
-					PrintAndLog("Cannot allocate memory for Keys");
-					free(keyBlock);
-					return 2;
-				}
-				keyBlock = p;
-			}
-			PrintAndLog("key[%2d] %02x%02x%02x%02x%02x%02x", keycnt,
-			(keyBlock + 6*keycnt)[0],(keyBlock + 6*keycnt)[1], (keyBlock + 6*keycnt)[2],
-			(keyBlock + 6*keycnt)[3], (keyBlock + 6*keycnt)[4],	(keyBlock + 6*keycnt)[5], 6);
-			keycnt++;
-		} else {
-			// May be a dic file
-			if ( param_getstr(Cmd, 2 + i,filename) >= FILE_PATH_SIZE ) {
-				PrintAndLog("File name too long");
-				free(keyBlock);
-				return 2;
-			}
-			
-			if ( (f = fopen( filename , "r")) ) {
-				while( fgets(buf, sizeof(buf), f) ){
-					if (strlen(buf) < 12 || buf[11] == '\n')
-						continue;
-				
-					while (fgetc(f) != '\n' && !feof(f)) ;  //goto next line
-					
-					if( buf[0]=='#' ) continue;	//The line start with # is comment, skip
-
-					if (!isxdigit(buf[0])){
-						PrintAndLog("File content error. '%s' must include 12 HEX symbols",buf);
-						continue;
-					}
-					
-					buf[12] = 0;
-
-					if ( stKeyBlock - keycnt < 2) {
-						p = realloc(keyBlock, 6*(stKeyBlock+=10));
-						if (!p) {
-							PrintAndLog("Cannot allocate memory for defKeys");
-							free(keyBlock);
-							fclose(f);
-							return 2;
-						}
-						keyBlock = p;
-					}
-					memset(keyBlock + 6 * keycnt, 0, 6);
-					num_to_bytes(strtoll(buf, NULL, 16), 6, keyBlock + 6*keycnt);
-					PrintAndLog("check key[%2d] %012"llx, keycnt, bytes_to_num(keyBlock + 6*keycnt, 6));
-					keycnt++;
-					memset(buf, 0, sizeof(buf));
-				}
-				fclose(f);
-			} else {
-				PrintAndLog("File: %s: not found or locked.", filename);
-				free(keyBlock);
-				return 1;
-			
-			}
-		}
-	}
-	
-	if (keycnt == 0) {
-		PrintAndLog("No key specified, trying default keys");
-		for (;keycnt < defaultKeysSize; keycnt++)
-			PrintAndLog("key[%2d] %02x%02x%02x%02x%02x%02x", keycnt,
-				(keyBlock + 6*keycnt)[0],(keyBlock + 6*keycnt)[1], (keyBlock + 6*keycnt)[2],
-				(keyBlock + 6*keycnt)[3], (keyBlock + 6*keycnt)[4],	(keyBlock + 6*keycnt)[5], 6);
-	}
-	
-	// initialize storage for found keys
-	e_sector = calloc(SectorsCnt, sizeof(sector));
-	if (e_sector == NULL) {
-		free(keyBlock);
-		return 1;
-	}
-
-	uint8_t trgKeyType = 0;
-	uint32_t max_keys = keycnt > (USB_CMD_DATA_SIZE/6) ? (USB_CMD_DATA_SIZE/6) : keycnt;
-	
-	// time
-	clock_t t1 = clock();
-	
-	// check keys.
-	for (trgKeyType = 0; trgKeyType < 2; ++trgKeyType) {
-
-		int b = blockNo;
-		for (int i = 0; i < SectorsCnt; ++i) {
-			
-			// skip already found keys.
-			if (e_sector[i].foundKey[trgKeyType]) continue;
-			
-			for (uint32_t c = 0; c < keycnt; c += max_keys) {
-				
-				uint32_t size = keycnt-c > max_keys ? max_keys : keycnt-c;
-				
-				res = mfCheckKeys(b, trgKeyType, true, size, &keyBlock[6*c], &key64);
-				if (!res) {
-					//PrintAndLog("Sector:%3d Block:%3d, key type: %C  -- Found key [%012"llx"]", i, b, trgKeyType ? 'B':'A', key64);
-										 
-					e_sector[i].Key[trgKeyType] = key64;
-					e_sector[i].foundKey[trgKeyType] = TRUE;
-					break;
-				} else {					
-					e_sector[i].Key[trgKeyType] = 0xffffffffffff;
-					e_sector[i].foundKey[trgKeyType] = FALSE;
-				}
-			}
-			b < 127 ? ( b +=4 ) : ( b += 16 );	
-		}
-	}
-	
-	t1 = clock() - t1;
-	if ( t1 > 0 )
-		printf("Time in checkkeys: %.0f ticks  %1.2f sec (%1.2f sec per key)\n\n", (float)t1, ((float)t1)/CLOCKS_PER_SEC, ((float)t1)/keycnt/CLOCKS_PER_SEC);
-
-	// 20160116 If Sector A is found, but not Sector B,  try just reading it of the tag?
-	PrintAndLog("testing to read B...");
-	for (i = 0; i < SectorsCnt; i++) {
-		// KEY A  but not KEY B
-		if ( e_sector[i].foundKey[0] && !e_sector[i].foundKey[1] ) {
-						
-			uint8_t sectrail = (FirstBlockOfSector(i) + NumBlocksPerSector(i) - 1);
-			
-			PrintAndLog("Reading block %d", sectrail);
-			
-			UsbCommand c = {CMD_MIFARE_READBL, {sectrail, 0, 0}};
-			num_to_bytes(e_sector[i].Key[0], 6, c.d.asBytes); // KEY A
-			clearCommandBuffer();
-			SendCommand(&c);
-
-			UsbCommand resp;
-			if ( !WaitForResponseTimeout(CMD_ACK,&resp,1500)) continue;
-				
-			uint8_t isOK  = resp.arg[0] & 0xff;
-			if (!isOK) continue;
-
-			uint8_t *data = resp.d.asBytes;
-			key64 = bytes_to_num(data+10, 6);
-			if (key64) {
-				PrintAndLog("Data:%s", sprint_hex(data+10, 6));
-				e_sector[i].foundKey[1] = 1;
-				e_sector[i].Key[1] = key64;
-			}
-		}
-	}
-
-
-	//print them
-	printKeyTable( SectorsCnt, e_sector );
-	
-	if (transferToEml) {
-		uint8_t block[16] = {0x00};
-		for (uint8_t i = 0; i < SectorsCnt; ++i ) {
-			mfEmlGetMem(block, FirstBlockOfSector(i) + NumBlocksPerSector(i) - 1, 1);
-			if (e_sector[i].foundKey[0])
-				num_to_bytes(e_sector[i].Key[0], 6, block);
-			if (e_sector[i].foundKey[1])
-				num_to_bytes(e_sector[i].Key[1], 6, block+10);
-			mfEmlSetMem(block, FirstBlockOfSector(i) + NumBlocksPerSector(i) - 1, 1);
-		}
-		PrintAndLog("Found keys have been transferred to the emulator memory");
-	}
-	
-	if (createDumpFile) {
-		FILE *fkeys = fopen("dumpkeys.bin","wb");
-		if (fkeys == NULL) { 
-			PrintAndLog("Could not create file dumpkeys.bin");
-			free(keyBlock);
-			free(e_sector);
-			return 1;
-		}
-		PrintAndLog("Printing keys to binary file dumpkeys.bin...");
-	
-		for( i=0; i<SectorsCnt; i++) {
-			num_to_bytes(e_sector[i].Key[0], 6, tempkey);
-			fwrite ( tempkey, 1, 6, fkeys );
-		}
-		for(i=0; i<SectorsCnt; i++) {
-			num_to_bytes(e_sector[i].Key[1], 6, tempkey);
-			fwrite ( tempkey, 1, 6, fkeys );
-		}
-		fclose(fkeys);
-		PrintAndLog("Found keys have been dumped to file dumpkeys.bin. 0xffffffffffff has been inserted for unknown keys.");			
-	}
-	
-	free(keyBlock);
-	free(e_sector);
-	PrintAndLog("");
-	return 0;
-}
-
-void printKeyTable( uint8_t sectorscnt, sector *e_sector ){
-	PrintAndLog("|---|----------------|---|----------------|---|");
-	PrintAndLog("|sec|key A           |res|key B           |res|");
-	PrintAndLog("|---|----------------|---|----------------|---|");
-	for (uint8_t i = 0; i < sectorscnt; ++i) {
-		PrintAndLog("|%03d|  %012"llx"  | %d |  %012"llx"  | %d |", i,
-			e_sector[i].Key[0], e_sector[i].foundKey[0], 
-			e_sector[i].Key[1], e_sector[i].foundKey[1]
-		);
-	}
-	PrintAndLog("|---|----------------|---|----------------|---|");
-}
-
-int CmdHF14AMf1kSim(const char *Cmd)
-{
-	uint8_t uid[7] = {0, 0, 0, 0, 0, 0, 0};
-	uint8_t exitAfterNReads = 0;
-	uint8_t flags = 0;
-	
-	uint8_t cmdp = param_getchar(Cmd, 0);
-
-	if (cmdp == 'h' || cmdp == 'H') {
-		PrintAndLog("Usage:  hf mf sim  u <uid (8 hex symbols)> n <numreads> i x");
-		PrintAndLog("           h    this help");
-		PrintAndLog("           u    (Optional) UID. If not specified, the UID from emulator memory will be used");
-		PrintAndLog("           n    (Optional) Automatically exit simulation after <numreads> blocks have been read by reader. 0 = infinite");
-		PrintAndLog("           i    (Optional) Interactive, means that console will not be returned until simulation finishes or is aborted");
-		PrintAndLog("           x    (Optional) Crack, performs the 'reader attack', nr/ar attack against a legitimate reader, fishes out the key(s)");
-		PrintAndLog("");
-		PrintAndLog("           sample: hf mf sim u 0a0a0a0a ");
-		return 0;
-	}
-	uint8_t pnr = 0;
-	if (param_getchar(Cmd, pnr) == 'u') {
-		if(param_gethex(Cmd, pnr+1, uid, 8) == 0)
-		{
-			flags |= FLAG_4B_UID_IN_DATA; // UID from packet
-		} else if(param_gethex(Cmd,pnr+1,uid,14) == 0) {
-			flags |= FLAG_7B_UID_IN_DATA;// UID from packet
-		} else {
-			PrintAndLog("UID, if specified, must include 8 or 14 HEX symbols");
-			return 1;
-		}
-		pnr +=2;
-	}
-	
-	if (param_getchar(Cmd, pnr) == 'n') {
-		exitAfterNReads = param_get8(Cmd,pnr+1);
-		pnr += 2;
-	}
-	
-	if (param_getchar(Cmd, pnr) == 'i' ) {
-		//Using a flag to signal interactiveness, least significant bit
-		flags |= FLAG_INTERACTIVE;
-		pnr++;
-	}
-
-	if (param_getchar(Cmd, pnr) == 'x' ) {
-		//Using a flag to signal interactiveness, least significant bit
-		flags |= FLAG_NR_AR_ATTACK;
-	}
-	
-	PrintAndLog(" uid:%s, numreads:%d, flags:%d (0x%02x) ",
-				flags & FLAG_4B_UID_IN_DATA ? sprint_hex(uid,4):
-											  flags & FLAG_7B_UID_IN_DATA	? sprint_hex(uid,7): "N/A"
-				, exitAfterNReads
-				, flags
-				, flags);
-
-
-	UsbCommand c = {CMD_SIMULATE_MIFARE_CARD, {flags, exitAfterNReads,0}};
-	memcpy(c.d.asBytes, uid, sizeof(uid));
-	clearCommandBuffer();
-	SendCommand(&c);
-
-	if(flags & FLAG_INTERACTIVE)
-	{		
-		uint8_t data[40];
-		uint8_t key[6];
-
-		UsbCommand resp;		
-		PrintAndLog("Press pm3-button or send another cmd to abort simulation");
-
-		while( !ukbhit() ){
-			if (!WaitForResponseTimeout(CMD_ACK, &resp, 1500) ) continue;
-
-			if ( !(flags & FLAG_NR_AR_ATTACK) ) break;
-			
-			if ( (resp.arg[0] & 0xffff) != CMD_SIMULATE_MIFARE_CARD ) break;
-
-				memset(data, 0x00, sizeof(data));
-				memset(key, 0x00, sizeof(key));
-				int len = (resp.arg[1] > sizeof(data)) ? sizeof(data) : resp.arg[1];
-				
-				memcpy(data, resp.d.asBytes, len);
-				
-				uint64_t corr_uid = 0;
-				
-				// this IF?  what was I thinking of?
-				if ( memcmp(data, "\x00\x00\x00\x00", 4) == 0 ) {
-					corr_uid = ((uint64_t)(data[3] << 24)) | (data[2] << 16) | (data[1] << 8) | data[0];
-					tryMfk32(corr_uid, data, key);
-				} else {
-					corr_uid |= (uint64_t)data[2] << 48; 
-					corr_uid |= (uint64_t)data[1] << 40; 
-					corr_uid |= (uint64_t)data[0] << 32;
-					corr_uid |= (uint64_t)data[7] << 24;
-					corr_uid |= (uint64_t)data[6] << 16;
-					corr_uid |= (uint64_t)data[5] << 8;
-					corr_uid |= (uint64_t)data[4];
-					tryMfk64(corr_uid, data, key);
-				}
-			PrintAndLog("--");
-		}
-	}
-	return 0;
-}
-
-int CmdHF14AMfDbg(const char *Cmd)
-{
-	int dbgMode = param_get32ex(Cmd, 0, 0, 10);
-	if (dbgMode > 4) {
-		PrintAndLog("Max debug mode parameter is 4 \n");
-	}
-
-	if (strlen(Cmd) < 1 || !param_getchar(Cmd, 0) || dbgMode > 4) {
-		PrintAndLog("Usage:  hf mf dbg  <debug level>");
-		PrintAndLog(" 0 - no debug messages");
-		PrintAndLog(" 1 - error messages");
-		PrintAndLog(" 2 - plus information messages");
-		PrintAndLog(" 3 - plus debug messages");
-		PrintAndLog(" 4 - print even debug messages in timing critical functions");
-		PrintAndLog("     Note: this option therefore may cause malfunction itself");
-		return 0;
-	}	
-
-	UsbCommand c = {CMD_MIFARE_SET_DBGMODE, {dbgMode, 0, 0}};
-	SendCommand(&c);
-
-	return 0;
-}
-
-int CmdHF14AMfEGet(const char *Cmd)
-{
-	uint8_t blockNo = 0;
-	uint8_t data[16] = {0x00};
-
-	if (strlen(Cmd) < 1 || param_getchar(Cmd, 0) == 'h') {
-		PrintAndLog("Usage:  hf mf eget <block number>");
-		PrintAndLog(" sample: hf mf eget 0 ");
-		return 0;
-	}	
-	
-	blockNo = param_get8(Cmd, 0);
-
-	PrintAndLog(" ");
-	if (!mfEmlGetMem(data, blockNo, 1)) {
-		PrintAndLog("data[%3d]:%s", blockNo, sprint_hex(data, 16));
-	} else {
-		PrintAndLog("Command execute timeout");
-	}
-
-  return 0;
-}
-
-int CmdHF14AMfEClear(const char *Cmd)
-{
-	if (param_getchar(Cmd, 0) == 'h') {
-		PrintAndLog("Usage:  hf mf eclr");
-		PrintAndLog("It set card emulator memory to empty data blocks and key A/B FFFFFFFFFFFF \n");
-		return 0;
-	}	
-
-	UsbCommand c = {CMD_MIFARE_EML_MEMCLR, {0, 0, 0}};
-	SendCommand(&c);
-	return 0;
-}
-
-int CmdHF14AMfESet(const char *Cmd)
-{
-	uint8_t memBlock[16];
-	uint8_t blockNo = 0;
-
-	memset(memBlock, 0x00, sizeof(memBlock));
-
-	if (strlen(Cmd) < 3 || param_getchar(Cmd, 0) == 'h') {
-		PrintAndLog("Usage:  hf mf eset <block number> <block data (32 hex symbols)>");
-		PrintAndLog(" sample: hf mf eset 1 000102030405060708090a0b0c0d0e0f ");
-		return 0;
-	}	
-	
-	blockNo = param_get8(Cmd, 0);
-	
-	if (param_gethex(Cmd, 1, memBlock, 32)) {
-		PrintAndLog("block data must include 32 HEX symbols");
-		return 1;
-	}
-	
-	//  1 - blocks count
-	UsbCommand c = {CMD_MIFARE_EML_MEMSET, {blockNo, 1, 0}};
-	memcpy(c.d.asBytes, memBlock, 16);
-	SendCommand(&c);
-	return 0;
-}
-
-int CmdHF14AMfELoad(const char *Cmd)
-{
-	FILE * f;
-	char filename[FILE_PATH_SIZE];
-	char *fnameptr = filename;
-	char buf[64] = {0x00};
-	uint8_t buf8[64] = {0x00};
-	int i, len, blockNum, numBlocks;
-	int nameParamNo = 1;
-	uint8_t blockWidth = 32;
-	char ctmp = param_getchar(Cmd, 0);
-		
-	if ( ctmp == 'h' || ctmp == 'H' || ctmp == 0x00) {
-		PrintAndLog("It loads emul dump from the file `filename.eml`");
-		PrintAndLog("Usage:  hf mf eload [card memory] <file name w/o `.eml`> [numblocks]");
-		PrintAndLog("  [card memory]: 0 = 320 bytes (Mifare Mini), 1 = 1K (default), 2 = 2K, 4 = 4K, u = UL");
-		PrintAndLog("");
-		PrintAndLog(" sample: hf mf eload filename");
-		PrintAndLog("         hf mf eload 4 filename");
-		return 0;
-	}	
-
-	switch (ctmp) {
-		case '0' : numBlocks = 5*4; break;
-		case '1' : 
-		case '\0': numBlocks = 16*4; break;
-		case '2' : numBlocks = 32*4; break;
-		case '4' : numBlocks = 256; break;
-		case 'U' : // fall through
-		case 'u' : numBlocks = 255; blockWidth = 8; break;
-		default:  {
-			numBlocks = 16*4;
-			nameParamNo = 0;
-		}
-	}
-	uint32_t numblk2 = param_get32ex(Cmd,2,0,10);
-	if (numblk2 > 0) numBlocks = numblk2;	
-
-	len = param_getstr(Cmd,nameParamNo,filename);
-	
-	if (len > FILE_PATH_SIZE - 5) len = FILE_PATH_SIZE - 5;
-
-	fnameptr += len;
-
-	sprintf(fnameptr, ".eml"); 
-	
-	// open file
-	f = fopen(filename, "r");
-	if (f == NULL) {
-		PrintAndLog("File %s not found or locked", filename);
-		return 1;
-	}
-	
-	blockNum = 0;
-	while(!feof(f)){
-		memset(buf, 0, sizeof(buf));
-		
-		if (fgets(buf, sizeof(buf), f) == NULL) {
-			
-			if (blockNum >= numBlocks) break;
-			
-			PrintAndLog("File reading error.");
-			fclose(f);
-			return 2;
-		}
-		
-		if (strlen(buf) < blockWidth){
-			if(strlen(buf) && feof(f))
-				break;
-			PrintAndLog("File content error. Block data must include %d HEX symbols", blockWidth);
-			fclose(f);
-			return 2;
-		}
-		
-		for (i = 0; i < blockWidth; i += 2) {
-			sscanf(&buf[i], "%02x", (unsigned int *)&buf8[i / 2]);
-		}
-		if (mfEmlSetMem_xt(buf8, blockNum, 1, blockWidth/2)) {
-			PrintAndLog("Cant set emul block: %3d", blockNum);
-			fclose(f);
-			return 3;
-		}
-		printf(".");
-		blockNum++;
-		
-		if (blockNum >= numBlocks) break;
-	}
-	fclose(f);
-	printf("\n");
-	
-	if ((blockNum != numBlocks)) {
-		PrintAndLog("File content error. Got %d must be %d blocks.",blockNum, numBlocks);
-		return 4;
-	}
-	PrintAndLog("Loaded %d blocks from file: %s", blockNum, filename);
-	return 0;
-}
-
-int CmdHF14AMfESave(const char *Cmd)
-{
-	FILE * f;
-	char filename[FILE_PATH_SIZE];
-	char * fnameptr = filename;
-	uint8_t buf[64];
-	int i, j, len, numBlocks;
-	int nameParamNo = 1;
-	
-	memset(filename, 0, sizeof(filename));
-	memset(buf, 0, sizeof(buf));
-
-	char ctmp = param_getchar(Cmd, 0);
-	
-	if ( ctmp == 'h' || ctmp == 'H') {
-		PrintAndLog("It saves emul dump into the file `filename.eml` or `cardID.eml`");
-		PrintAndLog(" Usage:  hf mf esave [card memory] [file name w/o `.eml`]");
-		PrintAndLog("  [card memory]: 0 = 320 bytes (Mifare Mini), 1 = 1K (default), 2 = 2K, 4 = 4K");
-		PrintAndLog("");
-		PrintAndLog(" sample: hf mf esave ");
-		PrintAndLog("         hf mf esave 4");
-		PrintAndLog("         hf mf esave 4 filename");
-		return 0;
-	}	
-
-	switch (ctmp) {
-		case '0' : numBlocks = 5*4; break;
-		case '1' : 
-		case '\0': numBlocks = 16*4; break;
-		case '2' : numBlocks = 32*4; break;
-		case '4' : numBlocks = 256; break;
-		default:  {
-			numBlocks = 16*4;
-			nameParamNo = 0;
-		}
-	}
-
-	len = param_getstr(Cmd,nameParamNo,filename);
-	
-	if (len > FILE_PATH_SIZE - 5) len = FILE_PATH_SIZE - 5;
-	
-	// user supplied filename?
-	if (len < 1) {
-		// get filename (UID from memory)
-		if (mfEmlGetMem(buf, 0, 1)) {
-			PrintAndLog("Can\'t get UID from block: %d", 0);
-			len = sprintf(fnameptr, "dump");
-			fnameptr += len;
-		}
-		else {
-			for (j = 0; j < 7; j++, fnameptr += 2)
-				sprintf(fnameptr, "%02X", buf[j]);
-		}
-	} else {
-		fnameptr += len;
-	}
-
-	// add file extension
-	sprintf(fnameptr, ".eml"); 
-	
-	// open file
-	f = fopen(filename, "w+");
-
-	if ( !f ) {
-		PrintAndLog("Can't open file %s ", filename);
-		return 1;
-	}
-	
-	// put hex
-	for (i = 0; i < numBlocks; i++) {
-		if (mfEmlGetMem(buf, i, 1)) {
-			PrintAndLog("Cant get block: %d", i);
-			break;
-		}
-		for (j = 0; j < 16; j++)
-			fprintf(f, "%02X", buf[j]); 
-		fprintf(f,"\n");
-	}
-	fclose(f);
-	
-	PrintAndLog("Saved %d blocks to file: %s", numBlocks, filename);
-	
-  return 0;
-}
-
-int CmdHF14AMfECFill(const char *Cmd)
-{
-	uint8_t keyType = 0;
-	uint8_t numSectors = 16;
-	
-	if (strlen(Cmd) < 1 || param_getchar(Cmd, 0) == 'h') {
-		PrintAndLog("Usage:  hf mf ecfill <key A/B> [card memory]");
-		PrintAndLog("  [card memory]: 0 = 320 bytes (Mifare Mini), 1 = 1K (default), 2 = 2K, 4 = 4K");
-		PrintAndLog("");
-		PrintAndLog("samples:  hf mf ecfill A");
-		PrintAndLog("          hf mf ecfill A 4");
-		PrintAndLog("Read card and transfer its data to emulator memory.");
-		PrintAndLog("Keys must be laid in the emulator memory. \n");
-		return 0;
-	}	
-
-	char ctmp = param_getchar(Cmd, 0);
-	if (ctmp != 'a' && ctmp != 'A' && ctmp != 'b' && ctmp != 'B') {
-		PrintAndLog("Key type must be A or B");
-		return 1;
-	}
-	if (ctmp != 'A' && ctmp != 'a') keyType = 1;
-
-	ctmp = param_getchar(Cmd, 1);
-	switch (ctmp) {
-		case '0' : numSectors = 5; break;
-		case '1' : 
-		case '\0': numSectors = 16; break;
-		case '2' : numSectors = 32; break;
-		case '4' : numSectors = 40; break;
-		default:   numSectors = 16;
-	}	
-
-	printf("--params: numSectors: %d, keyType:%d", numSectors, keyType);
-	UsbCommand c = {CMD_MIFARE_EML_CARDLOAD, {numSectors, keyType, 0}};
-	SendCommand(&c);
-	return 0;
-}
-
-int CmdHF14AMfEKeyPrn(const char *Cmd)
-{
-	int i;
-	uint8_t numSectors;
-	uint8_t data[16];
-	uint64_t keyA, keyB;
-
-	char cmdp = param_getchar(Cmd, 0);
-	
-	if ( cmdp == 'h' || cmdp == 'H' ) {
-		PrintAndLog("It prints the keys loaded in the emulator memory");
-		PrintAndLog("Usage:  hf mf ekeyprn [card memory]");
-		PrintAndLog("  [card memory]: 0 = 320 bytes (Mifare Mini), 1 = 1K (default), 2 = 2K, 4 = 4K");
-		PrintAndLog("");
-		PrintAndLog(" sample: hf mf ekeyprn 1");
-		return 0;
-	}	
-
-	switch (cmdp) {
-		case '0' : numSectors = 5; break;
-		case '1' : 
-		case '\0': numSectors = 16; break;
-		case '2' : numSectors = 32; break;
-		case '4' : numSectors = 40; break;
-		default:   numSectors = 16;
-	}		
-	
-	PrintAndLog("|---|----------------|----------------|");
-	PrintAndLog("|sec|key A           |key B           |");
-	PrintAndLog("|---|----------------|----------------|");
-	for (i = 0; i < numSectors; i++) {
-		if (mfEmlGetMem(data, FirstBlockOfSector(i) + NumBlocksPerSector(i) - 1, 1)) {
-			PrintAndLog("error get block %d", FirstBlockOfSector(i) + NumBlocksPerSector(i) - 1);
-			break;
-		}
-		keyA = bytes_to_num(data, 6);
-		keyB = bytes_to_num(data + 10, 6);
-		PrintAndLog("|%03d|  %012"llx"  |  %012"llx"  |", i, keyA, keyB);
-	}
-	PrintAndLog("|---|----------------|----------------|");
-	
-	return 0;
-}
-
-int CmdHF14AMfCSetUID(const char *Cmd)
-{
-	uint8_t wipeCard = 0;
-	uint8_t uid[8] = {0x00};
-	uint8_t oldUid[8] = {0x00};
-	uint8_t atqa[2] = {0x00};
-	uint8_t sak[1] = {0x00};
-	uint8_t atqaPresent = 1;
-	int res;
-	char ctmp;
-	int argi=0;
-
-	if (strlen(Cmd) < 1 || param_getchar(Cmd, argi) == 'h') {
-		PrintAndLog("Usage:  hf mf csetuid <UID 8 hex symbols> [ATQA 4 hex symbols SAK 2 hex symbols] [w]");
-		PrintAndLog("sample:  hf mf csetuid 01020304");
-		PrintAndLog("sample:  hf mf csetuid 01020304 0004 08 w");
-		PrintAndLog("Set UID, ATQA, and SAK for magic Chinese card (only works with such cards)");
-		PrintAndLog("If you also want to wipe the card then add 'w' at the end of the command line.");
-		return 0;
-	}
-
-	if (param_getchar(Cmd, argi) && param_gethex(Cmd, argi, uid, 8)) {
-		PrintAndLog("UID must include 8 HEX symbols");
-		return 1;
-	}
-	argi++;
-
-	ctmp = param_getchar(Cmd, argi);
-	if (ctmp == 'w' || ctmp == 'W') {
-		wipeCard = 1;
-		atqaPresent = 0;
-	}
-
-	if (atqaPresent) {
-		if (param_getchar(Cmd, argi)) {
-			if (param_gethex(Cmd, argi, atqa, 4)) {
-				PrintAndLog("ATQA must include 4 HEX symbols");
-				return 1;
-			}
-			argi++;
-			if (!param_getchar(Cmd, argi) || param_gethex(Cmd, argi, sak, 2)) {
-				PrintAndLog("SAK must include 2 HEX symbols");
-				return 1;
-			}
-			argi++;
-		} else
-			atqaPresent = 0;
-	}
-
-	if(!wipeCard) {
-		ctmp = param_getchar(Cmd, argi);
-		if (ctmp == 'w' || ctmp == 'W') {
-			wipeCard = 1;
-		}
-	}
-
-	PrintAndLog("--wipe card:%s  uid:%s", (wipeCard)?"YES":"NO", sprint_hex(uid, 4));
-
-	res = mfCSetUID(uid, (atqaPresent)?atqa:NULL, (atqaPresent)?sak:NULL, oldUid, wipeCard);
-	if (res) {
-			PrintAndLog("Can't set UID. error=%d", res);
-			return 1;
-		}
-	
-	PrintAndLog("old UID:%s", sprint_hex(oldUid, 4));
-	PrintAndLog("new UID:%s", sprint_hex(uid, 4));
-	return 0;
-}
-
-int CmdHF14AMfCSetBlk(const char *Cmd)
-{
-	uint8_t block[16] = {0x00};
-	uint8_t blockNo = 0;
-	uint8_t params = MAGIC_SINGLE;
-	int res;
-
-	if (strlen(Cmd) < 1 || param_getchar(Cmd, 0) == 'h') {
-		PrintAndLog("Usage:  hf mf csetblk <block number> <block data (32 hex symbols)> [w]");
-		PrintAndLog("sample:  hf mf csetblk 1 01020304050607080910111213141516");
-		PrintAndLog("Set block data for magic Chinese card (only works with such cards)");
-		PrintAndLog("If you also want wipe the card then add 'w' at the end of the command line");
-		return 0;
-	}	
-
-	blockNo = param_get8(Cmd, 0);
-
-	if (param_gethex(Cmd, 1, block, 32)) {
-		PrintAndLog("block data must include 32 HEX symbols");
-		return 1;
-	}
-
-	char ctmp = param_getchar(Cmd, 2);
-	if (ctmp == 'w' || ctmp == 'W')
-		params |= MAGIC_WIPE;
-	
-	PrintAndLog("--block number:%2d data:%s", blockNo, sprint_hex(block, 16));
-
-	res = mfCSetBlock(blockNo, block, NULL, params);
-	if (res) {
-		PrintAndLog("Can't write block. error=%d", res);
-		return 1;
-	}
-	return 0;
-}
-
-int CmdHF14AMfCLoad(const char *Cmd)
-{
-	FILE * f;
-	char filename[FILE_PATH_SIZE];
-	char * fnameptr = filename;
-	char buf[64] = {0x00};
-	uint8_t buf8[64] = {0x00};
-	uint8_t fillFromEmulator = 0;
-	int i, len, blockNum, flags=0;
-
-	memset(filename, 0, sizeof(filename));
-	
-	char ctmp = param_getchar(Cmd, 0);
-	
-	if (ctmp == 'h' || ctmp == 'H' || ctmp == 0x00) {
-		PrintAndLog("It loads magic Chinese card from the file `filename.eml`");
-		PrintAndLog("or from emulator memory (option `e`)");
-		PrintAndLog("Usage:  hf mf cload <file name w/o `.eml`>");
-		PrintAndLog("   or:  hf mf cload e ");
-		PrintAndLog(" sample: hf mf cload filename");
-		return 0;
-	}	
-
-	if (ctmp == 'e' || ctmp == 'E') fillFromEmulator = 1;
-	
-	if (fillFromEmulator) {
-		for (blockNum = 0; blockNum < 16 * 4; blockNum += 1) {
-			if (mfEmlGetMem(buf8, blockNum, 1)) {
-				PrintAndLog("Cant get block: %d", blockNum);
-				return 2;
-			}
-			if (blockNum == 0) flags = MAGIC_INIT + MAGIC_WUPC;				// switch on field and send magic sequence
-			if (blockNum == 1) flags = 0;													// just write
-			if (blockNum == 16 * 4 - 1) flags = MAGIC_HALT + MAGIC_OFF;		// Done. Magic Halt and switch off field.
-
-			if (mfCSetBlock(blockNum, buf8, NULL, flags)) {
-				PrintAndLog("Cant set magic card block: %d", blockNum);
-				return 3;
-			}
-		}
-		return 0;
-	} else {
-		len = strlen(Cmd);
-		if (len > FILE_PATH_SIZE - 5) len = FILE_PATH_SIZE - 5;
-
-		memcpy(filename, Cmd, len);
-		fnameptr += len;
-
-		sprintf(fnameptr, ".eml"); 
-	
-		// open file
-		f = fopen(filename, "r");
-		if (f == NULL) {
-			PrintAndLog("File not found or locked.");
-			return 1;
-		}
-	
-		blockNum = 0;
-		while(!feof(f)){
-		
-			memset(buf, 0, sizeof(buf));
-			
-			if (fgets(buf, sizeof(buf), f) == NULL) {
-				fclose(f);
-				PrintAndLog("File reading error.");
-				return 2;
-			}
-
-			if (strlen(buf) < 32) {
-				if(strlen(buf) && feof(f))
-					break;
-				PrintAndLog("File content error. Block data must include 32 HEX symbols");
-				fclose(f);
-				return 2;
-			}
-			for (i = 0; i < 32; i += 2)
-				sscanf(&buf[i], "%02x", (unsigned int *)&buf8[i / 2]);
-
-			if (blockNum == 0) flags = MAGIC_INIT + MAGIC_WUPC;				// switch on field and send magic sequence
-			if (blockNum == 1) flags = 0;													// just write
-			if (blockNum == 16 * 4 - 1) flags = MAGIC_HALT + MAGIC_OFF;		// Done. Switch off field.
-
-			if (mfCSetBlock(blockNum, buf8, NULL, flags)) {
-				PrintAndLog("Can't set magic card block: %d", blockNum);
-				fclose(f);
-				return 3;
-			}
-			blockNum++;
-		
-			if (blockNum >= 16 * 4) break;  // magic card type - mifare 1K
-		}
-		fclose(f);
-	
-		// 64 or 256blocks.
-		if (blockNum != 16 * 4 && blockNum != 32 * 4 + 8 * 16){
-			PrintAndLog("File content error. There must be 64 blocks");
-			return 4;
-		}
-		PrintAndLog("Loaded from file: %s", filename);
-		return 0;
-	}
-	return 0;
-}
-
-int CmdHF14AMfCGetBlk(const char *Cmd) {
-	uint8_t data[16];
-	uint8_t blockNo = 0;
-	int res;
-	memset(data, 0x00, sizeof(data));
-	char ctmp = param_getchar(Cmd, 0);
-
-	if (strlen(Cmd) < 1 || ctmp == 'h' || ctmp == 'H') {
-		PrintAndLog("Usage:  hf mf cgetblk <block number>");
-		PrintAndLog("sample:  hf mf cgetblk 1");
-		PrintAndLog("Get block data from magic Chinese card (only works with such cards)\n");
-		return 0;
-	}	
-
-	blockNo = param_get8(Cmd, 0);
-
-	PrintAndLog("--block number:%2d ", blockNo);
-
-	res = mfCGetBlock(blockNo, data, MAGIC_SINGLE);
-	if (res) {
-		PrintAndLog("Can't read block. error=%d", res);
-		return 1;
-	}
-	
-	PrintAndLog("data: %s", sprint_hex(data, sizeof(data)));
-	return 0;
-}
-
-int CmdHF14AMfCGetSc(const char *Cmd) {
-	uint8_t data[16];
-	uint8_t sectorNo = 0;
-	int i, res, flags;
-	memset(data, 0x00, sizeof(data));
-	char ctmp = param_getchar(Cmd, 0);
-	
-	if (strlen(Cmd) < 1 || ctmp == 'h' || ctmp == 'H') {
-		PrintAndLog("Usage:  hf mf cgetsc <sector number>");
-		PrintAndLog("sample:  hf mf cgetsc 0");
-		PrintAndLog("Get sector data from magic Chinese card (only works with such cards)\n");
-		return 0;
-	}	
-
-	sectorNo = param_get8(Cmd, 0);
-	if (sectorNo > 15) {
-		PrintAndLog("Sector number must be in [0..15] as in MIFARE classic.");
-		return 1;
-	}
-
-	PrintAndLog("--sector number:%d ", sectorNo);
-	PrintAndLog("block | data");
-
-	flags = MAGIC_INIT + MAGIC_WUPC;
-	for (i = 0; i < 4; i++) {
-		if (i == 1) flags = 0;
-		if (i == 3) flags = MAGIC_HALT + MAGIC_OFF;
-
-		res = mfCGetBlock(sectorNo * 4 + i, data, flags);
-		if (res) {
-			PrintAndLog("Can't read block. %d error=%d", sectorNo * 4 + i, res);
-			return 1;
-		}	
-		PrintAndLog(" %3d | %s", sectorNo * 4 + i, sprint_hex(data, sizeof(data)));
-	}
-	return 0;
-}
-
-int CmdHF14AMfCSave(const char *Cmd) {
-
-	FILE * f;
-	char filename[FILE_PATH_SIZE];
-	char * fnameptr = filename;
-	uint8_t fillFromEmulator = 0;
-	uint8_t buf[64];
-	int i, j, len, flags;
-	
-	memset(filename, 0, sizeof(filename));
-	memset(buf, 0, sizeof(buf));
-	char ctmp = param_getchar(Cmd, 0);
-	
-	if ( ctmp == 'h' || ctmp == 'H' ) {
-		PrintAndLog("It saves `magic Chinese` card dump into the file `filename.eml` or `cardID.eml`");
-		PrintAndLog("or into emulator memory (option `e`)");
-		PrintAndLog("Usage:  hf mf esave [file name w/o `.eml`][e]");
-		PrintAndLog(" sample: hf mf esave ");
-		PrintAndLog("         hf mf esave filename");
-		PrintAndLog("         hf mf esave e \n");
-		return 0;
-	}	
-	if (ctmp == 'e' || ctmp == 'E') fillFromEmulator = 1;
-
-	if (fillFromEmulator) {
-		// put into emulator
-		flags = MAGIC_INIT + MAGIC_WUPC;
-		for (i = 0; i < 16 * 4; i++) {
-			if (i == 1) flags = 0;
-			if (i == 16 * 4 - 1) flags = MAGIC_HALT + MAGIC_OFF;
-		
-			if (mfCGetBlock(i, buf, flags)) {
-				PrintAndLog("Cant get block: %d", i);
-				break;
-			}
-			
-			if (mfEmlSetMem(buf, i, 1)) {
-				PrintAndLog("Cant set emul block: %d", i);
-				return 3;
-			}
-		}
-		return 0;
-	} else {
-		len = strlen(Cmd);
-		if (len > FILE_PATH_SIZE - 5) len = FILE_PATH_SIZE - 5;
-	
-		// get filename based on UID
-		if (len < 1) {
-		
-			if (mfCGetBlock(0, buf, MAGIC_SINGLE)) {
-				PrintAndLog("Cant get block: %d", 0);
-				len = sprintf(fnameptr, "dump");
-				fnameptr += len;
-			} else {
-				for (j = 0; j < 7; j++, fnameptr += 2)
-					sprintf(fnameptr, "%02x", buf[j]); 
-			}
-		} else {
-			memcpy(filename, Cmd, len);
-			fnameptr += len;
-		}
-
-		// add .eml extension
-		sprintf(fnameptr, ".eml"); 
-	
-		// open file
-		f = fopen(filename, "w+");
-
-		if (f == NULL) {
-			PrintAndLog("File not found or locked.");
-			return 1;
-		}
-
-		// put hex
-		flags = MAGIC_INIT + MAGIC_WUPC;
-		for (i = 0; i < 16 * 4; i++) {
-			if (i == 1) flags = 0;
-			if (i == 16 * 4 - 1) flags = MAGIC_HALT + MAGIC_OFF;
-		
-			if (mfCGetBlock(i, buf, flags)) {
-				PrintAndLog("Cant get block: %d", i);
-				break;
-			}
-			for (j = 0; j < 16; j++)
-				fprintf(f, "%02x", buf[j]); 
-			fprintf(f,"\n");
-		}
-		fflush(f);
-		fclose(f);
-		PrintAndLog("Saved to file: %s", filename);
-		return 0;
-	}
-}
-
-int CmdHF14AMfSniff(const char *Cmd){
-
-	bool wantLogToFile = 0;
-	bool wantDecrypt = 0;
-	//bool wantSaveToEml = 0; TODO
-	bool wantSaveToEmlFile = 0;
-
-	//var 
-	int tmpchar;
-	int res = 0;
-	int len = 0;
-	int blockLen = 0;
-	int pckNum = 0;
-	int num = 0;
-	uint8_t uid[7];
-	uint8_t uid_len;
-	uint8_t atqa[2] = {0x00};
-	uint8_t sak;
-	bool isTag;
-	uint8_t *buf = NULL;
-	uint16_t bufsize = 0;
-	uint8_t *bufPtr = NULL;
-	
-	char ctmp = param_getchar(Cmd, 0);
-	if ( ctmp == 'h' || ctmp == 'H' ) {
-		PrintAndLog("It continuously gets data from the field and saves it to: log, emulator, emulator file.");
-		PrintAndLog("You can specify:");
-		PrintAndLog("    l - save encrypted sequence to logfile `uid.log`");
-		PrintAndLog("    d - decrypt sequence and put it to log file `uid.log`");
-		PrintAndLog(" n/a   e - decrypt sequence, collect read and write commands and save the result of the sequence to emulator memory");
-		PrintAndLog("    f - decrypt sequence, collect read and write commands and save the result of the sequence to emulator dump file `uid.eml`");
-		PrintAndLog("Usage:  hf mf sniff [l][d][e][f]");
-		PrintAndLog("  sample: hf mf sniff l d e");
-		return 0;
-	}	
-	
-	for (int i = 0; i < 4; i++) {
-		ctmp = param_getchar(Cmd, i);
-		if (ctmp == 'l' || ctmp == 'L') wantLogToFile = true;
-		if (ctmp == 'd' || ctmp == 'D') wantDecrypt = true;
-		//if (ctmp == 'e' || ctmp == 'E') wantSaveToEml = true; TODO
-		if (ctmp == 'f' || ctmp == 'F') wantSaveToEmlFile = true;
-	}
-	
-	printf("-------------------------------------------------------------------------\n");
-	printf("Executing command. \n");
-	printf("Press the key on the proxmark3 device to abort both proxmark3 and client.\n");
-	printf("Press the key on pc keyboard to abort the client.\n");
-	printf("-------------------------------------------------------------------------\n");
-
-	UsbCommand c = {CMD_MIFARE_SNIFFER, {0, 0, 0}};
-	clearCommandBuffer();
-	SendCommand(&c);
-
-	// wait cycle
-	while (true) {
-		printf(".");
-		fflush(stdout);
-		if (ukbhit()) {
-			tmpchar = getchar();
-			(void)tmpchar;
-			printf("\naborted via keyboard!\n");
-			break;
-		}
-		
-		UsbCommand resp;
-		if (WaitForResponseTimeout(CMD_ACK,&resp,2000)) {
-			res = resp.arg[0] & 0xff;
-			uint16_t traceLen = resp.arg[1];
-			len = resp.arg[2];
-
-			if (res == 0) {
-				free(buf);
-				return 0;						// we are done
-			}
-
-			if (res == 1) {								// there is (more) data to be transferred
-				if (pckNum == 0) {						// first packet, (re)allocate necessary buffer
-					if (traceLen > bufsize) {
-						uint8_t *p;
-						if (buf == NULL) {				// not yet allocated
-							p = malloc(traceLen);
-						} else {						// need more memory
-							p = realloc(buf, traceLen);
-						}
-						if (p == NULL) {
-							PrintAndLog("Cannot allocate memory for trace");
-							free(buf);
-							return 2;
-						}
-						buf = p;
-					}
-					bufPtr = buf;
-					bufsize = traceLen;
-					memset(buf, 0x00, traceLen);
-				}
-				if (bufPtr == NULL) {
-					PrintAndLog("Cannot allocate memory for trace");
-					free(buf);
-					return 2;
-				}
-				memcpy(bufPtr, resp.d.asBytes, len);
-				bufPtr += len;
-				pckNum++;
-			}
-
-			if (res == 2) {								// received all data, start displaying
-				blockLen = bufPtr - buf;
-				bufPtr = buf;
-				printf(">\n");
-				PrintAndLog("received trace len: %d packages: %d", blockLen, pckNum);
-				while (bufPtr - buf < blockLen) {
-					bufPtr += 6;						// skip (void) timing information
-					len = *((uint16_t *)bufPtr);
-					if(len & 0x8000) {
-						isTag = true;
-						len &= 0x7fff;
-					} else {
-						isTag = false;
-					}
-					bufPtr += 2;
-					if ((len == 14) && (bufPtr[0] == 0xff) && (bufPtr[1] == 0xff) && (bufPtr[12] == 0xff) && (bufPtr[13] == 0xff)) {
-						memcpy(uid, bufPtr + 2, 7);
-						memcpy(atqa, bufPtr + 2 + 7, 2);
-						uid_len = (atqa[0] & 0xC0) == 0x40 ? 7 : 4;
-						sak = bufPtr[11];
-						PrintAndLog("tag select uid:%s atqa:0x%02x%02x sak:0x%02x", 
-							sprint_hex(uid + (7 - uid_len), uid_len),
-							atqa[1], 
-							atqa[0], 
-							sak);
-						if (wantLogToFile || wantDecrypt) {
-							FillFileNameByUID(logHexFileName, uid + (7 - uid_len), ".log", uid_len);
-							AddLogCurrentDT(logHexFileName);
-						}						
-						if (wantDecrypt) 
-							mfTraceInit(uid, atqa, sak, wantSaveToEmlFile);
-					} else {
-						PrintAndLog("%s(%d):%s", isTag ? "TAG":"RDR", num, sprint_hex(bufPtr, len));
-						if (wantLogToFile) 
-							AddLogHex(logHexFileName, isTag ? "TAG: ":"RDR: ", bufPtr, len);
-						if (wantDecrypt) 
-							mfTraceDecode(bufPtr, len, wantSaveToEmlFile);
-						num++;	
-					}
-					bufPtr += len;
-					bufPtr += ((len-1)/8+1);	// ignore parity
-				}
-				pckNum = 0;
-			}
-		} // resp not NULL
-	} // while (true)
-
-	free(buf);
-	return 0;
-}
-
-//needs nt, ar, at, Data to decrypt
-int CmdHf14MfDecryptBytes(const char *Cmd){
-	uint8_t data[50];
-	
-	uint32_t nt 	= param_get32ex(Cmd,0,0,16);
-	uint32_t ar_enc = param_get32ex(Cmd,1,0,16);
-	uint32_t at_enc = param_get32ex(Cmd,2,0,16);
-
-	int len = 0;
-	param_gethex_ex(Cmd, 3, data, &len);
-	
-	len /= 2;	
-	int limit = sizeof(data) / 2;
-	
-	if ( len >= limit )
-		len = limit;
-	
-	return tryDecryptWord( nt, ar_enc, at_enc, data, len);
-}
-
-static command_t CommandTable[] = {
-	{"help",		CmdHelp,				1, "This help"},
-	{"dbg",			CmdHF14AMfDbg,			0, "Set default debug mode"},
-	{"rdbl",		CmdHF14AMfRdBl,			0, "Read MIFARE classic block"},
-	{"rdsc",		CmdHF14AMfRdSc,			0, "Read MIFARE classic sector"},
-	{"dump",		CmdHF14AMfDump,			0, "Dump MIFARE classic tag to binary file"},
-	{"restore",		CmdHF14AMfRestore,		0, "Restore MIFARE classic binary file to BLANK tag"},
-	{"wrbl",		CmdHF14AMfWrBl,			0, "Write MIFARE classic block"},
-	{"chk",			CmdHF14AMfChk,			0, "Test block keys"},
-	{"mifare",		CmdHF14AMifare,			0, "Read parity error messages."},
-	{"nested",		CmdHF14AMfNested,		0, "Test nested authentication"},
-	{"hardnested", 	CmdHF14AMfNestedHard, 	0, "Nested attack for hardened Mifare cards"},
-	{"sniff",		CmdHF14AMfSniff,		0, "Sniff card-reader communication"},
-	{"sim",			CmdHF14AMf1kSim,		0, "Simulate MIFARE card"},
-	{"eclr",		CmdHF14AMfEClear,		0, "Clear simulator memory block"},
-	{"eget",		CmdHF14AMfEGet,			0, "Get simulator memory block"},
-	{"eset",		CmdHF14AMfESet,			0, "Set simulator memory block"},
-	{"eload",		CmdHF14AMfELoad,		0, "Load from file emul dump"},
-	{"esave",		CmdHF14AMfESave,		0, "Save to file emul dump"},
-	{"ecfill",		CmdHF14AMfECFill,		0, "Fill simulator memory with help of keys from simulator"},
-	{"ekeyprn",		CmdHF14AMfEKeyPrn,		0, "Print keys from simulator memory"},
-	{"csetuid",		CmdHF14AMfCSetUID,		0, "Set UID for magic Chinese card"},
-	{"csetblk",		CmdHF14AMfCSetBlk,		0, "Write block - Magic Chinese card"},
-	{"cgetblk",		CmdHF14AMfCGetBlk,		0, "Read block - Magic Chinese card"},
-	{"cgetsc",		CmdHF14AMfCGetSc,		0, "Read sector - Magic Chinese card"},
-	{"cload",		CmdHF14AMfCLoad,		0, "Load dump into magic Chinese card"},
-	{"csave",		CmdHF14AMfCSave,		0, "Save dump from magic Chinese card into file or emulator"},
-	{"decrypt",		CmdHf14MfDecryptBytes,  1, "[nt] [ar_enc] [at_enc] [data] - to decrypt snoop or trace"},
-	{NULL, NULL, 0, NULL}
-};
-
-int CmdHFMF(const char *Cmd) {
-	// flush
-	clearCommandBuffer();
-	//WaitForResponseTimeout(CMD_ACK,NULL,100);
-	CmdsParse(CommandTable, Cmd);
-	return 0;
-}
-
-int CmdHelp(const char *Cmd) {
-	CmdsHelp(CommandTable);
-	return 0;
-}
+//-----------------------------------------------------------------------------
+// Copyright (C) 2011,2012 Merlok
+//
+// This code is licensed to you under the terms of the GNU GPL, version 2 or,
+// at your option, any later version. See the LICENSE.txt file for the text of
+// the license.
+//-----------------------------------------------------------------------------
+// High frequency MIFARE commands
+//-----------------------------------------------------------------------------
+
+#include "cmdhfmf.h"
+#include "cmdhfmfhard.h"
+#include "nonce2key/nonce2key.h"
+
+static int CmdHelp(const char *Cmd);
+
+int CmdHF14AMifare(const char *Cmd)
+{
+	uint32_t uid = 0;
+	uint32_t nt = 0, nr = 0;
+	uint64_t par_list = 0, ks_list = 0, r_key = 0;
+	int16_t isOK = 0;
+	int tmpchar; 
+	uint8_t blockNo = 0;
+	
+	char cmdp = param_getchar(Cmd, 0);	
+	if ( cmdp == 'H' || cmdp == 'h') {
+		PrintAndLog("Usage:  hf mf mifare <block number>");
+		PrintAndLog("        sample: hf mf mifare 0");
+		return 0;
+	}	
+	
+	blockNo = param_get8(Cmd, 0);
+	UsbCommand c = {CMD_READER_MIFARE, {true, blockNo, 0}};
+
+	// message
+	printf("-------------------------------------------------------------------------\n");
+	printf("Executing command. Expected execution time: 25sec on average  :-)\n");
+	printf("Press button on the proxmark3 device to abort both proxmark3 and client.\n");
+	printf("-------------------------------------------------------------------------\n");
+
+	clock_t t1 = clock();
+	
+start:
+    clearCommandBuffer();
+    SendCommand(&c);
+	
+	//flush queue
+	while (ukbhit()) {
+		tmpchar = getchar();
+		(void)tmpchar;
+	}
+
+	// wait cycle
+	while (true) {
+        printf(".");
+		fflush(stdout);
+		if (ukbhit()) {
+			tmpchar = getchar();
+			(void)tmpchar;
+			printf("\naborted via keyboard!\n");
+			break;
+		}
+		
+		UsbCommand resp;
+		if (WaitForResponseTimeout(CMD_ACK, &resp, 1500)) {
+			isOK  = resp.arg[0];
+			printf("\n\n");
+			switch (isOK) {
+				case -1 : PrintAndLog("Button pressed. Aborted.\n"); break;
+				case -2 : PrintAndLog("Card is not vulnerable to Darkside attack (doesn't send NACK on authentication requests).\n"); break;
+				case -3 : PrintAndLog("Card is not vulnerable to Darkside attack (its random number generator is not predictable).\n"); break;
+				case -4 : PrintAndLog("Card is not vulnerable to Darkside attack (its random number generator seems to be based on the wellknown");
+						  PrintAndLog("generating polynomial with 16 effective bits only, but shows unexpected behaviour.\n"); break;
+				default: ;
+			}
+			uid = (uint32_t)bytes_to_num(resp.d.asBytes +  0, 4);
+			nt =  (uint32_t)bytes_to_num(resp.d.asBytes +  4, 4);
+			par_list = bytes_to_num(resp.d.asBytes +  8, 8);
+			ks_list = bytes_to_num(resp.d.asBytes +  16, 8);
+			nr = bytes_to_num(resp.d.asBytes + 24, 4);
+			break;
+		}
+	}	
+
+	printf("\n");
+	
+	// error
+	if (isOK != 1) return 1;
+	
+	// execute original function from util nonce2key
+	if (nonce2key(uid, nt, nr, par_list, ks_list, &r_key)) {
+		isOK = 2;
+		PrintAndLog("Key not found (lfsr_common_prefix list is null). Nt=%08x", nt);	
+		PrintAndLog("Failing is expected to happen in 25%% of all cases. Trying again with a different reader nonce...");
+		c.arg[0] = false;
+		goto start;
+	} else {
+		PrintAndLog("Found valid key: %012"llx" \n", r_key);
+	}
+	
+	t1 = clock() - t1;
+	if ( t1 > 0 )
+		PrintAndLog("Time in darkside: %.0f ticks - %4.2f sec\n", (float)t1, ((float)t1)/CLOCKS_PER_SEC);
+	return 0;
+}
+
+int CmdHF14AMfWrBl(const char *Cmd)
+{
+	uint8_t blockNo = 0;
+	uint8_t keyType = 0;
+	uint8_t key[6] = {0, 0, 0, 0, 0, 0};
+	uint8_t bldata[16] = {0, 0, 0, 0, 0, 0, 0, 0, 0, 0, 0, 0, 0, 0, 0, 0};
+	
+	char cmdp	= 0x00;
+
+	if (strlen(Cmd)<3) {
+		PrintAndLog("Usage:  hf mf wrbl    <block number> <key A/B> <key (12 hex symbols)> <block data (32 hex symbols)>");
+		PrintAndLog("        sample: hf mf wrbl 0 A FFFFFFFFFFFF 000102030405060708090A0B0C0D0E0F");
+		return 0;
+	}	
+
+	blockNo = param_get8(Cmd, 0);
+	cmdp = param_getchar(Cmd, 1);
+	if (cmdp == 0x00) {
+		PrintAndLog("Key type must be A or B");
+		return 1;
+	}
+	if (cmdp != 'A' && cmdp != 'a') keyType = 1;
+	if (param_gethex(Cmd, 2, key, 12)) {
+		PrintAndLog("Key must include 12 HEX symbols");
+		return 1;
+	}
+	if (param_gethex(Cmd, 3, bldata, 32)) {
+		PrintAndLog("Block data must include 32 HEX symbols");
+		return 1;
+	}
+	PrintAndLog("--block no:%d, key type:%c, key:%s", blockNo, keyType?'B':'A', sprint_hex(key, 6));
+	PrintAndLog("--data: %s", sprint_hex(bldata, 16));
+	
+	UsbCommand c = {CMD_MIFARE_WRITEBL, {blockNo, keyType, 0}};
+	memcpy(c.d.asBytes, key, 6);
+	memcpy(c.d.asBytes + 10, bldata, 16);
+	clearCommandBuffer();
+	SendCommand(&c);
+
+	UsbCommand resp;
+	if (WaitForResponseTimeout(CMD_ACK,&resp,1500)) {
+		uint8_t isOK  = resp.arg[0] & 0xff;
+		PrintAndLog("isOk:%02x", isOK);
+	} else {
+		PrintAndLog("Command execute timeout");
+	}
+
+	return 0;
+}
+
+int CmdHF14AMfRdBl(const char *Cmd)
+{
+	uint8_t blockNo = 0;
+	uint8_t keyType = 0;
+	uint8_t key[6] = {0, 0, 0, 0, 0, 0};
+	
+	char cmdp	= 0x00;
+
+
+	if (strlen(Cmd)<3) {
+		PrintAndLog("Usage:  hf mf rdbl    <block number> <key A/B> <key (12 hex symbols)>");
+		PrintAndLog("        sample: hf mf rdbl 0 A FFFFFFFFFFFF ");
+		return 0;
+	}	
+	
+	blockNo = param_get8(Cmd, 0);
+	cmdp = param_getchar(Cmd, 1);
+	if (cmdp == 0x00) {
+		PrintAndLog("Key type must be A or B");
+		return 1;
+	}
+	if (cmdp != 'A' && cmdp != 'a') keyType = 1;
+	if (param_gethex(Cmd, 2, key, 12)) {
+		PrintAndLog("Key must include 12 HEX symbols");
+		return 1;
+	}
+	PrintAndLog("--block no:%d, key type:%c, key:%s ", blockNo, keyType?'B':'A', sprint_hex(key, 6));
+	
+	UsbCommand c = {CMD_MIFARE_READBL, {blockNo, keyType, 0}};
+	memcpy(c.d.asBytes, key, 6);
+	clearCommandBuffer();
+	SendCommand(&c);
+
+	UsbCommand resp;
+	if (WaitForResponseTimeout(CMD_ACK,&resp,1500)) {
+		uint8_t isOK  = resp.arg[0] & 0xff;
+		uint8_t *data = resp.d.asBytes;
+
+		if (isOK)
+			PrintAndLog("isOk:%02x data:%s", isOK, sprint_hex(data, 16));
+		else
+			PrintAndLog("isOk:%02x", isOK);
+	} else {
+		PrintAndLog("Command execute timeout");
+	}
+
+  return 0;
+}
+
+int CmdHF14AMfRdSc(const char *Cmd)
+{
+	int i;
+	uint8_t sectorNo = 0;
+	uint8_t keyType = 0;
+	uint8_t key[6] = {0, 0, 0, 0, 0, 0};
+	uint8_t isOK  = 0;
+	uint8_t *data  = NULL;
+	char cmdp	= 0x00;
+
+	if (strlen(Cmd)<3) {
+		PrintAndLog("Usage:  hf mf rdsc    <sector number> <key A/B> <key (12 hex symbols)>");
+		PrintAndLog("        sample: hf mf rdsc 0 A FFFFFFFFFFFF ");
+		return 0;
+	}	
+	
+	sectorNo = param_get8(Cmd, 0);
+	if (sectorNo > 39) {
+		PrintAndLog("Sector number must be less than 40");
+		return 1;
+	}
+	cmdp = param_getchar(Cmd, 1);
+	if (cmdp != 'a' && cmdp != 'A' && cmdp != 'b' && cmdp != 'B') {
+		PrintAndLog("Key type must be A or B");
+		return 1;
+	}
+	if (cmdp != 'A' && cmdp != 'a') keyType = 1;
+	if (param_gethex(Cmd, 2, key, 12)) {
+		PrintAndLog("Key must include 12 HEX symbols");
+		return 1;
+	}
+	PrintAndLog("--sector no:%d key type:%c key:%s ", sectorNo, keyType?'B':'A', sprint_hex(key, 6));
+	
+	UsbCommand c = {CMD_MIFARE_READSC, {sectorNo, keyType, 0}};
+	memcpy(c.d.asBytes, key, 6);
+	clearCommandBuffer();
+	SendCommand(&c);
+	PrintAndLog(" ");
+
+	UsbCommand resp;
+	if (WaitForResponseTimeout(CMD_ACK,&resp,1500)) {
+		isOK  = resp.arg[0] & 0xff;
+		data  = resp.d.asBytes;
+
+		PrintAndLog("isOk:%02x", isOK);
+		if (isOK) {
+			for (i = 0; i < (sectorNo<32?3:15); i++) {
+				PrintAndLog("data   : %s", sprint_hex(data + i * 16, 16));
+			}
+			PrintAndLog("trailer: %s", sprint_hex(data + (sectorNo<32?3:15) * 16, 16));
+		}
+	} else {
+		PrintAndLog("Command execute timeout");
+	}
+
+  return 0;
+}
+
+uint8_t FirstBlockOfSector(uint8_t sectorNo)
+{
+	if (sectorNo < 32) {
+		return sectorNo * 4;
+	} else {
+		return 32 * 4 + (sectorNo - 32) * 16;
+	}
+}
+
+uint8_t NumBlocksPerSector(uint8_t sectorNo)
+{
+	if (sectorNo < 32) {
+		return 4;
+	} else {
+		return 16;
+	}
+}
+
+int CmdHF14AMfDump(const char *Cmd)
+{
+	uint8_t sectorNo, blockNo;
+	
+	uint8_t keyA[40][6];
+	uint8_t keyB[40][6];
+	uint8_t rights[40][4];
+	uint8_t carddata[256][16];
+	uint8_t numSectors = 16;
+	
+	FILE *fin;
+	FILE *fout;
+	
+	UsbCommand resp;
+
+	char cmdp = param_getchar(Cmd, 0);
+	switch (cmdp) {
+		case '0' : numSectors = 5; break;
+		case '1' : 
+		case '\0': numSectors = 16; break;
+		case '2' : numSectors = 32; break;
+		case '4' : numSectors = 40; break;
+		default:   numSectors = 16;
+	}	
+	
+	if (strlen(Cmd) > 1 || cmdp == 'h' || cmdp == 'H') {
+		PrintAndLog("Usage:   hf mf dump [card memory]");
+		PrintAndLog("  [card memory]: 0 = 320 bytes (Mifare Mini), 1 = 1K (default), 2 = 2K, 4 = 4K");
+		PrintAndLog("");
+		PrintAndLog("Samples: hf mf dump");
+		PrintAndLog("         hf mf dump 4");
+		return 0;
+	}
+	
+	if ((fin = fopen("dumpkeys.bin","rb")) == NULL) {
+		PrintAndLog("Could not find file dumpkeys.bin");
+		return 1;
+	}
+	
+	// Read keys A from file
+	size_t bytes_read;
+	for (sectorNo=0; sectorNo<numSectors; sectorNo++) {
+		bytes_read = fread( keyA[sectorNo], 1, 6, fin );
+		if ( bytes_read == 0) {
+			PrintAndLog("File reading error.");
+			fclose(fin);
+			return 2;
+		}
+	}
+	
+	// Read keys B from file
+	for (sectorNo=0; sectorNo<numSectors; sectorNo++) {
+		bytes_read = fread( keyB[sectorNo], 1, 6, fin );
+		if ( bytes_read == 0) {
+			PrintAndLog("File reading error.");
+			fclose(fin);
+			return 2;
+		}
+	}
+	
+	fclose(fin);
+
+	PrintAndLog("|-----------------------------------------|");
+	PrintAndLog("|------ Reading sector access bits...-----|");
+	PrintAndLog("|-----------------------------------------|");
+	
+	for (sectorNo = 0; sectorNo < numSectors; sectorNo++) {
+		UsbCommand c = {CMD_MIFARE_READBL, {FirstBlockOfSector(sectorNo) + NumBlocksPerSector(sectorNo) - 1, 0, 0}};
+		memcpy(c.d.asBytes, keyA[sectorNo], 6);
+		clearCommandBuffer();
+		SendCommand(&c);
+
+		if (WaitForResponseTimeout(CMD_ACK,&resp,1500)) {
+			uint8_t isOK  = resp.arg[0] & 0xff;
+			uint8_t *data  = resp.d.asBytes;
+			if (isOK){
+				rights[sectorNo][0] = ((data[7] & 0x10)>>2) | ((data[8] & 0x1)<<1) | ((data[8] & 0x10)>>4); // C1C2C3 for data area 0
+				rights[sectorNo][1] = ((data[7] & 0x20)>>3) | ((data[8] & 0x2)<<0) | ((data[8] & 0x20)>>5); // C1C2C3 for data area 1
+				rights[sectorNo][2] = ((data[7] & 0x40)>>4) | ((data[8] & 0x4)>>1) | ((data[8] & 0x40)>>6); // C1C2C3 for data area 2
+				rights[sectorNo][3] = ((data[7] & 0x80)>>5) | ((data[8] & 0x8)>>2) | ((data[8] & 0x80)>>7); // C1C2C3 for sector trailer
+			} else {
+				PrintAndLog("Could not get access rights for sector %2d. Trying with defaults...", sectorNo);
+				rights[sectorNo][0] = rights[sectorNo][1] = rights[sectorNo][2] = 0x00;
+				rights[sectorNo][3] = 0x01;
+			}
+		} else {
+			PrintAndLog("Command execute timeout when trying to read access rights for sector %2d. Trying with defaults...", sectorNo);
+			rights[sectorNo][0] = rights[sectorNo][1] = rights[sectorNo][2] = 0x00;
+			rights[sectorNo][3] = 0x01;
+		}
+	}
+	
+	PrintAndLog("|-----------------------------------------|");
+	PrintAndLog("|----- Dumping all blocks to file... -----|");
+	PrintAndLog("|-----------------------------------------|");
+	
+	bool isOK = true;
+	for (sectorNo = 0; isOK && sectorNo < numSectors; sectorNo++) {
+		for (blockNo = 0; isOK && blockNo < NumBlocksPerSector(sectorNo); blockNo++) {
+			bool received = false;
+			
+			if (blockNo == NumBlocksPerSector(sectorNo) - 1) {		// sector trailer. At least the Access Conditions can always be read with key A. 
+				UsbCommand c = {CMD_MIFARE_READBL, {FirstBlockOfSector(sectorNo) + blockNo, 0, 0}};
+				memcpy(c.d.asBytes, keyA[sectorNo], 6);
+				clearCommandBuffer();
+				SendCommand(&c);
+				received = WaitForResponseTimeout(CMD_ACK,&resp,1500);
+			} else {												// data block. Check if it can be read with key A or key B
+				uint8_t data_area = sectorNo<32?blockNo:blockNo/5;
+				if ((rights[sectorNo][data_area] == 0x03) || (rights[sectorNo][data_area] == 0x05)) {	// only key B would work
+					UsbCommand c = {CMD_MIFARE_READBL, {FirstBlockOfSector(sectorNo) + blockNo, 1, 0}};
+					memcpy(c.d.asBytes, keyB[sectorNo], 6);
+					SendCommand(&c);
+					received = WaitForResponseTimeout(CMD_ACK,&resp,1500);
+				} else if (rights[sectorNo][data_area] == 0x07) {										// no key would work
+					isOK = false;
+					PrintAndLog("Access rights do not allow reading of sector %2d block %3d", sectorNo, blockNo);
+				} else {																				// key A would work
+					UsbCommand c = {CMD_MIFARE_READBL, {FirstBlockOfSector(sectorNo) + blockNo, 0, 0}};
+					memcpy(c.d.asBytes, keyA[sectorNo], 6);
+					clearCommandBuffer();
+					SendCommand(&c);
+					received = WaitForResponseTimeout(CMD_ACK,&resp,1500);
+				}
+			}
+
+			if (received) {
+				isOK  = resp.arg[0] & 0xff;
+				uint8_t *data  = resp.d.asBytes;
+				if (blockNo == NumBlocksPerSector(sectorNo) - 1) {		// sector trailer. Fill in the keys.
+					data[0]  = (keyA[sectorNo][0]);
+					data[1]  = (keyA[sectorNo][1]);
+					data[2]  = (keyA[sectorNo][2]);
+					data[3]  = (keyA[sectorNo][3]);
+					data[4]  = (keyA[sectorNo][4]);
+					data[5]  = (keyA[sectorNo][5]);
+					data[10] = (keyB[sectorNo][0]);
+					data[11] = (keyB[sectorNo][1]);
+					data[12] = (keyB[sectorNo][2]);
+					data[13] = (keyB[sectorNo][3]);
+					data[14] = (keyB[sectorNo][4]);
+					data[15] = (keyB[sectorNo][5]);
+				}
+				if (isOK) {
+					memcpy(carddata[FirstBlockOfSector(sectorNo) + blockNo], data, 16);
+                    PrintAndLog("Successfully read block %2d of sector %2d.", blockNo, sectorNo);
+				} else {
+					PrintAndLog("Could not read block %2d of sector %2d", blockNo, sectorNo);
+					break;
+				}
+			}
+			else {
+				isOK = false;
+				PrintAndLog("Command execute timeout when trying to read block %2d of sector %2d.", blockNo, sectorNo);
+				break;
+			}
+		}
+	}
+
+	if (isOK) {
+		if ((fout = fopen("dumpdata.bin","wb")) == NULL) { 
+			PrintAndLog("Could not create file name dumpdata.bin");
+			return 1;
+		}
+		uint16_t numblocks = FirstBlockOfSector(numSectors - 1) + NumBlocksPerSector(numSectors - 1);
+		fwrite(carddata, 1, 16*numblocks, fout);
+		fclose(fout);
+		PrintAndLog("Dumped %d blocks (%d bytes) to file dumpdata.bin", numblocks, 16*numblocks);
+	}
+		
+	return 0;
+}
+
+int CmdHF14AMfRestore(const char *Cmd)
+{
+	uint8_t sectorNo,blockNo;
+	uint8_t keyType = 0;
+	uint8_t key[6] = {0xFF,0xFF,0xFF,0xFF,0xFF,0xFF};
+	uint8_t bldata[16] = {0x00};
+	uint8_t keyA[40][6];
+	uint8_t keyB[40][6];
+	uint8_t numSectors;
+	
+	FILE *fdump;
+	FILE *fkeys;
+
+	char cmdp = param_getchar(Cmd, 0);
+	switch (cmdp) {
+		case '0' : numSectors = 5; break;
+		case '1' : 
+		case '\0': numSectors = 16; break;
+		case '2' : numSectors = 32; break;
+		case '4' : numSectors = 40; break;
+		default:   numSectors = 16;
+	}	
+
+	if (strlen(Cmd) > 1 || cmdp == 'h' || cmdp == 'H') {
+		PrintAndLog("Usage:   hf mf restore [card memory]");
+		PrintAndLog("  [card memory]: 0 = 320 bytes (Mifare Mini), 1 = 1K (default), 2 = 2K, 4 = 4K");
+		PrintAndLog("");
+		PrintAndLog("Samples: hf mf restore");
+		PrintAndLog("         hf mf restore 4");
+		return 0;
+	}
+
+	if ((fkeys = fopen("dumpkeys.bin","rb")) == NULL) {
+		PrintAndLog("Could not find file dumpkeys.bin");
+		return 1;
+	}
+	
+	size_t bytes_read;
+	for (sectorNo = 0; sectorNo < numSectors; sectorNo++) {
+		bytes_read = fread( keyA[sectorNo], 1, 6, fkeys );
+		if ( bytes_read == 0) {
+			PrintAndLog("File reading error (dumpkeys.bin).");
+			fclose(fkeys);
+			return 2;
+		}
+	}
+
+	for (sectorNo = 0; sectorNo < numSectors; sectorNo++) {
+		bytes_read = fread( keyB[sectorNo], 1, 6, fkeys );
+		if ( bytes_read == 0) {
+			PrintAndLog("File reading error (dumpkeys.bin).");
+			fclose(fkeys);
+			return 2;
+		}
+	}
+
+	fclose(fkeys);
+
+	if ((fdump = fopen("dumpdata.bin","rb")) == NULL) {
+		PrintAndLog("Could not find file dumpdata.bin");
+		return 1;
+	}	
+	PrintAndLog("Restoring dumpdata.bin to card");
+
+	for (sectorNo = 0; sectorNo < numSectors; sectorNo++) {
+		for(blockNo = 0; blockNo < NumBlocksPerSector(sectorNo); blockNo++) {
+			UsbCommand c = {CMD_MIFARE_WRITEBL, {FirstBlockOfSector(sectorNo) + blockNo, keyType, 0}};
+			memcpy(c.d.asBytes, key, 6);			
+			bytes_read = fread(bldata, 1, 16, fdump);
+			if ( bytes_read == 0) {
+				PrintAndLog("File reading error (dumpdata.bin).");
+				fclose(fdump);
+				return 2;
+			}
+					
+			if (blockNo == NumBlocksPerSector(sectorNo) - 1) {	// sector trailer
+				bldata[0]  = (keyA[sectorNo][0]);
+				bldata[1]  = (keyA[sectorNo][1]);
+				bldata[2]  = (keyA[sectorNo][2]);
+				bldata[3]  = (keyA[sectorNo][3]);
+				bldata[4]  = (keyA[sectorNo][4]);
+				bldata[5]  = (keyA[sectorNo][5]);
+				bldata[10] = (keyB[sectorNo][0]);
+				bldata[11] = (keyB[sectorNo][1]);
+				bldata[12] = (keyB[sectorNo][2]);
+				bldata[13] = (keyB[sectorNo][3]);
+				bldata[14] = (keyB[sectorNo][4]);
+				bldata[15] = (keyB[sectorNo][5]);
+			}		
+			
+			PrintAndLog("Writing to block %3d: %s", FirstBlockOfSector(sectorNo) + blockNo, sprint_hex(bldata, 16));
+			
+			memcpy(c.d.asBytes + 10, bldata, 16);
+			clearCommandBuffer();
+			SendCommand(&c);
+
+			UsbCommand resp;
+			if (WaitForResponseTimeout(CMD_ACK,&resp,1500)) {
+				uint8_t isOK  = resp.arg[0] & 0xff;
+				PrintAndLog("isOk:%02x", isOK);
+			} else {
+				PrintAndLog("Command execute timeout");
+			}
+		}
+	}
+	
+	fclose(fdump);
+	return 0;
+}
+
+int CmdHF14AMfNested(const char *Cmd)
+{
+	int i, j, res, iterations;
+	sector *e_sector = NULL;
+	uint8_t blockNo = 0;
+	uint8_t keyType = 0;
+	uint8_t trgBlockNo = 0;
+	uint8_t trgKeyType = 0;
+	uint8_t SectorsCnt = 0;
+	uint8_t key[6] = {0, 0, 0, 0, 0, 0};
+	uint8_t keyBlock[6*6];
+	uint64_t key64 = 0;
+	bool transferToEml = false;
+	
+	bool createDumpFile = false;
+	FILE *fkeys;
+	uint8_t standart[6] = {0xFF, 0xFF, 0xFF, 0xFF, 0xFF, 0xFF};
+	uint8_t tempkey[6] = {0xFF, 0xFF, 0xFF, 0xFF, 0xFF, 0xFF};
+	
+	char cmdp, ctmp;
+
+	if (strlen(Cmd)<3) {
+		PrintAndLog("Usage:");
+		PrintAndLog(" all sectors:  hf mf nested  <card memory> <block number> <key A/B> <key (12 hex symbols)> [t,d]");
+		PrintAndLog(" one sector:   hf mf nested  o <block number> <key A/B> <key (12 hex symbols)>");
+		PrintAndLog("               <target block number> <target key A/B> [t]");
+		PrintAndLog("card memory - 0 - MINI(320 bytes), 1 - 1K, 2 - 2K, 4 - 4K, <other> - 1K");
+		PrintAndLog("t - transfer keys into emulator memory");
+		PrintAndLog("d - write keys to binary file");
+		PrintAndLog(" ");
+		PrintAndLog("      sample1: hf mf nested 1 0 A FFFFFFFFFFFF ");
+		PrintAndLog("      sample2: hf mf nested 1 0 A FFFFFFFFFFFF t ");
+		PrintAndLog("      sample3: hf mf nested 1 0 A FFFFFFFFFFFF d ");
+		PrintAndLog("      sample4: hf mf nested o 0 A FFFFFFFFFFFF 4 A");
+		return 0;
+	}	
+	
+	cmdp = param_getchar(Cmd, 0);
+	blockNo = param_get8(Cmd, 1);
+	ctmp = param_getchar(Cmd, 2);
+	
+	if (ctmp != 'a' && ctmp != 'A' && ctmp != 'b' && ctmp != 'B') {
+		PrintAndLog("Key type must be A or B");
+		return 1;
+	}
+	
+	if (ctmp != 'A' && ctmp != 'a') 
+		keyType = 1;
+		
+	if (param_gethex(Cmd, 3, key, 12)) {
+		PrintAndLog("Key must include 12 HEX symbols");
+		return 1;
+	}
+	
+	if (cmdp == 'o' || cmdp == 'O') {
+		cmdp = 'o';
+		trgBlockNo = param_get8(Cmd, 4);
+		ctmp = param_getchar(Cmd, 5);
+		if (ctmp != 'a' && ctmp != 'A' && ctmp != 'b' && ctmp != 'B') {
+			PrintAndLog("Target key type must be A or B");
+			return 1;
+		}
+		if (ctmp != 'A' && ctmp != 'a') 
+			trgKeyType = 1;
+	} else {
+				
+		switch (cmdp) {
+			case '0': SectorsCnt = 05; break;
+			case '1': SectorsCnt = 16; break;
+			case '2': SectorsCnt = 32; break;
+			case '4': SectorsCnt = 40; break;
+			default:  SectorsCnt = 16;
+		}
+	}
+
+	ctmp = param_getchar(Cmd, 4);
+	if		(ctmp == 't' || ctmp == 'T') transferToEml = true;
+	else if (ctmp == 'd' || ctmp == 'D') createDumpFile = true;
+	
+	ctmp = param_getchar(Cmd, 6);
+	transferToEml |= (ctmp == 't' || ctmp == 'T');
+	transferToEml |= (ctmp == 'd' || ctmp == 'D');
+	
+	if (cmdp == 'o') {
+		int16_t isOK = mfnested(blockNo, keyType, key, trgBlockNo, trgKeyType, keyBlock, true);
+		switch (isOK) {
+			case -1 : PrintAndLog("Error: No response from Proxmark.\n"); break;
+			case -2 : PrintAndLog("Button pressed. Aborted.\n"); break;
+			case -3 : PrintAndLog("Tag isn't vulnerable to Nested Attack (random numbers are not predictable).\n"); break;
+			case -4 : PrintAndLog("No valid key found"); break;
+			case -5 : 
+				key64 = bytes_to_num(keyBlock, 6);
+
+				// transfer key to the emulator
+				if (transferToEml) {
+					uint8_t sectortrailer;
+					if (trgBlockNo < 32*4) { 	// 4 block sector
+						sectortrailer = (trgBlockNo & 0x03) + 3;
+					} else {					// 16 block sector
+						sectortrailer = (trgBlockNo & 0x0f) + 15;
+					}
+					mfEmlGetMem(keyBlock, sectortrailer, 1);
+			
+					if (!trgKeyType)
+						num_to_bytes(key64, 6, keyBlock);
+					else
+						num_to_bytes(key64, 6, &keyBlock[10]);
+					mfEmlSetMem(keyBlock, sectortrailer, 1);		
+				}
+				return 0;
+			default : PrintAndLog("Unknown Error.\n");
+		}
+		return 2;
+	}
+	else { // ------------------------------------  multiple sectors working
+		clock_t t1 = clock();
+
+		e_sector = calloc(SectorsCnt, sizeof(sector));
+		if (e_sector == NULL) return 1;
+		
+		//test current key and additional standard keys first
+		memcpy(keyBlock, key, 6);
+		num_to_bytes(0xffffffffffff, 6, (uint8_t*)(keyBlock + 1 * 6));
+		num_to_bytes(0x000000000000, 6, (uint8_t*)(keyBlock + 2 * 6));
+		num_to_bytes(0xa0a1a2a3a4a5, 6, (uint8_t*)(keyBlock + 3 * 6));
+		num_to_bytes(0xb0b1b2b3b4b5, 6, (uint8_t*)(keyBlock + 4 * 6));
+		num_to_bytes(0xaabbccddeeff, 6, (uint8_t*)(keyBlock + 5 * 6));
+
+		PrintAndLog("Testing known keys. Sector count=%d", SectorsCnt);
+		for (i = 0; i < SectorsCnt; i++) {
+			for (j = 0; j < 2; j++) {
+				if (e_sector[i].foundKey[j]) continue;
+				
+				res = mfCheckKeys(FirstBlockOfSector(i), j, true, 6, keyBlock, &key64);
+				
+				if (!res) {
+					e_sector[i].Key[j] = key64;
+					e_sector[i].foundKey[j] = TRUE;
+				}
+			}
+		}
+		clock_t t2 = clock() - t1;
+		if ( t2 > 0 )
+			PrintAndLog("Time to check 6 known keys: %.0f ticks %4.2f sec", (float)t2, ((float)t2)/CLOCKS_PER_SEC);
+
+		PrintAndLog("enter nested...");	
+		
+		// nested sectors
+		iterations = 0;
+		PrintAndLog("enter nested...");
+		bool calibrate = true;
+
+		for (i = 0; i < NESTED_SECTOR_RETRY; i++) {
+			for (uint8_t sectorNo = 0; sectorNo < SectorsCnt; ++sectorNo) {
+				for (trgKeyType = 0; trgKeyType < 2; ++trgKeyType) { 
+
+					if (e_sector[sectorNo].foundKey[trgKeyType]) continue;
+					
+					int16_t isOK = mfnested(blockNo, keyType, key, FirstBlockOfSector(sectorNo), trgKeyType, keyBlock, calibrate);
+					switch (isOK) {
+						case -1 : PrintAndLog("Error: No response from Proxmark.\n"); break;
+						case -2 : PrintAndLog("Button pressed. Aborted.\n"); break;
+						case -3 : PrintAndLog("Tag isn't vulnerable to Nested Attack (random numbers are not predictable).\n"); break;
+						case -4 : //key not found
+							calibrate = false;
+							iterations++;
+							continue; 
+						case -5 :
+							calibrate = false;
+							iterations++;
+							e_sector[sectorNo].foundKey[trgKeyType] = 1;
+							e_sector[sectorNo].Key[trgKeyType] = bytes_to_num(keyBlock, 6);
+							continue;
+							
+						default : PrintAndLog("Unknown Error.\n");
+					}
+					free(e_sector);
+					return 2;
+				}
+			}
+		}
+		
+		t1 = clock() - t1;
+		if ( t1 > 0 )
+			PrintAndLog("Time in nested: %.0f ticks %4.2f sec (%4.2f sec per key)\n", (float)t1, ((float)t1)/CLOCKS_PER_SEC, ((float)t1)/iterations/CLOCKS_PER_SEC);
+
+		// 20160116 If Sector A is found, but not Sector B,  try just reading it of the tag?
+		PrintAndLog("trying to read key B...");
+		for (i = 0; i < SectorsCnt; i++) {
+			// KEY A  but not KEY B
+			if ( e_sector[i].foundKey[0] && !e_sector[i].foundKey[1] ) {
+				
+				uint8_t sectrail = (FirstBlockOfSector(i) + NumBlocksPerSector(i) - 1);
+				
+				PrintAndLog("Reading block %d", sectrail);
+							
+				UsbCommand c = {CMD_MIFARE_READBL, {sectrail, 0, 0}};
+				num_to_bytes(e_sector[i].Key[0], 6, c.d.asBytes); // KEY A
+				clearCommandBuffer();
+				SendCommand(&c);
+
+				UsbCommand resp;
+				if ( !WaitForResponseTimeout(CMD_ACK,&resp,1500)) continue;
+					
+				uint8_t isOK  = resp.arg[0] & 0xff;
+				if (!isOK) continue;
+
+				uint8_t *data = resp.d.asBytes;
+				key64 = bytes_to_num(data+10, 6);
+				if (key64) {
+					PrintAndLog("Data:%s", sprint_hex(data+10, 6));
+					e_sector[i].foundKey[1] = TRUE;
+					e_sector[i].Key[1] = key64;
+				}
+			}
+		}
+
+		
+		//print them
+		printKeyTable( SectorsCnt, e_sector );
+		
+		// transfer them to the emulator
+		if (transferToEml) {
+			for (i = 0; i < SectorsCnt; i++) {
+				mfEmlGetMem(keyBlock, FirstBlockOfSector(i) + NumBlocksPerSector(i) - 1, 1);
+				if (e_sector[i].foundKey[0])
+					num_to_bytes(e_sector[i].Key[0], 6, keyBlock);
+				if (e_sector[i].foundKey[1])
+					num_to_bytes(e_sector[i].Key[1], 6, &keyBlock[10]);
+				mfEmlSetMem(keyBlock, FirstBlockOfSector(i) + NumBlocksPerSector(i) - 1, 1);
+			}		
+		}
+		
+		// Create dump file
+		if (createDumpFile) {
+			if ((fkeys = fopen("dumpkeys.bin","wb")) == NULL) { 
+				PrintAndLog("Could not create file dumpkeys.bin");
+				free(e_sector);
+				return 1;
+			}
+			PrintAndLog("Printing keys to binary file dumpkeys.bin...");
+			for(i=0; i<SectorsCnt; i++) {
+				if (e_sector[i].foundKey[0]){
+					num_to_bytes(e_sector[i].Key[0], 6, tempkey);
+					fwrite ( tempkey, 1, 6, fkeys );
+				}
+				else{
+					fwrite ( &standart, 1, 6, fkeys );
+				}
+			}
+			for(i=0; i<SectorsCnt; i++) {
+				if (e_sector[i].foundKey[1]){
+					num_to_bytes(e_sector[i].Key[1], 6, tempkey);
+					fwrite ( tempkey, 1, 6, fkeys );
+				}
+				else{
+					fwrite ( &standart, 1, 6, fkeys );
+				}
+			}
+			fclose(fkeys);
+		}
+		
+		free(e_sector);
+	}
+	return 0;
+}
+
+int CmdHF14AMfNestedHard(const char *Cmd)
+{
+	uint8_t blockNo = 0;
+	uint8_t keyType = 0;
+	uint8_t trgBlockNo = 0;
+	uint8_t trgKeyType = 0;
+	uint8_t key[6] = {0, 0, 0, 0, 0, 0};
+	uint8_t trgkey[6] = {0, 0, 0, 0, 0, 0};
+	
+	char ctmp;
+	ctmp = param_getchar(Cmd, 0);
+
+	if (ctmp != 'R' && ctmp != 'r' && ctmp != 'T' && ctmp != 't' && strlen(Cmd) < 20) {
+		PrintAndLog("Usage:");
+		PrintAndLog("      hf mf hardnested <block number> <key A|B> <key (12 hex symbols)>");
+		PrintAndLog("                       <target block number> <target key A|B> [known target key (12 hex symbols)] [w] [s]");
+		PrintAndLog("  or  hf mf hardnested r [known target key]");
+		PrintAndLog(" ");
+		PrintAndLog("Options: ");
+		PrintAndLog("      w: Acquire nonces and write them to binary file nonces.bin");
+		PrintAndLog("      s: Slower acquisition (required by some non standard cards)");
+		PrintAndLog("      r: Read nonces.bin and start attack");
+		PrintAndLog(" ");
+		PrintAndLog("      sample1: hf mf hardnested 0 A FFFFFFFFFFFF 4 A");
+		PrintAndLog("      sample2: hf mf hardnested 0 A FFFFFFFFFFFF 4 A w");
+		PrintAndLog("      sample3: hf mf hardnested 0 A FFFFFFFFFFFF 4 A w s");
+		PrintAndLog("      sample4: hf mf hardnested r");
+		PrintAndLog(" ");
+		PrintAndLog("Add the known target key to check if it is present in the remaining key space:");
+		PrintAndLog("      sample5: hf mf hardnested 0 A A0A1A2A3A4A5 4 A FFFFFFFFFFFF");
+		return 0;
+	}	
+	
+	bool know_target_key = false;
+	bool nonce_file_read = false;
+	bool nonce_file_write = false;
+	bool slow = false;
+	int tests = 0;
+	
+	
+	if (ctmp == 'R' || ctmp == 'r') {
+		nonce_file_read = true;
+		if (!param_gethex(Cmd, 1, trgkey, 12)) {
+			know_target_key = true;
+		}
+	} else if (ctmp == 'T' || ctmp == 't') {
+		tests = param_get32ex(Cmd, 1, 100, 10);
+	} else {
+		blockNo = param_get8(Cmd, 0);
+		ctmp = param_getchar(Cmd, 1);
+		if (ctmp != 'a' && ctmp != 'A' && ctmp != 'b' && ctmp != 'B') {
+			PrintAndLog("Key type must be A or B");
+			return 1;
+		}
+		if (ctmp != 'A' && ctmp != 'a') { 
+			keyType = 1;
+		}
+		
+		if (param_gethex(Cmd, 2, key, 12)) {
+			PrintAndLog("Key must include 12 HEX symbols");
+			return 1;
+		}
+		
+		trgBlockNo = param_get8(Cmd, 3);
+		ctmp = param_getchar(Cmd, 4);
+		if (ctmp != 'a' && ctmp != 'A' && ctmp != 'b' && ctmp != 'B') {
+			PrintAndLog("Target key type must be A or B");
+			return 1;
+		}
+		if (ctmp != 'A' && ctmp != 'a') {
+			trgKeyType = 1;
+		}
+
+		uint16_t i = 5;
+
+		if (!param_gethex(Cmd, 5, trgkey, 12)) {
+			know_target_key = true;
+			i++;
+		}
+
+		while ((ctmp = param_getchar(Cmd, i))) {
+			if (ctmp == 's' || ctmp == 'S') {
+				slow = true;
+			} else if (ctmp == 'w' || ctmp == 'W') {
+				nonce_file_write = true;
+			} else {
+				PrintAndLog("Possible options are w and/or s");
+				return 1;
+			}
+			i++;
+		}
+	}
+
+	PrintAndLog("--target block no:%3d, target key type:%c, known target key: 0x%02x%02x%02x%02x%02x%02x%s, file action: %s, Slow: %s, Tests: %d ", 
+			trgBlockNo, 
+			trgKeyType?'B':'A', 
+			trgkey[0], trgkey[1], trgkey[2], trgkey[3], trgkey[4], trgkey[5],
+			know_target_key?"":" (not set)",
+			nonce_file_write?"write":nonce_file_read?"read":"none",
+			slow?"Yes":"No",
+			tests);
+
+	int16_t isOK = mfnestedhard(blockNo, keyType, key, trgBlockNo, trgKeyType, know_target_key?trgkey:NULL, nonce_file_read, nonce_file_write, slow, tests);
+
+	if (isOK) {
+		switch (isOK) {
+			case 1 : PrintAndLog("Error: No response from Proxmark.\n"); break;
+			case 2 : PrintAndLog("Button pressed. Aborted.\n"); break;
+			default : break;
+		}
+		return 2;
+	}
+
+	return 0;
+}
+
+int CmdHF14AMfChk(const char *Cmd)
+{
+	if (strlen(Cmd)<3) {
+		PrintAndLog("Usage:  hf mf chk <block number>|<*card memory> <key type (A/B/?)> [t|d] [<key (12 hex symbols)>] [<dic (*.dic)>]");
+		PrintAndLog("          * - all sectors");
+		PrintAndLog("card memory - 0 - MINI(320 bytes), 1 - 1K, 2 - 2K, 4 - 4K, <other> - 1K");
+		PrintAndLog("d - write keys to binary file");
+		PrintAndLog("t - write keys to emulator memory\n");
+		PrintAndLog("      sample: hf mf chk 0 A 1234567890ab keys.dic");
+		PrintAndLog("              hf mf chk *1 ? t");
+		PrintAndLog("              hf mf chk *1 ? d");
+		return 0;
+	}	
+
+	FILE * f;
+	char filename[FILE_PATH_SIZE]={0};
+	char buf[13];
+	uint8_t *keyBlock = NULL, *p;
+	uint8_t stKeyBlock = 20;
+	
+	sector *e_sector = NULL;
+	
+	int i, res;
+	int	keycnt = 0;
+	char ctmp	= 0x00;
+	uint8_t blockNo = 0;
+	uint8_t SectorsCnt = 1;
+	uint8_t keyType = 0;
+	uint64_t key64 = 0;
+	
+	uint8_t tempkey[6] = {0xFF, 0xFF, 0xFF, 0xFF, 0xFF, 0xFF};
+		
+	int transferToEml = 0;
+	int createDumpFile = 0;
+
+	keyBlock = calloc(stKeyBlock, 6);
+	if (keyBlock == NULL) return 1;
+
+	uint64_t defaultKeys[] = {
+		0xffffffffffff, // Default key (first key used by program if no user defined key)
+		0x000000000000, // Blank key
+		0xa0a1a2a3a4a5, // NFCForum MAD key
+		0xb0b1b2b3b4b5,
+		0xaabbccddeeff,
+		0x4d3a99c351dd,
+		0x1a982c7e459a,
+		0xd3f7d3f7d3f7,
+		0x714c5c886e97,
+		0x587ee5f9350f,
+		0xa0478cc39091,
+		0x533cb6c723f6,
+		0x8fd0a4f256e9
+	};
+	int defaultKeysSize = sizeof(defaultKeys) / sizeof(uint64_t);
+
+	for (int defaultKeyCounter = 0; defaultKeyCounter < defaultKeysSize; defaultKeyCounter++)
+		num_to_bytes(defaultKeys[defaultKeyCounter], 6, (uint8_t*)(keyBlock + defaultKeyCounter * 6));
+
+	
+	if (param_getchar(Cmd, 0)=='*') {
+		blockNo = 3;
+		switch(param_getchar(Cmd+1, 0)) {
+			case '0': SectorsCnt =  5; break;
+			case '1': SectorsCnt = 16; break;
+			case '2': SectorsCnt = 32; break;
+			case '4': SectorsCnt = 40; break;
+			default:  SectorsCnt = 16;
+		}
+	} else {
+		blockNo = param_get8(Cmd, 0);
+	}
+	
+	ctmp = param_getchar(Cmd, 1);
+	switch (ctmp) {	
+	case 'a': case 'A':
+		keyType = !0;
+		break;
+	case 'b': case 'B':
+		keyType = !1;
+		break;
+	case '?':
+		keyType = 2;
+		break;
+	default:
+		PrintAndLog("Key type must be A , B or ?");
+		free(keyBlock);
+		return 1;
+	};
+	
+	ctmp = param_getchar(Cmd, 2);
+	if		(ctmp == 't' || ctmp == 'T') transferToEml = 1;
+	else if (ctmp == 'd' || ctmp == 'D') createDumpFile = 1;
+	
+	for (i = transferToEml || createDumpFile; param_getchar(Cmd, 2 + i); i++) {
+		if (!param_gethex(Cmd, 2 + i, keyBlock + 6 * keycnt, 12)) {
+			if ( stKeyBlock - keycnt < 2) {
+				p = realloc(keyBlock, 6*(stKeyBlock+=10));
+				if (!p) {
+					PrintAndLog("Cannot allocate memory for Keys");
+					free(keyBlock);
+					return 2;
+				}
+				keyBlock = p;
+			}
+			PrintAndLog("key[%2d] %02x%02x%02x%02x%02x%02x", keycnt,
+			(keyBlock + 6*keycnt)[0],(keyBlock + 6*keycnt)[1], (keyBlock + 6*keycnt)[2],
+			(keyBlock + 6*keycnt)[3], (keyBlock + 6*keycnt)[4],	(keyBlock + 6*keycnt)[5], 6);
+			keycnt++;
+		} else {
+			// May be a dic file
+			if ( param_getstr(Cmd, 2 + i,filename) >= FILE_PATH_SIZE ) {
+				PrintAndLog("File name too long");
+				free(keyBlock);
+				return 2;
+			}
+			
+			if ( (f = fopen( filename , "r")) ) {
+				while( fgets(buf, sizeof(buf), f) ){
+					if (strlen(buf) < 12 || buf[11] == '\n')
+						continue;
+				
+					while (fgetc(f) != '\n' && !feof(f)) ;  //goto next line
+					
+					if( buf[0]=='#' ) continue;	//The line start with # is comment, skip
+
+					if (!isxdigit(buf[0])){
+						PrintAndLog("File content error. '%s' must include 12 HEX symbols",buf);
+						continue;
+					}
+					
+					buf[12] = 0;
+
+					if ( stKeyBlock - keycnt < 2) {
+						p = realloc(keyBlock, 6*(stKeyBlock+=10));
+						if (!p) {
+							PrintAndLog("Cannot allocate memory for defKeys");
+							free(keyBlock);
+							fclose(f);
+							return 2;
+						}
+						keyBlock = p;
+					}
+					memset(keyBlock + 6 * keycnt, 0, 6);
+					num_to_bytes(strtoll(buf, NULL, 16), 6, keyBlock + 6*keycnt);
+					PrintAndLog("check key[%2d] %012"llx, keycnt, bytes_to_num(keyBlock + 6*keycnt, 6));
+					keycnt++;
+					memset(buf, 0, sizeof(buf));
+				}
+				fclose(f);
+			} else {
+				PrintAndLog("File: %s: not found or locked.", filename);
+				free(keyBlock);
+				return 1;
+			
+			}
+		}
+	}
+	
+	if (keycnt == 0) {
+		PrintAndLog("No key specified, trying default keys");
+		for (;keycnt < defaultKeysSize; keycnt++)
+			PrintAndLog("key[%2d] %02x%02x%02x%02x%02x%02x", keycnt,
+				(keyBlock + 6*keycnt)[0],(keyBlock + 6*keycnt)[1], (keyBlock + 6*keycnt)[2],
+				(keyBlock + 6*keycnt)[3], (keyBlock + 6*keycnt)[4],	(keyBlock + 6*keycnt)[5], 6);
+	}
+	
+	// initialize storage for found keys
+	e_sector = calloc(SectorsCnt, sizeof(sector));
+	if (e_sector == NULL) {
+		free(keyBlock);
+		return 1;
+	}
+
+	uint8_t trgKeyType = 0;
+	uint32_t max_keys = keycnt > (USB_CMD_DATA_SIZE/6) ? (USB_CMD_DATA_SIZE/6) : keycnt;
+	
+	// time
+	clock_t t1 = clock();
+	
+	// check keys.
+	for (trgKeyType = 0; trgKeyType < 2; ++trgKeyType) {
+
+		int b = blockNo;
+		for (int i = 0; i < SectorsCnt; ++i) {
+			
+			// skip already found keys.
+			if (e_sector[i].foundKey[trgKeyType]) continue;
+			
+			
+			for (uint32_t c = 0; c < keycnt; c += max_keys) {
+				
+				uint32_t size = keycnt-c > max_keys ? max_keys : keycnt-c;
+				
+				res = mfCheckKeys(b, trgKeyType, true, size, &keyBlock[6*c], &key64);
+				if (!res) {
+					//PrintAndLog("Sector:%3d Block:%3d, key type: %C  -- Found key [%012"llx"]", i, b, trgKeyType ? 'B':'A', key64);
+										 
+					e_sector[i].Key[trgKeyType] = key64;
+					e_sector[i].foundKey[trgKeyType] = TRUE;
+					break;
+				} else {					
+					e_sector[i].Key[trgKeyType] = 0xffffffffffff;
+					e_sector[i].foundKey[trgKeyType] = FALSE;
+				}
+			}
+			b < 127 ? ( b +=4 ) : ( b += 16 );	
+		}
+	}
+	
+	t1 = clock() - t1;
+	if ( t1 > 0 )
+		printf("Time in checkkeys: %.0f ticks  %1.2f sec (%1.2f sec per key)\n\n", (float)t1, ((float)t1)/CLOCKS_PER_SEC, ((float)t1)/keycnt/CLOCKS_PER_SEC);
+
+	// 20160116 If Sector A is found, but not Sector B,  try just reading it of the tag?
+	PrintAndLog("testing to read B...");
+	for (i = 0; i < SectorsCnt; i++) {
+		// KEY A  but not KEY B
+		if ( e_sector[i].foundKey[0] && !e_sector[i].foundKey[1] ) {
+						
+			uint8_t sectrail = (FirstBlockOfSector(i) + NumBlocksPerSector(i) - 1);
+			
+			PrintAndLog("Reading block %d", sectrail);
+			
+			UsbCommand c = {CMD_MIFARE_READBL, {sectrail, 0, 0}};
+			num_to_bytes(e_sector[i].Key[0], 6, c.d.asBytes); // KEY A
+			clearCommandBuffer();
+			SendCommand(&c);
+
+			UsbCommand resp;
+			if ( !WaitForResponseTimeout(CMD_ACK,&resp,1500)) continue;
+				
+			uint8_t isOK  = resp.arg[0] & 0xff;
+			if (!isOK) continue;
+
+			uint8_t *data = resp.d.asBytes;
+			key64 = bytes_to_num(data+10, 6);
+			if (key64) {
+				PrintAndLog("Data:%s", sprint_hex(data+10, 6));
+				e_sector[i].foundKey[1] = 1;
+				e_sector[i].Key[1] = key64;
+			}
+		}
+	}
+
+
+	//print them
+	printKeyTable( SectorsCnt, e_sector );
+	
+	if (transferToEml) {
+		uint8_t block[16] = {0x00};
+		for (uint8_t i = 0; i < SectorsCnt; ++i ) {
+			mfEmlGetMem(block, FirstBlockOfSector(i) + NumBlocksPerSector(i) - 1, 1);
+			if (e_sector[i].foundKey[0])
+				num_to_bytes(e_sector[i].Key[0], 6, block);
+			if (e_sector[i].foundKey[1])
+				num_to_bytes(e_sector[i].Key[1], 6, block+10);
+			mfEmlSetMem(block, FirstBlockOfSector(i) + NumBlocksPerSector(i) - 1, 1);
+		}
+		PrintAndLog("Found keys have been transferred to the emulator memory");
+	}
+	
+	if (createDumpFile) {
+		FILE *fkeys = fopen("dumpkeys.bin","wb");
+		if (fkeys == NULL) { 
+			PrintAndLog("Could not create file dumpkeys.bin");
+			free(keyBlock);
+			free(e_sector);
+			return 1;
+		}
+		PrintAndLog("Printing keys to binary file dumpkeys.bin...");
+	
+		for( i=0; i<SectorsCnt; i++) {
+			num_to_bytes(e_sector[i].Key[0], 6, tempkey);
+			fwrite ( tempkey, 1, 6, fkeys );
+		}
+		for(i=0; i<SectorsCnt; i++) {
+			num_to_bytes(e_sector[i].Key[1], 6, tempkey);
+			fwrite ( tempkey, 1, 6, fkeys );
+		}
+		fclose(fkeys);
+		PrintAndLog("Found keys have been dumped to file dumpkeys.bin. 0xffffffffffff has been inserted for unknown keys.");			
+	}
+	
+	free(keyBlock);
+	free(e_sector);
+	PrintAndLog("");
+	return 0;
+}
+
+void printKeyTable( uint8_t sectorscnt, sector *e_sector ){
+	PrintAndLog("|---|----------------|---|----------------|---|");
+	PrintAndLog("|sec|key A           |res|key B           |res|");
+	PrintAndLog("|---|----------------|---|----------------|---|");
+	for (uint8_t i = 0; i < sectorscnt; ++i) {
+		PrintAndLog("|%03d|  %012"llx"  | %d |  %012"llx"  | %d |", i,
+			e_sector[i].Key[0], e_sector[i].foundKey[0], 
+			e_sector[i].Key[1], e_sector[i].foundKey[1]
+		);
+	}
+	PrintAndLog("|---|----------------|---|----------------|---|");
+}
+
+int CmdHF14AMf1kSim(const char *Cmd)
+{
+	uint8_t uid[7] = {0, 0, 0, 0, 0, 0, 0};
+	uint8_t exitAfterNReads = 0;
+	uint8_t flags = 0;
+	
+	uint8_t cmdp = param_getchar(Cmd, 0);
+
+	if (cmdp == 'h' || cmdp == 'H') {
+		PrintAndLog("Usage:  hf mf sim  u <uid (8 hex symbols)> n <numreads> i x");
+		PrintAndLog("           h    this help");
+		PrintAndLog("           u    (Optional) UID. If not specified, the UID from emulator memory will be used");
+		PrintAndLog("           n    (Optional) Automatically exit simulation after <numreads> blocks have been read by reader. 0 = infinite");
+		PrintAndLog("           i    (Optional) Interactive, means that console will not be returned until simulation finishes or is aborted");
+		PrintAndLog("           x    (Optional) Crack, performs the 'reader attack', nr/ar attack against a legitimate reader, fishes out the key(s)");
+		PrintAndLog("");
+		PrintAndLog("           sample: hf mf sim u 0a0a0a0a ");
+		return 0;
+	}
+	uint8_t pnr = 0;
+	if (param_getchar(Cmd, pnr) == 'u') {
+		if(param_gethex(Cmd, pnr+1, uid, 8) == 0)
+		{
+			flags |= FLAG_4B_UID_IN_DATA; // UID from packet
+		} else if(param_gethex(Cmd,pnr+1,uid,14) == 0) {
+			flags |= FLAG_7B_UID_IN_DATA;// UID from packet
+		} else {
+			PrintAndLog("UID, if specified, must include 8 or 14 HEX symbols");
+			return 1;
+		}
+		pnr +=2;
+	}
+	
+	if (param_getchar(Cmd, pnr) == 'n') {
+		exitAfterNReads = param_get8(Cmd,pnr+1);
+		pnr += 2;
+	}
+	
+	if (param_getchar(Cmd, pnr) == 'i' ) {
+		//Using a flag to signal interactiveness, least significant bit
+		flags |= FLAG_INTERACTIVE;
+		pnr++;
+	}
+
+	if (param_getchar(Cmd, pnr) == 'x' ) {
+		//Using a flag to signal interactiveness, least significant bit
+		flags |= FLAG_NR_AR_ATTACK;
+	}
+	
+	PrintAndLog(" uid:%s, numreads:%d, flags:%d (0x%02x) ",
+				flags & FLAG_4B_UID_IN_DATA ? sprint_hex(uid,4):
+											  flags & FLAG_7B_UID_IN_DATA	? sprint_hex(uid,7): "N/A"
+				, exitAfterNReads
+				, flags
+				, flags);
+
+
+	UsbCommand c = {CMD_SIMULATE_MIFARE_CARD, {flags, exitAfterNReads,0}};
+	memcpy(c.d.asBytes, uid, sizeof(uid));
+	clearCommandBuffer();
+	SendCommand(&c);
+
+	if(flags & FLAG_INTERACTIVE)
+	{		
+		uint8_t data[40];
+		uint8_t key[6];
+
+		UsbCommand resp;		
+		PrintAndLog("Press pm3-button or send another cmd to abort simulation");
+
+		while( !ukbhit() ){
+			if (!WaitForResponseTimeout(CMD_ACK, &resp, 1500) ) continue;
+
+			if ( !(flags & FLAG_NR_AR_ATTACK) ) break;
+			
+			if ( (resp.arg[0] & 0xffff) != CMD_SIMULATE_MIFARE_CARD ) break;
+
+				memset(data, 0x00, sizeof(data));
+				memset(key, 0x00, sizeof(key));
+				int len = (resp.arg[1] > sizeof(data)) ? sizeof(data) : resp.arg[1];
+				
+				memcpy(data, resp.d.asBytes, len);
+				
+				uint64_t corr_uid = 0;
+				
+				// this IF?  what was I thinking of?
+				if ( memcmp(data, "\x00\x00\x00\x00", 4) == 0 ) {
+					corr_uid = ((uint64_t)(data[3] << 24)) | (data[2] << 16) | (data[1] << 8) | data[0];
+					tryMfk32(corr_uid, data, key);
+				} else {
+					corr_uid |= (uint64_t)data[2] << 48; 
+					corr_uid |= (uint64_t)data[1] << 40; 
+					corr_uid |= (uint64_t)data[0] << 32;
+					corr_uid |= (uint64_t)data[7] << 24;
+					corr_uid |= (uint64_t)data[6] << 16;
+					corr_uid |= (uint64_t)data[5] << 8;
+					corr_uid |= (uint64_t)data[4];
+					tryMfk64(corr_uid, data, key);
+				}
+			PrintAndLog("--");
+		}
+	}
+	return 0;
+}
+
+int CmdHF14AMfDbg(const char *Cmd)
+{
+	int dbgMode = param_get32ex(Cmd, 0, 0, 10);
+	if (dbgMode > 4) {
+		PrintAndLog("Max debug mode parameter is 4 \n");
+	}
+
+	if (strlen(Cmd) < 1 || !param_getchar(Cmd, 0) || dbgMode > 4) {
+		PrintAndLog("Usage:  hf mf dbg  <debug level>");
+		PrintAndLog(" 0 - no debug messages");
+		PrintAndLog(" 1 - error messages");
+		PrintAndLog(" 2 - plus information messages");
+		PrintAndLog(" 3 - plus debug messages");
+		PrintAndLog(" 4 - print even debug messages in timing critical functions");
+		PrintAndLog("     Note: this option therefore may cause malfunction itself");
+		return 0;
+	}	
+
+	UsbCommand c = {CMD_MIFARE_SET_DBGMODE, {dbgMode, 0, 0}};
+	SendCommand(&c);
+
+	return 0;
+}
+
+int CmdHF14AMfEGet(const char *Cmd)
+{
+	uint8_t blockNo = 0;
+	uint8_t data[16] = {0x00};
+
+	if (strlen(Cmd) < 1 || param_getchar(Cmd, 0) == 'h') {
+		PrintAndLog("Usage:  hf mf eget <block number>");
+		PrintAndLog(" sample: hf mf eget 0 ");
+		return 0;
+	}	
+	
+	blockNo = param_get8(Cmd, 0);
+
+	PrintAndLog(" ");
+	if (!mfEmlGetMem(data, blockNo, 1)) {
+		PrintAndLog("data[%3d]:%s", blockNo, sprint_hex(data, 16));
+	} else {
+		PrintAndLog("Command execute timeout");
+	}
+
+  return 0;
+}
+
+int CmdHF14AMfEClear(const char *Cmd)
+{
+	if (param_getchar(Cmd, 0) == 'h') {
+		PrintAndLog("Usage:  hf mf eclr");
+		PrintAndLog("It set card emulator memory to empty data blocks and key A/B FFFFFFFFFFFF \n");
+		return 0;
+	}	
+
+	UsbCommand c = {CMD_MIFARE_EML_MEMCLR, {0, 0, 0}};
+	SendCommand(&c);
+	return 0;
+}
+
+int CmdHF14AMfESet(const char *Cmd)
+{
+	uint8_t memBlock[16];
+	uint8_t blockNo = 0;
+
+	memset(memBlock, 0x00, sizeof(memBlock));
+
+	if (strlen(Cmd) < 3 || param_getchar(Cmd, 0) == 'h') {
+		PrintAndLog("Usage:  hf mf eset <block number> <block data (32 hex symbols)>");
+		PrintAndLog(" sample: hf mf eset 1 000102030405060708090a0b0c0d0e0f ");
+		return 0;
+	}	
+	
+	blockNo = param_get8(Cmd, 0);
+	
+	if (param_gethex(Cmd, 1, memBlock, 32)) {
+		PrintAndLog("block data must include 32 HEX symbols");
+		return 1;
+	}
+	
+	//  1 - blocks count
+	UsbCommand c = {CMD_MIFARE_EML_MEMSET, {blockNo, 1, 0}};
+	memcpy(c.d.asBytes, memBlock, 16);
+	SendCommand(&c);
+	return 0;
+}
+
+int CmdHF14AMfELoad(const char *Cmd)
+{
+	FILE * f;
+	char filename[FILE_PATH_SIZE];
+	char *fnameptr = filename;
+	char buf[64] = {0x00};
+	uint8_t buf8[64] = {0x00};
+	int i, len, blockNum, numBlocks;
+	int nameParamNo = 1;
+	uint8_t blockWidth = 32;
+	char ctmp = param_getchar(Cmd, 0);
+		
+	if ( ctmp == 'h' || ctmp == 'H' || ctmp == 0x00) {
+		PrintAndLog("It loads emul dump from the file `filename.eml`");
+		PrintAndLog("Usage:  hf mf eload [card memory] <file name w/o `.eml`> [numblocks]");
+		PrintAndLog("  [card memory]: 0 = 320 bytes (Mifare Mini), 1 = 1K (default), 2 = 2K, 4 = 4K, u = UL");
+		PrintAndLog("");
+		PrintAndLog(" sample: hf mf eload filename");
+		PrintAndLog("         hf mf eload 4 filename");
+		return 0;
+	}	
+
+	switch (ctmp) {
+		case '0' : numBlocks = 5*4; break;
+		case '1' : 
+		case '\0': numBlocks = 16*4; break;
+		case '2' : numBlocks = 32*4; break;
+		case '4' : numBlocks = 256; break;
+		case 'U' : // fall through
+		case 'u' : numBlocks = 255; blockWidth = 8; break;
+		default:  {
+			numBlocks = 16*4;
+			nameParamNo = 0;
+		}
+	}
+	uint32_t numblk2 = param_get32ex(Cmd,2,0,10);
+	if (numblk2 > 0) numBlocks = numblk2;	
+
+	len = param_getstr(Cmd,nameParamNo,filename);
+	
+	if (len > FILE_PATH_SIZE - 5) len = FILE_PATH_SIZE - 5;
+
+	fnameptr += len;
+
+	sprintf(fnameptr, ".eml"); 
+	
+	// open file
+	f = fopen(filename, "r");
+	if (f == NULL) {
+		PrintAndLog("File %s not found or locked", filename);
+		return 1;
+	}
+	
+	blockNum = 0;
+	while(!feof(f)){
+		memset(buf, 0, sizeof(buf));
+		
+		if (fgets(buf, sizeof(buf), f) == NULL) {
+			
+			if (blockNum >= numBlocks) break;
+			
+			PrintAndLog("File reading error.");
+			fclose(f);
+			return 2;
+		}
+		
+		if (strlen(buf) < blockWidth){
+			if(strlen(buf) && feof(f))
+				break;
+			PrintAndLog("File content error. Block data must include %d HEX symbols", blockWidth);
+			fclose(f);
+			return 2;
+		}
+		
+		for (i = 0; i < blockWidth; i += 2) {
+			sscanf(&buf[i], "%02x", (unsigned int *)&buf8[i / 2]);
+		}
+		if (mfEmlSetMem_xt(buf8, blockNum, 1, blockWidth/2)) {
+			PrintAndLog("Cant set emul block: %3d", blockNum);
+			fclose(f);
+			return 3;
+		}
+		printf(".");
+		blockNum++;
+		
+		if (blockNum >= numBlocks) break;
+	}
+	fclose(f);
+	printf("\n");
+	
+	if ((blockNum != numBlocks)) {
+		PrintAndLog("File content error. Got %d must be %d blocks.",blockNum, numBlocks);
+		return 4;
+	}
+	PrintAndLog("Loaded %d blocks from file: %s", blockNum, filename);
+	return 0;
+}
+
+int CmdHF14AMfESave(const char *Cmd)
+{
+	FILE * f;
+	char filename[FILE_PATH_SIZE];
+	char * fnameptr = filename;
+	uint8_t buf[64];
+	int i, j, len, numBlocks;
+	int nameParamNo = 1;
+	
+	memset(filename, 0, sizeof(filename));
+	memset(buf, 0, sizeof(buf));
+
+	char ctmp = param_getchar(Cmd, 0);
+	
+	if ( ctmp == 'h' || ctmp == 'H') {
+		PrintAndLog("It saves emul dump into the file `filename.eml` or `cardID.eml`");
+		PrintAndLog(" Usage:  hf mf esave [card memory] [file name w/o `.eml`]");
+		PrintAndLog("  [card memory]: 0 = 320 bytes (Mifare Mini), 1 = 1K (default), 2 = 2K, 4 = 4K");
+		PrintAndLog("");
+		PrintAndLog(" sample: hf mf esave ");
+		PrintAndLog("         hf mf esave 4");
+		PrintAndLog("         hf mf esave 4 filename");
+		return 0;
+	}	
+
+	switch (ctmp) {
+		case '0' : numBlocks = 5*4; break;
+		case '1' : 
+		case '\0': numBlocks = 16*4; break;
+		case '2' : numBlocks = 32*4; break;
+		case '4' : numBlocks = 256; break;
+		default:  {
+			numBlocks = 16*4;
+			nameParamNo = 0;
+		}
+	}
+
+	len = param_getstr(Cmd,nameParamNo,filename);
+	
+	if (len > FILE_PATH_SIZE - 5) len = FILE_PATH_SIZE - 5;
+	
+	// user supplied filename?
+	if (len < 1) {
+		// get filename (UID from memory)
+		if (mfEmlGetMem(buf, 0, 1)) {
+			PrintAndLog("Can\'t get UID from block: %d", 0);
+			len = sprintf(fnameptr, "dump");
+			fnameptr += len;
+		}
+		else {
+			for (j = 0; j < 7; j++, fnameptr += 2)
+				sprintf(fnameptr, "%02X", buf[j]);
+		}
+	} else {
+		fnameptr += len;
+	}
+
+	// add file extension
+	sprintf(fnameptr, ".eml"); 
+	
+	// open file
+	f = fopen(filename, "w+");
+
+	if ( !f ) {
+		PrintAndLog("Can't open file %s ", filename);
+		return 1;
+	}
+	
+	// put hex
+	for (i = 0; i < numBlocks; i++) {
+		if (mfEmlGetMem(buf, i, 1)) {
+			PrintAndLog("Cant get block: %d", i);
+			break;
+		}
+		for (j = 0; j < 16; j++)
+			fprintf(f, "%02X", buf[j]); 
+		fprintf(f,"\n");
+	}
+	fclose(f);
+	
+	PrintAndLog("Saved %d blocks to file: %s", numBlocks, filename);
+	
+  return 0;
+}
+
+int CmdHF14AMfECFill(const char *Cmd)
+{
+	uint8_t keyType = 0;
+	uint8_t numSectors = 16;
+	
+	if (strlen(Cmd) < 1 || param_getchar(Cmd, 0) == 'h') {
+		PrintAndLog("Usage:  hf mf ecfill <key A/B> [card memory]");
+		PrintAndLog("  [card memory]: 0 = 320 bytes (Mifare Mini), 1 = 1K (default), 2 = 2K, 4 = 4K");
+		PrintAndLog("");
+		PrintAndLog("samples:  hf mf ecfill A");
+		PrintAndLog("          hf mf ecfill A 4");
+		PrintAndLog("Read card and transfer its data to emulator memory.");
+		PrintAndLog("Keys must be laid in the emulator memory. \n");
+		return 0;
+	}	
+
+	char ctmp = param_getchar(Cmd, 0);
+	if (ctmp != 'a' && ctmp != 'A' && ctmp != 'b' && ctmp != 'B') {
+		PrintAndLog("Key type must be A or B");
+		return 1;
+	}
+	if (ctmp != 'A' && ctmp != 'a') keyType = 1;
+
+	ctmp = param_getchar(Cmd, 1);
+	switch (ctmp) {
+		case '0' : numSectors = 5; break;
+		case '1' : 
+		case '\0': numSectors = 16; break;
+		case '2' : numSectors = 32; break;
+		case '4' : numSectors = 40; break;
+		default:   numSectors = 16;
+	}	
+
+	printf("--params: numSectors: %d, keyType:%d", numSectors, keyType);
+	UsbCommand c = {CMD_MIFARE_EML_CARDLOAD, {numSectors, keyType, 0}};
+	SendCommand(&c);
+	return 0;
+}
+
+int CmdHF14AMfEKeyPrn(const char *Cmd)
+{
+	int i;
+	uint8_t numSectors;
+	uint8_t data[16];
+	uint64_t keyA, keyB;
+
+	char cmdp = param_getchar(Cmd, 0);
+	
+	if ( cmdp == 'h' || cmdp == 'H' ) {
+		PrintAndLog("It prints the keys loaded in the emulator memory");
+		PrintAndLog("Usage:  hf mf ekeyprn [card memory]");
+		PrintAndLog("  [card memory]: 0 = 320 bytes (Mifare Mini), 1 = 1K (default), 2 = 2K, 4 = 4K");
+		PrintAndLog("");
+		PrintAndLog(" sample: hf mf ekeyprn 1");
+		return 0;
+	}	
+
+	switch (cmdp) {
+		case '0' : numSectors = 5; break;
+		case '1' : 
+		case '\0': numSectors = 16; break;
+		case '2' : numSectors = 32; break;
+		case '4' : numSectors = 40; break;
+		default:   numSectors = 16;
+	}		
+	
+	PrintAndLog("|---|----------------|----------------|");
+	PrintAndLog("|sec|key A           |key B           |");
+	PrintAndLog("|---|----------------|----------------|");
+	for (i = 0; i < numSectors; i++) {
+		if (mfEmlGetMem(data, FirstBlockOfSector(i) + NumBlocksPerSector(i) - 1, 1)) {
+			PrintAndLog("error get block %d", FirstBlockOfSector(i) + NumBlocksPerSector(i) - 1);
+			break;
+		}
+		keyA = bytes_to_num(data, 6);
+		keyB = bytes_to_num(data + 10, 6);
+		PrintAndLog("|%03d|  %012"llx"  |  %012"llx"  |", i, keyA, keyB);
+	}
+	PrintAndLog("|---|----------------|----------------|");
+	
+	return 0;
+}
+
+int CmdHF14AMfCSetUID(const char *Cmd)
+{
+	uint8_t wipeCard = 0;
+	uint8_t uid[8] = {0x00};
+	uint8_t oldUid[8] = {0x00};
+	uint8_t atqa[2] = {0x00};
+	uint8_t sak[1] = {0x00};
+	uint8_t atqaPresent = 1;
+	int res;
+	char ctmp;
+	int argi=0;
+
+	if (strlen(Cmd) < 1 || param_getchar(Cmd, argi) == 'h') {
+		PrintAndLog("Usage:  hf mf csetuid <UID 8 hex symbols> [ATQA 4 hex symbols SAK 2 hex symbols] [w]");
+		PrintAndLog("sample:  hf mf csetuid 01020304");
+		PrintAndLog("sample:  hf mf csetuid 01020304 0004 08 w");
+		PrintAndLog("Set UID, ATQA, and SAK for magic Chinese card (only works with such cards)");
+		PrintAndLog("If you also want to wipe the card then add 'w' at the end of the command line.");
+		return 0;
+	}
+
+	if (param_getchar(Cmd, argi) && param_gethex(Cmd, argi, uid, 8)) {
+		PrintAndLog("UID must include 8 HEX symbols");
+		return 1;
+	}
+	argi++;
+
+	ctmp = param_getchar(Cmd, argi);
+	if (ctmp == 'w' || ctmp == 'W') {
+		wipeCard = 1;
+		atqaPresent = 0;
+	}
+
+	if (atqaPresent) {
+		if (param_getchar(Cmd, argi)) {
+			if (param_gethex(Cmd, argi, atqa, 4)) {
+				PrintAndLog("ATQA must include 4 HEX symbols");
+				return 1;
+			}
+			argi++;
+			if (!param_getchar(Cmd, argi) || param_gethex(Cmd, argi, sak, 2)) {
+				PrintAndLog("SAK must include 2 HEX symbols");
+				return 1;
+			}
+			argi++;
+		} else
+			atqaPresent = 0;
+	}
+
+	if(!wipeCard) {
+		ctmp = param_getchar(Cmd, argi);
+		if (ctmp == 'w' || ctmp == 'W') {
+			wipeCard = 1;
+		}
+	}
+
+	PrintAndLog("--wipe card:%s  uid:%s", (wipeCard)?"YES":"NO", sprint_hex(uid, 4));
+
+	res = mfCSetUID(uid, (atqaPresent)?atqa:NULL, (atqaPresent)?sak:NULL, oldUid, wipeCard);
+	if (res) {
+			PrintAndLog("Can't set UID. error=%d", res);
+			return 1;
+		}
+	
+	PrintAndLog("old UID:%s", sprint_hex(oldUid, 4));
+	PrintAndLog("new UID:%s", sprint_hex(uid, 4));
+	return 0;
+}
+
+int CmdHF14AMfCSetBlk(const char *Cmd)
+{
+	uint8_t block[16] = {0x00};
+	uint8_t blockNo = 0;
+	uint8_t params = MAGIC_SINGLE;
+	int res;
+
+	if (strlen(Cmd) < 1 || param_getchar(Cmd, 0) == 'h') {
+		PrintAndLog("Usage:  hf mf csetblk <block number> <block data (32 hex symbols)> [w]");
+		PrintAndLog("sample:  hf mf csetblk 1 01020304050607080910111213141516");
+		PrintAndLog("Set block data for magic Chinese card (only works with such cards)");
+		PrintAndLog("If you also want wipe the card then add 'w' at the end of the command line");
+		return 0;
+	}	
+
+	blockNo = param_get8(Cmd, 0);
+
+	if (param_gethex(Cmd, 1, block, 32)) {
+		PrintAndLog("block data must include 32 HEX symbols");
+		return 1;
+	}
+
+	char ctmp = param_getchar(Cmd, 2);
+	if (ctmp == 'w' || ctmp == 'W')
+		params |= MAGIC_WIPE;
+	
+	PrintAndLog("--block number:%2d data:%s", blockNo, sprint_hex(block, 16));
+
+	res = mfCSetBlock(blockNo, block, NULL, params);
+	if (res) {
+		PrintAndLog("Can't write block. error=%d", res);
+		return 1;
+	}
+	return 0;
+}
+
+int CmdHF14AMfCLoad(const char *Cmd)
+{
+	FILE * f;
+	char filename[FILE_PATH_SIZE];
+	char * fnameptr = filename;
+	char buf[64] = {0x00};
+	uint8_t buf8[64] = {0x00};
+	uint8_t fillFromEmulator = 0;
+	int i, len, blockNum, flags=0;
+
+	memset(filename, 0, sizeof(filename));
+	
+	char ctmp = param_getchar(Cmd, 0);
+	
+	if (ctmp == 'h' || ctmp == 'H' || ctmp == 0x00) {
+		PrintAndLog("It loads magic Chinese card from the file `filename.eml`");
+		PrintAndLog("or from emulator memory (option `e`)");
+		PrintAndLog("Usage:  hf mf cload <file name w/o `.eml`>");
+		PrintAndLog("   or:  hf mf cload e ");
+		PrintAndLog(" sample: hf mf cload filename");
+		return 0;
+	}	
+
+	if (ctmp == 'e' || ctmp == 'E') fillFromEmulator = 1;
+	
+	if (fillFromEmulator) {
+		for (blockNum = 0; blockNum < 16 * 4; blockNum += 1) {
+			if (mfEmlGetMem(buf8, blockNum, 1)) {
+				PrintAndLog("Cant get block: %d", blockNum);
+				return 2;
+			}
+			if (blockNum == 0) flags = MAGIC_INIT + MAGIC_WUPC;				// switch on field and send magic sequence
+			if (blockNum == 1) flags = 0;													// just write
+			if (blockNum == 16 * 4 - 1) flags = MAGIC_HALT + MAGIC_OFF;		// Done. Magic Halt and switch off field.
+
+			if (mfCSetBlock(blockNum, buf8, NULL, flags)) {
+				PrintAndLog("Cant set magic card block: %d", blockNum);
+				return 3;
+			}
+		}
+		return 0;
+	} else {
+		len = strlen(Cmd);
+		if (len > FILE_PATH_SIZE - 5) len = FILE_PATH_SIZE - 5;
+
+		memcpy(filename, Cmd, len);
+		fnameptr += len;
+
+		sprintf(fnameptr, ".eml"); 
+	
+		// open file
+		f = fopen(filename, "r");
+		if (f == NULL) {
+			PrintAndLog("File not found or locked.");
+			return 1;
+		}
+	
+		blockNum = 0;
+		while(!feof(f)){
+		
+			memset(buf, 0, sizeof(buf));
+			
+			if (fgets(buf, sizeof(buf), f) == NULL) {
+				fclose(f);
+				PrintAndLog("File reading error.");
+				return 2;
+			}
+
+			if (strlen(buf) < 32) {
+				if(strlen(buf) && feof(f))
+					break;
+				PrintAndLog("File content error. Block data must include 32 HEX symbols");
+				fclose(f);
+				return 2;
+			}
+			for (i = 0; i < 32; i += 2)
+				sscanf(&buf[i], "%02x", (unsigned int *)&buf8[i / 2]);
+
+			if (blockNum == 0) flags = MAGIC_INIT + MAGIC_WUPC;				// switch on field and send magic sequence
+			if (blockNum == 1) flags = 0;													// just write
+			if (blockNum == 16 * 4 - 1) flags = MAGIC_HALT + MAGIC_OFF;		// Done. Switch off field.
+
+			if (mfCSetBlock(blockNum, buf8, NULL, flags)) {
+				PrintAndLog("Can't set magic card block: %d", blockNum);
+				fclose(f);
+				return 3;
+			}
+			blockNum++;
+		
+			if (blockNum >= 16 * 4) break;  // magic card type - mifare 1K
+		}
+		fclose(f);
+	
+		// 64 or 256blocks.
+		if (blockNum != 16 * 4 && blockNum != 32 * 4 + 8 * 16){
+			PrintAndLog("File content error. There must be 64 blocks");
+			return 4;
+		}
+		PrintAndLog("Loaded from file: %s", filename);
+		return 0;
+	}
+	return 0;
+}
+
+int CmdHF14AMfCGetBlk(const char *Cmd) {
+	uint8_t data[16];
+	uint8_t blockNo = 0;
+	int res;
+	memset(data, 0x00, sizeof(data));
+	char ctmp = param_getchar(Cmd, 0);
+
+	if (strlen(Cmd) < 1 || ctmp == 'h' || ctmp == 'H') {
+		PrintAndLog("Usage:  hf mf cgetblk <block number>");
+		PrintAndLog("sample:  hf mf cgetblk 1");
+		PrintAndLog("Get block data from magic Chinese card (only works with such cards)\n");
+		return 0;
+	}	
+
+	blockNo = param_get8(Cmd, 0);
+
+	PrintAndLog("--block number:%2d ", blockNo);
+
+	res = mfCGetBlock(blockNo, data, MAGIC_SINGLE);
+	if (res) {
+		PrintAndLog("Can't read block. error=%d", res);
+		return 1;
+	}
+	
+	PrintAndLog("data: %s", sprint_hex(data, sizeof(data)));
+	return 0;
+}
+
+int CmdHF14AMfCGetSc(const char *Cmd) {
+	uint8_t data[16];
+	uint8_t sectorNo = 0;
+	int i, res, flags;
+	memset(data, 0x00, sizeof(data));
+	char ctmp = param_getchar(Cmd, 0);
+	
+	if (strlen(Cmd) < 1 || ctmp == 'h' || ctmp == 'H') {
+		PrintAndLog("Usage:  hf mf cgetsc <sector number>");
+		PrintAndLog("sample:  hf mf cgetsc 0");
+		PrintAndLog("Get sector data from magic Chinese card (only works with such cards)\n");
+		return 0;
+	}	
+
+	sectorNo = param_get8(Cmd, 0);
+	if (sectorNo > 15) {
+		PrintAndLog("Sector number must be in [0..15] as in MIFARE classic.");
+		return 1;
+	}
+
+	PrintAndLog("--sector number:%d ", sectorNo);
+	PrintAndLog("block | data");
+
+	flags = MAGIC_INIT + MAGIC_WUPC;
+	for (i = 0; i < 4; i++) {
+		if (i == 1) flags = 0;
+		if (i == 3) flags = MAGIC_HALT + MAGIC_OFF;
+
+		res = mfCGetBlock(sectorNo * 4 + i, data, flags);
+		if (res) {
+			PrintAndLog("Can't read block. %d error=%d", sectorNo * 4 + i, res);
+			return 1;
+		}	
+		PrintAndLog(" %3d | %s", sectorNo * 4 + i, sprint_hex(data, sizeof(data)));
+	}
+	return 0;
+}
+
+int CmdHF14AMfCSave(const char *Cmd) {
+
+	FILE * f;
+	char filename[FILE_PATH_SIZE];
+	char * fnameptr = filename;
+	uint8_t fillFromEmulator = 0;
+	uint8_t buf[64];
+	int i, j, len, flags;
+	
+	memset(filename, 0, sizeof(filename));
+	memset(buf, 0, sizeof(buf));
+	char ctmp = param_getchar(Cmd, 0);
+	
+	if ( ctmp == 'h' || ctmp == 'H' ) {
+		PrintAndLog("It saves `magic Chinese` card dump into the file `filename.eml` or `cardID.eml`");
+		PrintAndLog("or into emulator memory (option `e`)");
+		PrintAndLog("Usage:  hf mf esave [file name w/o `.eml`][e]");
+		PrintAndLog(" sample: hf mf esave ");
+		PrintAndLog("         hf mf esave filename");
+		PrintAndLog("         hf mf esave e \n");
+		return 0;
+	}	
+	if (ctmp == 'e' || ctmp == 'E') fillFromEmulator = 1;
+
+	if (fillFromEmulator) {
+		// put into emulator
+		flags = MAGIC_INIT + MAGIC_WUPC;
+		for (i = 0; i < 16 * 4; i++) {
+			if (i == 1) flags = 0;
+			if (i == 16 * 4 - 1) flags = MAGIC_HALT + MAGIC_OFF;
+		
+			if (mfCGetBlock(i, buf, flags)) {
+				PrintAndLog("Cant get block: %d", i);
+				break;
+			}
+			
+			if (mfEmlSetMem(buf, i, 1)) {
+				PrintAndLog("Cant set emul block: %d", i);
+				return 3;
+			}
+		}
+		return 0;
+	} else {
+		len = strlen(Cmd);
+		if (len > FILE_PATH_SIZE - 5) len = FILE_PATH_SIZE - 5;
+	
+		// get filename based on UID
+		if (len < 1) {
+		
+			if (mfCGetBlock(0, buf, MAGIC_SINGLE)) {
+				PrintAndLog("Cant get block: %d", 0);
+				len = sprintf(fnameptr, "dump");
+				fnameptr += len;
+			} else {
+				for (j = 0; j < 7; j++, fnameptr += 2)
+					sprintf(fnameptr, "%02x", buf[j]); 
+			}
+		} else {
+			memcpy(filename, Cmd, len);
+			fnameptr += len;
+		}
+
+		// add .eml extension
+		sprintf(fnameptr, ".eml"); 
+	
+		// open file
+		f = fopen(filename, "w+");
+
+		if (f == NULL) {
+			PrintAndLog("File not found or locked.");
+			return 1;
+		}
+
+		// put hex
+		flags = MAGIC_INIT + MAGIC_WUPC;
+		for (i = 0; i < 16 * 4; i++) {
+			if (i == 1) flags = 0;
+			if (i == 16 * 4 - 1) flags = MAGIC_HALT + MAGIC_OFF;
+		
+			if (mfCGetBlock(i, buf, flags)) {
+				PrintAndLog("Cant get block: %d", i);
+				break;
+			}
+			for (j = 0; j < 16; j++)
+				fprintf(f, "%02x", buf[j]); 
+			fprintf(f,"\n");
+		}
+		fflush(f);
+		fclose(f);
+		PrintAndLog("Saved to file: %s", filename);
+		return 0;
+	}
+}
+
+int CmdHF14AMfSniff(const char *Cmd){
+
+	bool wantLogToFile = 0;
+	bool wantDecrypt = 0;
+	//bool wantSaveToEml = 0; TODO
+	bool wantSaveToEmlFile = 0;
+
+	//var 
+	int tmpchar;
+	int res = 0;
+	int len = 0;
+	int blockLen = 0;
+	int pckNum = 0;
+	int num = 0;
+	uint8_t uid[7];
+	uint8_t uid_len;
+	uint8_t atqa[2] = {0x00};
+	uint8_t sak;
+	bool isTag;
+	uint8_t *buf = NULL;
+	uint16_t bufsize = 0;
+	uint8_t *bufPtr = NULL;
+	
+	char ctmp = param_getchar(Cmd, 0);
+	if ( ctmp == 'h' || ctmp == 'H' ) {
+		PrintAndLog("It continuously gets data from the field and saves it to: log, emulator, emulator file.");
+		PrintAndLog("You can specify:");
+		PrintAndLog("    l - save encrypted sequence to logfile `uid.log`");
+		PrintAndLog("    d - decrypt sequence and put it to log file `uid.log`");
+		PrintAndLog(" n/a   e - decrypt sequence, collect read and write commands and save the result of the sequence to emulator memory");
+		PrintAndLog("    f - decrypt sequence, collect read and write commands and save the result of the sequence to emulator dump file `uid.eml`");
+		PrintAndLog("Usage:  hf mf sniff [l][d][e][f]");
+		PrintAndLog("  sample: hf mf sniff l d e");
+		return 0;
+	}	
+	
+	for (int i = 0; i < 4; i++) {
+		ctmp = param_getchar(Cmd, i);
+		if (ctmp == 'l' || ctmp == 'L') wantLogToFile = true;
+		if (ctmp == 'd' || ctmp == 'D') wantDecrypt = true;
+		//if (ctmp == 'e' || ctmp == 'E') wantSaveToEml = true; TODO
+		if (ctmp == 'f' || ctmp == 'F') wantSaveToEmlFile = true;
+	}
+	
+	printf("-------------------------------------------------------------------------\n");
+	printf("Executing command. \n");
+	printf("Press the key on the proxmark3 device to abort both proxmark3 and client.\n");
+	printf("Press the key on pc keyboard to abort the client.\n");
+	printf("-------------------------------------------------------------------------\n");
+
+	UsbCommand c = {CMD_MIFARE_SNIFFER, {0, 0, 0}};
+	clearCommandBuffer();
+	SendCommand(&c);
+
+	// wait cycle
+	while (true) {
+		printf(".");
+		fflush(stdout);
+		if (ukbhit()) {
+			tmpchar = getchar();
+			(void)tmpchar;
+			printf("\naborted via keyboard!\n");
+			break;
+		}
+		
+		UsbCommand resp;
+		if (WaitForResponseTimeout(CMD_ACK,&resp,2000)) {
+			res = resp.arg[0] & 0xff;
+			uint16_t traceLen = resp.arg[1];
+			len = resp.arg[2];
+
+			if (res == 0) {
+				free(buf);
+				return 0;						// we are done
+			}
+
+			if (res == 1) {								// there is (more) data to be transferred
+				if (pckNum == 0) {						// first packet, (re)allocate necessary buffer
+					if (traceLen > bufsize) {
+						uint8_t *p;
+						if (buf == NULL) {				// not yet allocated
+							p = malloc(traceLen);
+						} else {						// need more memory
+							p = realloc(buf, traceLen);
+						}
+						if (p == NULL) {
+							PrintAndLog("Cannot allocate memory for trace");
+							free(buf);
+							return 2;
+						}
+						buf = p;
+					}
+					bufPtr = buf;
+					bufsize = traceLen;
+					memset(buf, 0x00, traceLen);
+				}
+				if (bufPtr == NULL) {
+					PrintAndLog("Cannot allocate memory for trace");
+					free(buf);
+					return 2;
+				}
+				memcpy(bufPtr, resp.d.asBytes, len);
+				bufPtr += len;
+				pckNum++;
+			}
+
+			if (res == 2) {								// received all data, start displaying
+				blockLen = bufPtr - buf;
+				bufPtr = buf;
+				printf(">\n");
+				PrintAndLog("received trace len: %d packages: %d", blockLen, pckNum);
+				while (bufPtr - buf < blockLen) {
+					bufPtr += 6;						// skip (void) timing information
+					len = *((uint16_t *)bufPtr);
+					if(len & 0x8000) {
+						isTag = true;
+						len &= 0x7fff;
+					} else {
+						isTag = false;
+					}
+					bufPtr += 2;
+					if ((len == 14) && (bufPtr[0] == 0xff) && (bufPtr[1] == 0xff) && (bufPtr[12] == 0xff) && (bufPtr[13] == 0xff)) {
+						memcpy(uid, bufPtr + 2, 7);
+						memcpy(atqa, bufPtr + 2 + 7, 2);
+						uid_len = (atqa[0] & 0xC0) == 0x40 ? 7 : 4;
+						sak = bufPtr[11];
+						PrintAndLog("tag select uid:%s atqa:0x%02x%02x sak:0x%02x", 
+							sprint_hex(uid + (7 - uid_len), uid_len),
+							atqa[1], 
+							atqa[0], 
+							sak);
+						if (wantLogToFile || wantDecrypt) {
+							FillFileNameByUID(logHexFileName, uid + (7 - uid_len), ".log", uid_len);
+							AddLogCurrentDT(logHexFileName);
+						}						
+						if (wantDecrypt) 
+							mfTraceInit(uid, atqa, sak, wantSaveToEmlFile);
+					} else {
+						PrintAndLog("%s(%d):%s", isTag ? "TAG":"RDR", num, sprint_hex(bufPtr, len));
+						if (wantLogToFile) 
+							AddLogHex(logHexFileName, isTag ? "TAG: ":"RDR: ", bufPtr, len);
+						if (wantDecrypt) 
+							mfTraceDecode(bufPtr, len, wantSaveToEmlFile);
+						num++;	
+					}
+					bufPtr += len;
+					bufPtr += ((len-1)/8+1);	// ignore parity
+				}
+				pckNum = 0;
+			}
+		} // resp not NULL
+	} // while (true)
+
+	free(buf);
+	return 0;
+}
+
+//needs nt, ar, at, Data to decrypt
+int CmdHf14MfDecryptBytes(const char *Cmd){
+	uint8_t data[50];
+	
+	uint32_t nt 	= param_get32ex(Cmd,0,0,16);
+	uint32_t ar_enc = param_get32ex(Cmd,1,0,16);
+	uint32_t at_enc = param_get32ex(Cmd,2,0,16);
+
+	int len = 0;
+	param_gethex_ex(Cmd, 3, data, &len);
+	
+	len /= 2;	
+	int limit = sizeof(data) / 2;
+	
+	if ( len >= limit )
+		len = limit;
+	
+	return tryDecryptWord( nt, ar_enc, at_enc, data, len);
+}
+
+static command_t CommandTable[] = {
+	{"help",		CmdHelp,				1, "This help"},
+	{"dbg",			CmdHF14AMfDbg,			0, "Set default debug mode"},
+	{"rdbl",		CmdHF14AMfRdBl,			0, "Read MIFARE classic block"},
+	{"rdsc",		CmdHF14AMfRdSc,			0, "Read MIFARE classic sector"},
+	{"dump",		CmdHF14AMfDump,			0, "Dump MIFARE classic tag to binary file"},
+	{"restore",		CmdHF14AMfRestore,		0, "Restore MIFARE classic binary file to BLANK tag"},
+	{"wrbl",		CmdHF14AMfWrBl,			0, "Write MIFARE classic block"},
+	{"chk",			CmdHF14AMfChk,			0, "Test block keys"},
+	{"mifare",		CmdHF14AMifare,			0, "Read parity error messages."},
+	{"nested",		CmdHF14AMfNested,		0, "Test nested authentication"},
+	{"hardnested", 	CmdHF14AMfNestedHard, 	0, "Nested attack for hardened Mifare cards"},
+	{"sniff",		CmdHF14AMfSniff,		0, "Sniff card-reader communication"},
+	{"sim",			CmdHF14AMf1kSim,		0, "Simulate MIFARE card"},
+	{"eclr",		CmdHF14AMfEClear,		0, "Clear simulator memory block"},
+	{"eget",		CmdHF14AMfEGet,			0, "Get simulator memory block"},
+	{"eset",		CmdHF14AMfESet,			0, "Set simulator memory block"},
+	{"eload",		CmdHF14AMfELoad,		0, "Load from file emul dump"},
+	{"esave",		CmdHF14AMfESave,		0, "Save to file emul dump"},
+	{"ecfill",		CmdHF14AMfECFill,		0, "Fill simulator memory with help of keys from simulator"},
+	{"ekeyprn",		CmdHF14AMfEKeyPrn,		0, "Print keys from simulator memory"},
+	{"csetuid",		CmdHF14AMfCSetUID,		0, "Set UID for magic Chinese card"},
+	{"csetblk",		CmdHF14AMfCSetBlk,		0, "Write block - Magic Chinese card"},
+	{"cgetblk",		CmdHF14AMfCGetBlk,		0, "Read block - Magic Chinese card"},
+	{"cgetsc",		CmdHF14AMfCGetSc,		0, "Read sector - Magic Chinese card"},
+	{"cload",		CmdHF14AMfCLoad,		0, "Load dump into magic Chinese card"},
+	{"csave",		CmdHF14AMfCSave,		0, "Save dump from magic Chinese card into file or emulator"},
+	{"decrypt",		CmdHf14MfDecryptBytes,  1, "[nt] [ar_enc] [at_enc] [data] - to decrypt snoop or trace"},
+	{NULL, NULL, 0, NULL}
+};
+
+int CmdHFMF(const char *Cmd) {
+	// flush
+	clearCommandBuffer();
+	//WaitForResponseTimeout(CMD_ACK,NULL,100);
+	CmdsParse(CommandTable, Cmd);
+	return 0;
+}
+
+int CmdHelp(const char *Cmd) {
+	CmdsHelp(CommandTable);
+	return 0;
+}