//-----------------------------------------------------------------------------
// Copyright (C) 2014 Iceman
//
// This code is licensed to you under the terms of the GNU GPL, version 2 or,
// at your option, any later version. See the LICENSE.txt file for the text of
// the license.
//-----------------------------------------------------------------------------
// High frequency MIFARE Desfire commands
//-----------------------------------------------------------------------------
#include "cmdhfmfdes.h"

#include <stdio.h>
#include <string.h>

#include "commonutil.h"  // ARRAYLEN
#include "cmdparser.h"    // command_t
#include "comms.h"
#include "ui.h"
#include "cmdhw.h"
#include "cmdhf14a.h"
#include "mbedtls/des.h"
#include "mbedtls/aes.h"
#include "crypto/libpcrypto.h"
#include "protocols.h"
#include "mifare.h"         // desfire raw command options
#include "cmdtrace.h"
#include "cliparser/cliparser.h"
#include "emv/apduinfo.h"   // APDU manipulation / errorcodes
#include "emv/emvcore.h"    // APDU logging
#include "util_posix.h"     // msleep
#include "mifare/mifare4.h" // MIFARE Authenticate / MAC
#include "mifare/desfire_crypto.h"
#include "crapto1/crapto1.h"

struct desfire_key defaultkey = {0};
static desfirekey_t sessionkey = &defaultkey;

uint8_t key_zero_data[16] = { 0x00 };
uint8_t key_ones_data[16] = { 0x01 };
uint8_t key_defa_data[16] = { 0x00, 0x01, 0x02, 0x03, 0x04, 0x05, 0x06, 0x07, 0x08, 0x09, 0x0a, 0x0b, 0x0c, 0x0d, 0x0e, 0x0f };
uint8_t key_picc_data[16] = { 0x40, 0x41, 0x42, 0x43, 0x44, 0x45, 0x46, 0x47, 0x48, 0x49, 0x4a, 0x4b, 0x4c, 0x4d, 0x4e, 0x4f };

typedef struct {
    uint8_t mode;
    uint8_t algo;
    uint8_t keyno;
    uint8_t keylen;
    uint8_t key[24];
} mfdes_authinput_t;

typedef struct mfdes_auth_res {
    uint8_t sessionkeylen;
    uint8_t sessionkey[24];
} mfdes_auth_res_t;

typedef struct mfdes_data {
    uint8_t fileno;  //01
    uint8_t offset[3];
    uint8_t length[3];
    uint8_t *data;
} PACKED mfdes_data_t;

typedef struct mfdes_value {
    uint8_t fileno;  //01
    uint8_t value[16];
} PACKED mfdes_value_t;

typedef struct mfdes_file {
    uint8_t fileno;  //01
    uint8_t fid[2];  //03E1
    uint8_t comset;  //00
    uint8_t access_rights[2]; ///EEEE
    uint8_t filesize[3]; //0F0000
} PACKED mfdes_file_t;

typedef struct mfdes_linear {
    uint8_t fileno;  //01
    uint8_t fid[2];  //03E1
    uint8_t comset;  //00
    uint8_t access_rights[2]; ///EEEE
    uint8_t recordsize[3];
    uint8_t maxnumrecords[3];
} PACKED mfdes_linear_t;

typedef struct mfdes_value_file {
    uint8_t fileno;  //01
    uint8_t comset;  //00
    uint8_t access_rights[2]; ///EEEE
    uint8_t lowerlimit[4];
    uint8_t upperlimit[4];
    uint8_t value[4];
    uint8_t limitedcreditenabled;
} PACKED mfdes_value_file_t;

typedef enum {
    MFDES_DATA_FILE = 0,
    MFDES_RECORD_FILE,
    MFDES_VALUE_FILE
} MFDES_FILE_TYPE_T;

#define status(x) ( ((uint16_t)(0x91<<8)) + (uint16_t)x )

// NXP Appnote AN10787 - Application Directory (MAD)
typedef enum {
    CL_ADMIN = 0,
    CL_MISC1,
    CL_MISC2,
    CL_MISC3,
    CL_MISC4,
    CL_MISC5,
    CL_MISC6,
    CL_MISC7,
    CL_AIRLINES = 8,
    CL_FERRY,
    CL_RAIL,
    CL_MISC,
    CL_TRANSPORT,
    CL_SECURITY = 0x14,
    CL_CITYTRAFFIC = 0x18,
    CL_CZECH_RAIL,
    CL_BUS,
    CL_MMT,
    CL_TAXI = 0x28,
    CL_TOLL = 0x30,
    CL_GENERIC_TRANS,
    CL_COMPANY_SERVICES = 0x38,
    CL_CITYCARD = 0x40,
    CL_ACCESS_CONTROL_1 = 0x47,
    CL_ACCESS_CONTROL_2,
    CL_VIGIK = 0x49,
    CL_NED_DEFENCE = 0x4A,
    CL_BOSCH_TELECOM = 0x4B,
    CL_EU = 0x4C,
    CL_SKI_TICKET = 0x50,
    CL_SOAA = 0x55,
    CL_ACCESS2 = 0x56,
    CL_FOOD = 0x60,
    CL_NONFOOD = 0x68,
    CL_HOTEL = 0x70,
    CL_LOYALTY = 0x71,
    CL_AIRPORT = 0x75,
    CL_CAR_RENTAL = 0x78,
    CL_NED_GOV = 0x79,
    CL_ADMIN2 = 0x80,
    CL_PURSE = 0x88,
    CL_TV = 0x90,
    CL_CRUISESHIP = 0x91,
    CL_IOPTA = 0x95,
    CL_METERING = 0x97,
    CL_TELEPHONE = 0x98,
    CL_HEALTH = 0xA0,
    CL_WAREHOUSE = 0xA8,
    CL_BANKING = 0xB8,
    CL_ENTERTAIN = 0xC0,
    CL_PARKING = 0xC8,
    CL_FLEET = 0xC9,
    CL_FUEL = 0xD0,
    CL_INFO = 0xD8,
    CL_PRESS = 0xE0,
    CL_NFC = 0xE1,
    CL_COMPUTER = 0xE8,
    CL_MAIL = 0xF0,
    CL_AMISC = 0xF8,
    CL_AMISC1 = 0xF9,
    CL_AMISC2 = 0xFA,
    CL_AMISC3 = 0xFB,
    CL_AMISC4 = 0xFC,
    CL_AMISC5 = 0xFD,
    CL_AMISC6 = 0xFE,
    CL_AMISC7 = 0xFF,
} aidcluster_h;

static char *cluster_to_text(uint8_t cluster) {
    switch (cluster) {
        case CL_ADMIN:
            return "card administration";
        case CL_MISC1:
            return "miscellaneous applications";
        case CL_MISC2:
            return "miscellaneous applications";
        case CL_MISC3:
            return "miscellaneous applications";
        case CL_MISC4:
            return "miscellaneous applications";
        case CL_MISC5:
            return "miscellaneous applications";
        case CL_MISC6:
            return "miscellaneous applications";
        case CL_MISC7:
            return "miscellaneous applications";
        case CL_AIRLINES:
            return "airlines";
        case CL_FERRY:
            return "ferry traffic";
        case CL_RAIL:
            return "railway services";
        case CL_MISC:
            return "miscellaneous applications";
        case CL_TRANSPORT:
            return "transport";
        case CL_SECURITY:
            return "security solutions";
        case CL_CITYTRAFFIC:
            return "city traffic";
        case CL_CZECH_RAIL:
            return "Czech Railways";
        case CL_BUS:
            return "bus services";
        case CL_MMT:
            return "multi modal transit";
        case CL_TAXI:
            return "taxi";
        case CL_TOLL:
            return "road toll";
        case CL_GENERIC_TRANS:
            return "generic transport";
        case CL_COMPANY_SERVICES:
            return "company services";
        case CL_CITYCARD:
            return "city card services";
        case CL_ACCESS_CONTROL_1:
            return "access control & security";
        case CL_ACCESS_CONTROL_2:
            return "access control & security";
        case CL_VIGIK:
            return "VIGIK";
        case CL_NED_DEFENCE:
            return "Ministry of Defence, Netherlands";
        case CL_BOSCH_TELECOM:
            return "Bosch Telecom, Germany";
        case CL_EU:
            return "European Union Institutions";
        case CL_SKI_TICKET:
            return "ski ticketing";
        case CL_SOAA:
            return "SOAA standard for offline access standard";
        case CL_ACCESS2:
            return "access control & security";
        case CL_FOOD:
            return "food";
        case CL_NONFOOD:
            return "non-food trade";
        case CL_HOTEL:
            return "hotel";
        case CL_LOYALTY:
            return "loyalty";
        case CL_AIRPORT:
            return "airport services";
        case CL_CAR_RENTAL:
            return "car rental";
        case CL_NED_GOV:
            return "Dutch government";
        case CL_ADMIN2:
            return "administration services";
        case CL_PURSE:
            return "electronic purse";
        case CL_TV:
            return "television";
        case CL_CRUISESHIP:
            return "cruise ship";
        case CL_IOPTA:
            return "IOPTA";
        case CL_METERING:
            return "metering";
        case CL_TELEPHONE:
            return "telephone";
        case CL_HEALTH:
            return "health services";
        case CL_WAREHOUSE:
            return "warehouse";
        case CL_BANKING:
            return "banking";
        case CL_ENTERTAIN:
            return "entertainment & sports";
        case CL_PARKING:
            return "car parking";
        case CL_FLEET:
            return "fleet management";
        case CL_FUEL:
            return "fuel, gasoline";
        case CL_INFO:
            return "info services";
        case CL_PRESS:
            return "press";
        case CL_NFC:
            return "NFC Forum";
        case CL_COMPUTER:
            return "computer";
        case CL_MAIL:
            return "mail";
        case CL_AMISC:
            return "miscellaneous applications";
        case CL_AMISC1:
            return "miscellaneous applications";
        case CL_AMISC2:
            return "miscellaneous applications";
        case CL_AMISC3:
            return "miscellaneous applications";
        case CL_AMISC4:
            return "miscellaneous applications";
        case CL_AMISC5:
            return "miscellaneous applications";
        case CL_AMISC6:
            return "miscellaneous applications";
        case CL_AMISC7:
            return "miscellaneous applications";
        default:
            break;
    }
    return "reserved";
}

typedef enum {
    UNKNOWN = 0,
    DESFIRE_MF3ICD40,
    DESFIRE_EV1,
    DESFIRE_EV2,
    DESFIRE_EV3,
    DESFIRE_LIGHT,
    PLUS_EV1,
} nxp_cardtype_t;

typedef struct {
    uint8_t aid[3];
    uint8_t fid[2];
    uint8_t name[16];
} dfname_t;

static int CmdHelp(const char *Cmd);

/*
  The 7 MSBits (= n) code the storage size itself based on 2^n,
  the LSBit is set to '0' if the size is exactly 2^n
    and set to '1' if the storage size is between 2^n and 2^(n+1).
    For this version of DESFire the 7 MSBits are set to 0x0C (2^12 = 4096) and the LSBit is '0'.
*/
static char *getCardSizeStr(uint8_t fsize) {

    static char buf[40] = {0x00};
    char *retStr = buf;

    uint16_t usize = 1 << ((fsize >> 1) + 1);
    uint16_t lsize = 1 << (fsize >> 1);

    // is  LSB set?
    if (fsize & 1)
        sprintf(retStr, "0x%02X ( " _YELLOW_("%d - %d bytes") ")", fsize, usize, lsize);
    else
        sprintf(retStr, "0x%02X ( " _YELLOW_("%d bytes") ")", fsize, lsize);
    return buf;
}

static char *getProtocolStr(uint8_t id, bool hw) {

    static char buf[50] = {0x00};
    char *retStr = buf;

    if (id == 0x04) {
        sprintf(retStr, "0x%02X ( " _YELLOW_("ISO 14443-3 MIFARE, 14443-4") ")", id);
    } else if (id == 0x05) {
        if (hw)
            sprintf(retStr, "0x%02X ( " _YELLOW_("ISO 14443-2, 14443-3") ")", id);
        else
            sprintf(retStr, "0x%02X ( " _YELLOW_("ISO 14443-3, 14443-4") ")", id);
    } else {
        sprintf(retStr, "0x%02X ( " _YELLOW_("Unknown") ")", id);
    }
    return buf;
}

static char *getVersionStr(uint8_t major, uint8_t minor) {

    static char buf[40] = {0x00};
    char *retStr = buf;

    if (major == 0x00)
        sprintf(retStr, "%x.%x ( " _YELLOW_("DESFire MF3ICD40") ")", major, minor);
    else if (major == 0x01 && minor == 0x00)
        sprintf(retStr, "%x.%x ( " _YELLOW_("DESFire EV1") ")", major, minor);
    else if (major == 0x12 && minor == 0x00)
        sprintf(retStr, "%x.%x ( " _YELLOW_("DESFire EV2") ")", major, minor);
//    else if (major == 0x13 && minor == 0x00)
//        sprintf(retStr, "%x.%x ( " _YELLOW_("DESFire EV3") ")", major, minor);
    else if (major == 0x30 && minor == 0x00)
        sprintf(retStr, "%x.%x ( " _YELLOW_("DESFire Light") ")", major, minor);
    else
        sprintf(retStr, "%x.%x ( " _YELLOW_("Unknown") ")", major, minor);
    return buf;
}


int DESFIRESendApdu(bool activate_field, bool leavefield_on, sAPDU apdu, uint8_t *result, int max_result_len, int *result_len, uint16_t *sw) {

    *result_len = 0;
    if (sw) *sw = 0;

    uint16_t isw = 0;
    int res = 0;

    if (activate_field) {
        DropField();
        msleep(50);
    }

    // select?
    uint8_t data[APDU_RES_LEN] = {0};

    // COMPUTE APDU
    int datalen = 0;
    //if (APDUEncodeS(&apdu, false, IncludeLe ? 0x100 : 0x00, data, &datalen)) {
    if (APDUEncodeS(&apdu, false, 0x100, data, &datalen)) {
        PrintAndLogEx(ERR, "APDU encoding error.");
        return PM3_EAPDU_ENCODEFAIL;
    }

    if (GetAPDULogging() || (g_debugMode > 1))
        PrintAndLogEx(SUCCESS, ">>>> %s", sprint_hex(data, datalen));

    res = ExchangeAPDU14a(data, datalen, activate_field, leavefield_on, result, max_result_len, result_len);
    if (res) {
        return res;
    }

    if (GetAPDULogging() || (g_debugMode > 1))
        PrintAndLogEx(SUCCESS, "<<<< %s", sprint_hex(result, *result_len));

    if (*result_len < 2) {
        return PM3_SUCCESS;
    }

    *result_len -= 2;
    isw = (result[*result_len] << 8) + result[*result_len + 1];
    if (sw)
        *sw = isw;

    if (isw != 0x9000 && isw != status(MFDES_S_OPERATION_OK) && isw != status(MFDES_S_SIGNATURE) && isw != status(MFDES_S_ADDITIONAL_FRAME) && isw != status(MFDES_S_NO_CHANGES)) {
        if (GetAPDULogging()) {
            if (isw >> 8 == 0x61) {
                PrintAndLogEx(ERR, "APDU chaining len: 0x%02x -->", isw & 0xff);
            } else {
                PrintAndLogEx(ERR, "APDU(%02x%02x) ERROR: [0x%4X] %s", apdu.CLA, apdu.INS, isw, GetAPDUCodeDescription(isw >> 8, isw & 0xff));
                return PM3_EAPDU_FAIL;
            }
        }
        return PM3_EAPDU_FAIL;
    }
    return PM3_SUCCESS;
}

static char *getstatus(uint16_t *sw) {
    if (sw == NULL) return "--> sw argument error. This should never happen !";
    if (((*sw >> 8) & 0xFF) == 0x91) {
        switch (*sw & 0xFF) {
            case MFDES_E_OUT_OF_EEPROM:
                return "Out of Eeprom, insufficient NV-Memory to complete command";
            case MFDES_E_ILLEGAL_COMMAND_CODE:
                return "Command code not supported";

            case MFDES_E_INTEGRITY_ERROR:
                return "CRC or MAC does not match data / Padding bytes invalid";

            case MFDES_E_NO_SUCH_KEY:
                return "Invalid key number specified";

            case MFDES_E_LENGTH:
                return "Length of command string invalid";

            case MFDES_E_PERMISSION_DENIED:
                return "Current configuration/status does not allow the requested command";

            case MFDES_E_PARAMETER_ERROR:
                return "Value of the parameter(s) invalid";

            case MFDES_E_APPLICATION_NOT_FOUND:
                return "Requested AID not present on PICC";

            case MFDES_E_APPL_INTEGRITY:
                return "Application integrity error, application will be disabled";

            case MFDES_E_AUTHENTIFICATION_ERROR:
                return "Current authentication status does not allow the requested command";

            case MFDES_E_BOUNDARY:
                return "Attempted to read/write data from/to beyong the file's/record's limit";

            case MFDES_E_PICC_INTEGRITY:
                return "PICC integrity error, PICC will be disabled";

            case MFDES_E_COMMAND_ABORTED:
                return "Previous command was not fully completed / Not all Frames were requested or provided by the PCD";

            case MFDES_E_PICC_DISABLED:
                return "PICC was disabled by an unrecoverable error";

            case MFDES_E_COUNT:
                return "Application count is limited to 28, not addition CreateApplication possible";

            case MFDES_E_DUPLICATE:
                return "Duplicate entry: File/Application/ISO Text does already exist";

            case MFDES_E_EEPROM:
                return "Eeprom error due to loss of power, internal backup/rollback mechanism activated";

            case MFDES_E_FILE_NOT_FOUND:
                return "Specified file number does not exist";

            case MFDES_E_FILE_INTEGRITY:
                return "File integrity error, file will be disabled";

            default:
                return "Unknown error";
        }
    }
    return "Unknown error";
}

static char *GetErrorString(int res, uint16_t *sw) {
    switch (res) {
        case PM3_EAPDU_FAIL:
            return getstatus(sw);
        case PM3_EUNDEF:
            return "Undefined error";
        case PM3_EINVARG:
            return "Invalid argument(s)";
        case PM3_EDEVNOTSUPP:
            return "Operation not supported by device";
        case PM3_ETIMEOUT:
            return "Operation timed out";
        case PM3_EOPABORTED:
            return "Operation aborted (by user)";
        case PM3_ENOTIMPL:
            return "Not (yet) implemented";
        case PM3_ERFTRANS:
            return "Error while RF transmission";
        case PM3_EIO:
            return "Input / output error";
        case PM3_EOVFLOW:
            return "Buffer overflow";
        case PM3_ESOFT:
            return "Software error";
        case PM3_EFLASH:
            return "Flash error";
        case PM3_EMALLOC:
            return "Memory allocation error";
        case PM3_EFILE:
            return "File error";
        case PM3_ENOTTY:
            return "Generic TTY error";
        case PM3_EINIT:
            return "Initialization error";
        case PM3_EWRONGANSVER:
            return "Expected a different answer error";
        case PM3_EOUTOFBOUND:
            return "Memory out-of-bounds error";
        case PM3_ECARDEXCHANGE:
            return "Exchange with card error";
        case PM3_EAPDU_ENCODEFAIL:
            return "Failed to create APDU";
        case PM3_ENODATA:
            return "No data";
        case PM3_EFATAL:
            return "Fatal error";
        default:
            break;
    }
    return "";
}

static int send_desfire_cmd(sAPDU *apdu, bool select, uint8_t *dest, int *recv_len, uint16_t *sw, int splitbysize, bool readalldata) {
    if (apdu == NULL) {
        PrintAndLogEx(DEBUG, "APDU=NULL");
        return PM3_EINVARG;
    }
    /*if (dest == NULL) {
        PrintAndLogEx(DEBUG, "DEST=NULL");
        return PM3_EINVARG;
    }*/
    if (sw == NULL) {
        PrintAndLogEx(DEBUG, "SW=NULL");
        return PM3_EINVARG;
    }
    if (recv_len == NULL) {
        PrintAndLogEx(DEBUG, "RECV_LEN=NULL");
        return PM3_EINVARG;
    }

    *sw = 0;
    uint8_t data[255 * 5]  = {0x00};
    int resplen = 0;
    int pos = 0;
    int i = 1;
    int res = DESFIRESendApdu(select, true, *apdu, data, sizeof(data), &resplen, sw);
    if (res != PM3_SUCCESS) {
        PrintAndLogEx(DEBUG, "%s", GetErrorString(res, sw));
        DropField();
        return res;
    }
    if (dest != NULL) {
        memcpy(dest, data, resplen);
    }

    pos += resplen;
    if (!readalldata) {
        if (*sw == status(MFDES_ADDITIONAL_FRAME)) {
            *recv_len = pos;
            return PM3_SUCCESS;
        }
        return res;
    }

    while (*sw == status(MFDES_ADDITIONAL_FRAME)) {
        apdu->INS = MFDES_ADDITIONAL_FRAME; //0xAF
        apdu->Lc = 0;
        apdu->P1 = 0;
        apdu->P2 = 0;

        res = DESFIRESendApdu(false, true, *apdu, data, sizeof(data), &resplen, sw);
        if (res != PM3_SUCCESS) {
            PrintAndLogEx(DEBUG, "%s", GetErrorString(res, sw));
            DropField();
            return res;
        }

        if (dest != NULL) {
            if (splitbysize) {
                memcpy(&dest[i * splitbysize], data, resplen);
                i += 1;
            } else {
                memcpy(&dest[pos], data, resplen);
            }
        }
        pos += resplen;

        if (*sw != status(MFDES_ADDITIONAL_FRAME)) break;
    }

    *recv_len = (splitbysize) ? i : pos;
    return PM3_SUCCESS;
}

static nxp_cardtype_t getCardType(uint8_t major, uint8_t minor) {

    if (major == 0x00)
        return DESFIRE_MF3ICD40;
    if (major == 0x01 && minor == 0x00)
        return DESFIRE_EV1;
    if (major == 0x12 && minor == 0x00)
        return DESFIRE_EV2;
//  if (major == 0x13 && minor == 0x00)
//        return DESFIRE_EV3;
    if (major == 0x30 && minor == 0x00)
        return DESFIRE_LIGHT;
    if (major == 0x11 &&  minor == 0x00)
        return PLUS_EV1;

    return UNKNOWN;
}

int handler_desfire_auth(mfdes_authinput_t *payload, mfdes_auth_res_t *rpayload, bool defaultkey) {
    // 3 different way to authenticate   AUTH (CRC16) , AUTH_ISO (CRC32) , AUTH_AES (CRC32)
    // 4 different crypto arg1   DES, 3DES, 3K3DES, AES
    // 3 different communication modes,  PLAIN,MAC,CRYPTO

    mbedtls_aes_context ctx;

    uint8_t keybytes[24];
    // Crypt constants
    uint8_t IV[16] = {0x00};
    uint8_t RndA[16] = {0x00};
    uint8_t RndB[16] = {0x00};
    uint8_t encRndB[16] = {0x00};
    uint8_t rotRndB[16] = {0x00}; //RndB'
    uint8_t both[32 + 1] = {0x00}; // ek/dk_keyNo(RndA+RndB')

    // Generate Random Value
    uint32_t ng = msclock();
    uint32_t value = prng_successor(ng, 32);
    num_to_bytes(value, 4, &RndA[0]);
    value = prng_successor(ng, 32);
    num_to_bytes(value, 4, &RndA[4]);
    value = prng_successor(ng, 32);
    num_to_bytes(value, 4, &RndA[8]);
    value = prng_successor(ng, 32);
    num_to_bytes(value, 4, &RndA[12]);

    // Default Keys
    uint8_t PICC_MASTER_KEY8[8] = { 0x00, 0x00, 0x00, 0x00, 0x00, 0x00, 0x00, 0x00};
    uint8_t PICC_MASTER_KEY16[16] = { 0x00, 0x00, 0x00, 0x00, 0x00, 0x00, 0x00, 0x00, 0x00, 0x00, 0x00, 0x00, 0x00, 0x00, 0x00, 0x00 };
    uint8_t PICC_MASTER_KEY24[24] = { 0x00, 0x00, 0x00, 0x00, 0x00, 0x00, 0x00, 0x00, 0x00, 0x00, 0x00, 0x00, 0x00, 0x00, 0x00, 0x00, 0x00, 0x00, 0x00, 0x00, 0x00, 0x00, 0x00, 0x00 };
    //uint8_t null_key_data16[16] = {0x00};
    //uint8_t new_key_data8[8]  = { 0x00,0x11,0x22,0x33,0x44,0x55,0x66,0x77};
    //uint8_t new_key_data16[16]  = { 0x00,0x11,0x22,0x33,0x44,0x55,0x66,0x77,0x88,0x99,0xAA,0xBB,0xCC,0xDD,0xEE,0xFF};


    // Part 1
<<<<<<< HEAD
    if (defaultkey) {
=======
	// iceman:  I guess you want to determine if the key was set. Maybe check keylen instead? 0 = not set.
    if (payload->key[0] == '\0') {
>>>>>>> 49565659
        if (payload->algo == MFDES_AUTH_DES)  {
            memcpy(keybytes, PICC_MASTER_KEY8, 8);
        } else if (payload->algo == MFDES_ALGO_AES || payload->algo == MFDES_ALGO_3DES) {
            memcpy(keybytes, PICC_MASTER_KEY16, 16);
        } else if (payload->algo == MFDES_ALGO_3DES) {
            memcpy(keybytes, PICC_MASTER_KEY24, 24);
        }
    } else {
        memcpy(keybytes, payload->key, payload->keylen);
    }

    struct desfire_key dkey = {0};
    desfirekey_t key = &dkey;

    if (payload->algo == MFDES_ALGO_AES) {
        mbedtls_aes_init(&ctx);
        Desfire_aes_key_new(keybytes, key);
    } else if (payload->algo == MFDES_ALGO_3DES) {
        Desfire_3des_key_new_with_version(keybytes, key);
    } else if (payload->algo == MFDES_ALGO_DES) {
        Desfire_des_key_new(keybytes, key);
    } else if (payload->algo == MFDES_ALGO_3K3DES) {
        Desfire_3k3des_key_new_with_version(keybytes, key);
    }

    uint8_t subcommand = MFDES_AUTHENTICATE;

    if (payload->mode == MFDES_AUTH_AES)
        subcommand = MFDES_AUTHENTICATE_AES;
    else if (payload->mode == MFDES_AUTH_ISO)
        subcommand = MFDES_AUTHENTICATE_ISO;

    int recv_len = 0;
    uint16_t sw = 0;
    uint8_t recv_data[256] = {0};

    if (payload->mode != MFDES_AUTH_PICC) {
        // Let's send our auth command
        uint8_t data[] = {payload->keyno};
        sAPDU apdu = {0x90, subcommand, 0x00, 0x00, 0x01, data};
        int res = send_desfire_cmd(&apdu, false, recv_data, &recv_len, &sw, 0, false);
        if (res != PM3_SUCCESS) {
            PrintAndLogEx(SUCCESS, "Sending auth command %02X " _RED_("failed"), subcommand);
            return PM3_ESOFT;
        }
    } else if (payload->mode == MFDES_AUTH_PICC) {
        /*cmd[0] = AUTHENTICATE;
        cmd[1] = payload->keyno;
        len = DesfireAPDU(cmd, 2, resp);
         */
    }

    if (!recv_len) {
        PrintAndLogEx(ERR, "Authentication failed. Card timeout.");
        return PM3_ESOFT;
    }

    if (sw != status(MFDES_ADDITIONAL_FRAME)) {
        PrintAndLogEx(ERR, "Authentication failed. Invalid key number.");
        return PM3_ESOFT;
    }

    int expectedlen = 8;
    if (payload->algo == MFDES_ALGO_AES || payload->algo == MFDES_ALGO_3K3DES) {
        expectedlen = 16;
    }

    if (recv_len != expectedlen) {
        PrintAndLogEx(ERR, "Authentication failed. Length of answer %d doesn't match algo length %d.", recv_len, expectedlen);
        return PM3_ESOFT;
    }
    int rndlen = recv_len;

    // Part 2
    if (payload->mode != MFDES_AUTH_PICC) {
        memcpy(encRndB, recv_data, rndlen);
    } else {
        memcpy(encRndB, recv_data + 2, rndlen);
    }


    // Part 3
    if (payload->algo == MFDES_ALGO_AES) {
        if (mbedtls_aes_setkey_dec(&ctx, key->data, 128) != 0) {
            PrintAndLogEx(ERR, "mbedtls_aes_setkey_dec failed");
            return PM3_ESOFT;
        }
        mbedtls_aes_crypt_cbc(&ctx, MBEDTLS_AES_DECRYPT, rndlen, IV, encRndB, RndB);
    } else if (payload->algo == MFDES_ALGO_DES)
        des_decrypt(RndB, encRndB, key->data);
    else if (payload->algo == MFDES_ALGO_3DES)
        tdes_nxp_receive(encRndB, RndB, rndlen, key->data, IV, 2);
    else if (payload->algo == MFDES_ALGO_3K3DES) {
        tdes_nxp_receive(encRndB, RndB, rndlen, key->data, IV, 3);
    }

    if (g_debugMode > 1) {
        PrintAndLogEx(INFO, "encRndB: %s", sprint_hex(encRndB, 8));
        PrintAndLogEx(INFO, "RndB: %s", sprint_hex(RndB, 8));
    }

    // - Rotate RndB by 8 bits
    memcpy(rotRndB, RndB, rndlen);
    rol(rotRndB, rndlen);

    uint8_t encRndA[16] = {0x00};

    // - Encrypt our response
    if (payload->mode == MFDES_AUTH_DES || payload->mode == MFDES_AUTH_PICC) {
        des_decrypt(encRndA, RndA, key->data);
        memcpy(both, encRndA, rndlen);

        for (int x = 0; x < rndlen; x++) {
            rotRndB[x] = rotRndB[x] ^ encRndA[x];
        }

        des_decrypt(encRndB, rotRndB, key->data);
        memcpy(both + rndlen, encRndB, rndlen);
    } else if (payload->mode == MFDES_AUTH_ISO) {
        if (payload->algo == MFDES_ALGO_3DES) {
            uint8_t tmp[16] = {0x00};
            memcpy(tmp, RndA, rndlen);
            memcpy(tmp + rndlen, rotRndB, rndlen);
            if (g_debugMode > 1) {
                PrintAndLogEx(INFO, "rotRndB: %s", sprint_hex(rotRndB, rndlen));
                PrintAndLogEx(INFO, "Both: %s", sprint_hex(tmp, 16));
            }
            tdes_nxp_send(tmp, both, 16, key->data, IV, 2);
            if (g_debugMode > 1) {
                PrintAndLogEx(INFO, "EncBoth: %s", sprint_hex(both, 16));
            }
        } else if (payload->algo == MFDES_ALGO_3K3DES) {
            uint8_t tmp[32] = {0x00};
            memcpy(tmp, RndA, rndlen);
            memcpy(tmp + rndlen, rotRndB, rndlen);
            if (g_debugMode > 1) {
                PrintAndLogEx(INFO, "rotRndB: %s", sprint_hex(rotRndB, rndlen));
                PrintAndLogEx(INFO, "Both3k3: %s", sprint_hex(tmp, 32));
            }
            tdes_nxp_send(tmp, both, 32, key->data, IV, 3);
            if (g_debugMode > 1) {
                PrintAndLogEx(INFO, "EncBoth: %s", sprint_hex(both, 32));
            }
        }
    } else if (payload->mode == MFDES_AUTH_AES) {
        uint8_t tmp[32] = {0x00};
        memcpy(tmp, RndA, rndlen);
        memcpy(tmp + rndlen, rotRndB, rndlen);
        if (g_debugMode > 1) {
            PrintAndLogEx(INFO, "rotRndB: %s", sprint_hex(rotRndB, rndlen));
            PrintAndLogEx(INFO, "Both3k3: %s", sprint_hex(tmp, 32));
        }
        if (payload->algo == MFDES_ALGO_AES) {
            if (mbedtls_aes_setkey_enc(&ctx, key->data, 128) != 0) {
                PrintAndLogEx(ERR, "mbedtls_aes_setkey_enc failed");
                return PM3_ESOFT;
            }
            mbedtls_aes_crypt_cbc(&ctx, MBEDTLS_AES_ENCRYPT, 32, IV, tmp, both);
            if (g_debugMode > 1) {
                PrintAndLogEx(INFO, "EncBoth: %s", sprint_hex(both, 32));
            }
        }
    }

    int bothlen = 16;
    if (payload->algo == MFDES_ALGO_AES || payload->algo == MFDES_ALGO_3K3DES) {
        bothlen = 32;
    }
    if (payload->mode != MFDES_AUTH_PICC) {
        sAPDU apdu = {0x90, MFDES_ADDITIONAL_FRAME, 0x00, 0x00, bothlen, both};
        int res = send_desfire_cmd(&apdu, false, recv_data, &recv_len, &sw, 0, false);
        if (res != PM3_SUCCESS) {
            PrintAndLogEx(SUCCESS, "Sending auth command %02X " _RED_("failed"), subcommand);
            return PM3_ESOFT;
        }
    } else {
        /*cmd[0] = ADDITIONAL_FRAME;
        memcpy(cmd + 1, both, 16);
        len = DesfireAPDU(cmd, 1 + 16, resp);

        if (res != PM3_SUCCESS) {
            PrintAndLogEx(SUCCESS, "Sending auth command %02X " _RED_("failed"),subcommand);
            return PM3_ESOFT;
        }*/
    }

    if (!recv_len) {
        PrintAndLogEx(ERR, "Authentication failed. Card timeout.");
        return PM3_ESOFT;
    }

    if (payload->mode != MFDES_AUTH_PICC) {
        if (sw != status(MFDES_S_OPERATION_OK)) {
            PrintAndLogEx(ERR, "Authentication failed.");
            return PM3_ESOFT;
        }
    } else {
        /*if (resp[1] != 0x00) {
            PrintAndLogEx(ERR,"Authentication failed. Card timeout.");
            return PM3_ESOFT;
        }*/
    }

    // Part 4
    Desfire_session_key_new(RndA, RndB, key, sessionkey);

    if (payload->mode != MFDES_AUTH_PICC) {
        memcpy(encRndA, recv_data, rndlen);
    } else {
        memcpy(encRndA, recv_data + 2, rndlen);
    }

    if (payload->mode == MFDES_AUTH_DES || payload->mode == MFDES_AUTH_ISO || payload->mode == MFDES_AUTH_PICC) {
        if (payload->algo == MFDES_ALGO_DES)
            des_decrypt(encRndA, encRndA, key->data);
        else if (payload->algo == MFDES_ALGO_3DES)
            tdes_nxp_receive(encRndA, encRndA, rndlen, key->data, IV, 2);
        else if (payload->algo == MFDES_ALGO_3K3DES)
            tdes_nxp_receive(encRndA, encRndA, rndlen, key->data, IV, 3);
    } else if (payload->mode == MFDES_AUTH_AES) {
        if (mbedtls_aes_setkey_dec(&ctx, key->data, 128) != 0) {
            PrintAndLogEx(ERR, "mbedtls_aes_setkey_dec failed");
            return PM3_ESOFT;
        }
        mbedtls_aes_crypt_cbc(&ctx, MBEDTLS_AES_DECRYPT, rndlen, IV, encRndA, encRndA);
    }

    rol(RndA, rndlen);
    for (int x = 0; x < rndlen; x++) {
        if (RndA[x] != encRndA[x]) {
            PrintAndLogEx(ERR, "Authentication failed. Cannot verify Session Key.");
            if (g_debugMode > 1) {
                PrintAndLogEx(INFO, "Expected_RndA : %s", sprint_hex(RndA, rndlen));
                PrintAndLogEx(INFO, "Generated_RndA : %s", sprint_hex(encRndA, rndlen));
            }
            return PM3_ESOFT;
        }
    }

    rpayload->sessionkeylen = payload->keylen;
    memcpy(rpayload->sessionkey, sessionkey->data, rpayload->sessionkeylen);
    return PM3_SUCCESS;
}

// -- test if card supports 0x0A
static int test_desfire_authenticate() {
    uint8_t data[] = {0x00};
    sAPDU apdu = {0x90, MFDES_AUTHENTICATE, 0x00, 0x00, 0x01, data}; // 0x0A, KEY 0
    int recv_len = 0;
    uint16_t sw = 0;
    int res = send_desfire_cmd(&apdu, true, NULL, &recv_len, &sw, 0, false);
    if (res == PM3_SUCCESS)
        if (sw == status(MFDES_ADDITIONAL_FRAME)) {
            DropField();
            return res;
        }
    return res;
}

// -- test if card supports 0x1A
static int test_desfire_authenticate_iso() {
    uint8_t data[] = {0x00};
    sAPDU apdu = {0x90, MFDES_AUTHENTICATE_ISO, 0x00, 0x00, 0x01, data}; // 0x1A, KEY 0
    int recv_len = 0;
    uint16_t sw = 0;
    int res = send_desfire_cmd(&apdu, true, NULL, &recv_len, &sw, 0, false);
    if (res == PM3_SUCCESS)
        if (sw == status(MFDES_ADDITIONAL_FRAME)) {
            DropField();
            return res;
        }
    return res;
}

// -- test if card supports 0xAA
static int test_desfire_authenticate_aes() {
    uint8_t data[] = {0x00};
    sAPDU apdu = {0x90, MFDES_AUTHENTICATE_AES, 0x00, 0x00, 0x01, data}; // 0xAA, KEY 0
    int recv_len = 0;
    uint16_t sw = 0;
    int res = send_desfire_cmd(&apdu, true, NULL, &recv_len, &sw, 0, false);
    if (res == PM3_SUCCESS)
        if (sw == status(MFDES_ADDITIONAL_FRAME)) {
            DropField();
            return res;
        }
    return res;
}

// --- GET FREE MEM
static int desfire_print_freemem(uint32_t free_mem) {
    PrintAndLogEx(SUCCESS, "   Available free memory on card         : " _GREEN_("%d bytes"), free_mem);
    return PM3_SUCCESS;
}

static int handler_desfire_freemem(uint32_t *free_mem) {
    if (free_mem == NULL) return PM3_EINVARG;

    sAPDU apdu = {0x90, MFDES_GET_FREE_MEMORY, 0x00, 0x00, 0x00, NULL}; // 0x6E
    *free_mem = 0;
    int recv_len = 0;
    uint16_t sw = 0;
    uint8_t fmem[4] = {0};

    int res = send_desfire_cmd(&apdu, true, fmem, &recv_len, &sw, 0, true);

    if (res != PM3_SUCCESS)
        return res;

    if (sw != status(MFDES_S_OPERATION_OK))
        return PM3_ESOFT;

    *free_mem = le24toh(fmem);
    return res;
}

// --- GET SIGNATURE
static int desfire_print_signature(uint8_t *uid, uint8_t *signature, size_t signature_len, nxp_cardtype_t card_type) {
    (void)card_type;

    if (uid == NULL) {
        PrintAndLogEx(DEBUG, "UID=NULL");
        return PM3_EINVARG;
    }
    if (signature == NULL) {
        PrintAndLogEx(DEBUG, "SIGNATURE=NULL");
        return PM3_EINVARG;
    }
    // DESFire Ev3  - wanted
    // ref:  MIFARE Desfire Originality Signature Validation

#define PUBLIC_DESFIRE_ECDA_KEYLEN 57
    const ecdsa_publickey_t nxp_desfire_public_keys[] = {
        {"NTAG424DNA, DESFire EV2", "048A9B380AF2EE1B98DC417FECC263F8449C7625CECE82D9B916C992DA209D68422B81EC20B65A66B5102A61596AF3379200599316A00A1410"},
        {"NTAG413DNA, DESFire EV1", "04BB5D514F7050025C7D0F397310360EEC91EAF792E96FC7E0F496CB4E669D414F877B7B27901FE67C2E3B33CD39D1C797715189AC951C2ADD"},
        {"DESFire EV2",             "04B304DC4C615F5326FE9383DDEC9AA892DF3A57FA7FFB3276192BC0EAA252ED45A865E3B093A3D0DCE5BE29E92F1392CE7DE321E3E5C52B3A"},
        {"NTAG424DNA, NTAG424DNATT, DESFire Light EV2", "04B304DC4C615F5326FE9383DDEC9AA892DF3A57FA7FFB3276192BC0EAA252ED45A865E3B093A3D0DCE5BE29E92F1392CE7DE321E3E5C52B3B"},
        {"DESFire Light",       "040E98E117AAA36457F43173DC920A8757267F44CE4EC5ADD3C54075571AEBBF7B942A9774A1D94AD02572427E5AE0A2DD36591B1FB34FCF3D"},
        {"Mifare Plus EV1",         "044409ADC42F91A8394066BA83D872FB1D16803734E911170412DDF8BAD1A4DADFD0416291AFE1C748253925DA39A5F39A1C557FFACD34C62E"}
    };

    uint8_t i;
    int res;
    bool is_valid = false;

    for (i = 0; i < ARRAYLEN(nxp_desfire_public_keys); i++) {

        int dl = 0;
        uint8_t key[PUBLIC_DESFIRE_ECDA_KEYLEN];
        param_gethex_to_eol(nxp_desfire_public_keys[i].value, 0, key, PUBLIC_DESFIRE_ECDA_KEYLEN, &dl);

        res = ecdsa_signature_r_s_verify(MBEDTLS_ECP_DP_SECP224R1, key, uid, 7, signature, signature_len, false);
        is_valid = (res == 0);
        if (is_valid)
            break;
    }
    if (is_valid == false) {
        PrintAndLogEx(SUCCESS, "Signature verification " _RED_("failed"));
        return PM3_ESOFT;
    }

//    PrintAndLogEx(NORMAL, "");
//    PrintAndLogEx(INFO, "--- " _CYAN_("Tag Signature"));
    PrintAndLogEx(INFO, " IC signature public key name: " _GREEN_("%s"), nxp_desfire_public_keys[i].desc);
    PrintAndLogEx(INFO, "IC signature public key value: %.32s", nxp_desfire_public_keys[i].value);
    PrintAndLogEx(INFO, "                             : %.32s", nxp_desfire_public_keys[i].value + 16);
    PrintAndLogEx(INFO, "                             : %.32s", nxp_desfire_public_keys[i].value + 32);
    PrintAndLogEx(INFO, "                             : %.32s", nxp_desfire_public_keys[i].value + 48);
    PrintAndLogEx(INFO, "    Elliptic curve parameters: NID_secp224r1");
    PrintAndLogEx(INFO, "             TAG IC Signature: %s", sprint_hex_inrow(signature, 16));
    PrintAndLogEx(INFO, "                             : %s", sprint_hex_inrow(signature + 16, 16));
    PrintAndLogEx(INFO, "                             : %s", sprint_hex_inrow(signature + 32, 16));
    PrintAndLogEx(INFO, "                             : %s", sprint_hex_inrow(signature + 48, signature_len - 48));
    PrintAndLogEx(SUCCESS, "           Signature verified: " _GREEN_("successful"));
    return PM3_SUCCESS;
}

static int handler_desfire_signature(uint8_t *signature, size_t *signature_len) {

    if (signature == NULL) {
        PrintAndLogEx(DEBUG, "SIGNATURE=NULL");
        return PM3_EINVARG;
    }
    if (signature_len == NULL) {
        PrintAndLogEx(DEBUG, "SIGNATURE_LEN=NULL");
        return PM3_EINVARG;
    }

    uint8_t c[] = {0x00};
    sAPDU apdu = {0x90, MFDES_READSIG, 0x00, 0x00, sizeof(c), c}; // 0x3C
    int recv_len = 0;
    uint16_t sw = 0;
    int res = send_desfire_cmd(&apdu, true, signature, &recv_len, &sw, 0, true);
    if (res == PM3_SUCCESS) {
        if (recv_len != 56) {
            *signature_len = 0;
            res = PM3_ESOFT;
        } else {
            *signature_len = recv_len;
        }
    }
    DropField();
    return res;
}

// --- KEY SETTING
static int desfire_print_keysetting(uint8_t key_settings, uint8_t num_keys) {

    PrintAndLogEx(SUCCESS, "  AID Key settings           : 0x%02x", key_settings);
    PrintAndLogEx(SUCCESS, "  Max number of keys in AID  : %d", num_keys & 0x3F);
    PrintAndLogEx(INFO, "-------------------------------------------------------------");
    PrintAndLogEx(SUCCESS, "  Changekey Access rights");

    // Access rights.
    uint8_t rights = ((key_settings >> 4) & 0x0F);
    switch (rights) {
        case 0x0:
            PrintAndLogEx(SUCCESS, "  -- AMK authentication is necessary to change any key (default)");
            break;
        case 0xE:
            PrintAndLogEx(SUCCESS, "  -- Authentication with the key to be changed (same KeyNo) is necessary to change a key");
            break;
        case 0xF:
            PrintAndLogEx(SUCCESS, "  -- All keys (except AMK,see Bit0) within this application are frozen");
            break;
        default:
            PrintAndLogEx(SUCCESS, "  -- Authentication with the specified key is necessary to change any key.\nA change key and a PICC master key (CMK) can only be changed after authentication with the master key.\nFor keys other then the master or change key, an authentication with the same key is needed.");
            break;
    }

    PrintAndLogEx(SUCCESS, "   [0x08] Configuration changeable       : %s", (key_settings & (1 << 3)) ? _GREEN_("YES") : "NO");
    PrintAndLogEx(SUCCESS, "   [0x04] AMK required for create/delete : %s", (key_settings & (1 << 2)) ? "NO" : "YES");
    PrintAndLogEx(SUCCESS, "   [0x02] Directory list access with AMK : %s", (key_settings & (1 << 1)) ? "NO" : "YES");
    PrintAndLogEx(SUCCESS, "   [0x01] AMK is changeable              : %s", (key_settings & (1 << 0)) ? _GREEN_("YES") : "NO");
    return PM3_SUCCESS;
}

static int handler_desfire_keysettings(uint8_t *key_settings, uint8_t *num_keys) {
    if (key_settings == NULL) {
        PrintAndLogEx(DEBUG, "KEY_SETTINGS=NULL");
        return PM3_EINVARG;
    }
    if (num_keys == NULL) {
        PrintAndLogEx(DEBUG, "NUM_KEYS=NULL");
        return PM3_EINVARG;
    }
    sAPDU apdu = {0x90, MFDES_GET_KEY_SETTINGS, 0x00, 0x00, 0x00, NULL}; //0x45
    int recv_len = 0;
    uint16_t sw = 0;
    uint8_t data[2] = {0};
    int res = send_desfire_cmd(&apdu, false, data, &recv_len, &sw, 0, true);

    if (res != PM3_SUCCESS)
        return res;
    if (sw != status(MFDES_S_OPERATION_OK))
        return PM3_ESOFT;

    *key_settings = data[0];
    *num_keys = data[1];
    return res;
}

// --- KEY VERSION
static int desfire_print_keyversion(uint8_t key_idx, uint8_t key_version) {
    PrintAndLogEx(SUCCESS, "   Key [%u]  Version : %d (0x%02x)", key_idx, key_version, key_version);
    return PM3_SUCCESS;
}

static int handler_desfire_keyversion(uint8_t curr_key, uint8_t *num_versions) {
    if (num_versions == NULL) {
        PrintAndLogEx(DEBUG, "NUM_VERSIONS=NULL");
        return PM3_EINVARG;
    }
    sAPDU apdu = {0x90, MFDES_GET_KEY_VERSION, 0x00, 0x00, 0x01, &curr_key}; //0x64
    int recv_len = 0;
    uint16_t sw = 0;
    int res = send_desfire_cmd(&apdu, false, num_versions, &recv_len, &sw, 0, true);

    if (res != PM3_SUCCESS)
        return res;

    if (sw != status(MFDES_S_OPERATION_OK))
        return PM3_ESOFT;

    return res;
}

static int handler_desfire_commit_transaction() {
    sAPDU apdu = {0x90, MFDES_COMMIT_TRANSACTION, 0x00, 0x00, 0x00, NULL}; //0xC7
    int recv_len = 0;
    uint16_t sw = 0;
    int res = send_desfire_cmd(&apdu, false, NULL, &recv_len, &sw, 0, true);

    if (res != PM3_SUCCESS)
        return res;

    if (sw != status(MFDES_S_OPERATION_OK))
        return PM3_ESOFT;

    return res;
}

/*static int handler_desfire_abort_transaction() {
    sAPDU apdu = {0x90, MFDES_ABORT_TRANSACTION, 0x00, 0x00, 0x00, NULL}; //0xA7
    int recv_len = 0;
    uint16_t sw = 0;
    int res = send_desfire_cmd(&apdu, false, NULL, &recv_len, &sw, 0, true);

    if (res != PM3_SUCCESS)
        return res;

    if (sw != status(MFDES_S_OPERATION_OK))
        return PM3_ESOFT;

    return res;
}*/

// --- GET APPIDS
static int handler_desfire_appids(uint8_t *dest, uint8_t *app_ids_len) {
    if (dest == NULL) {
        PrintAndLogEx(DEBUG, "DEST=NULL");
        return PM3_EINVARG;
    }
    if (app_ids_len == NULL) {
        PrintAndLogEx(DEBUG, "APP_IDS_LEN=NULL");
        return PM3_EINVARG;
    }

    sAPDU apdu = {0x90, MFDES_GET_APPLICATION_IDS, 0x00, 0x00, 0x00, NULL}; //0x6a
    int recv_len = 0;
    uint16_t sw = 0;
    int res = send_desfire_cmd(&apdu, true, dest, &recv_len, &sw, 0, true);

    if (res != PM3_SUCCESS)
        return res;

    if (sw != status(MFDES_S_OPERATION_OK))
        return PM3_ESOFT;

    *app_ids_len = (uint8_t)recv_len & 0xFF;
    return res;
}

// --- GET DF NAMES
static int handler_desfire_dfnames(dfname_t *dest, uint8_t *dfname_count) {
    if (g_debugMode > 1) {
        if (dest == NULL) PrintAndLogEx(ERR, "DEST=NULL");
        if (dfname_count == NULL) PrintAndLogEx(ERR, "DFNAME_COUNT=NULL");
    }
    if (dest == NULL || dfname_count == NULL) return PM3_EINVARG;
    sAPDU apdu = {0x90, MFDES_GET_DF_NAMES, 0x00, 0x00, 0x00, NULL}; //0x6d
    int recv_len = 0;
    uint16_t sw = 0;
    int res = send_desfire_cmd(&apdu, true, (uint8_t *)dest, &recv_len, &sw, sizeof(dfname_t), true);
    if (res != PM3_SUCCESS)
        return res;
    if (sw != status(MFDES_S_OPERATION_OK))
        return PM3_ESOFT;
    *dfname_count = recv_len;
    return res;
}

static int handler_desfire_select_application(uint8_t *aid) {
    if (g_debugMode > 1) {
        if (aid == NULL) PrintAndLogEx(ERR, "AID=NULL");
    }
    if (aid == NULL) return PM3_EINVARG;
    sAPDU apdu = {0x90, MFDES_SELECT_APPLICATION, 0x00, 0x00, 0x03, aid}; //0x5a
    int recv_len = 0;
    uint16_t sw = 0;
    int res = send_desfire_cmd(&apdu, true, NULL, &recv_len, &sw, sizeof(dfname_t), true);
    if (res != PM3_SUCCESS) {
        PrintAndLogEx(WARNING, _RED_("   Can't select AID 0x%X -> %s"), (aid[2] << 16) + (aid[1] << 8) + aid[0], GetErrorString(res, &sw));
        DropField();
        return res;
    }
    return PM3_SUCCESS;
}

// none, verified
static int handler_desfire_fileids(uint8_t *dest, uint8_t *file_ids_len) {
    if (g_debugMode > 1) {
        if (dest == NULL) PrintAndLogEx(ERR, "DEST=NULL");
        if (file_ids_len == NULL) PrintAndLogEx(ERR, "FILE_IDS_LEN=NULL");
    }
    if (dest == NULL || file_ids_len == NULL) return PM3_EINVARG;
    sAPDU apdu = {0x90, MFDES_GET_FILE_IDS, 0x00, 0x00, 0x00, NULL}; //0x6f
    int recv_len = 0;
    uint16_t sw = 0;
    *file_ids_len = 0;
    int res = send_desfire_cmd(&apdu, false, dest, &recv_len, &sw, 0, true);
    if (res != PM3_SUCCESS) {
        PrintAndLogEx(WARNING, _RED_("   Can't get file ids -> %s"), GetErrorString(res, &sw));
        DropField();
        return res;
    }
    *file_ids_len = recv_len;
    return res;
}

// none, verified
static int handler_desfire_filesettings(uint8_t file_id, uint8_t *dest, int *destlen) {
    if (g_debugMode > 1) {
        if (dest == NULL) PrintAndLogEx(ERR, "DEST=NULL");
        if (destlen == NULL) PrintAndLogEx(ERR, "DESTLEN=NULL");
    }
    if (dest == NULL || destlen == NULL) return PM3_EINVARG;
    sAPDU apdu = {0x90, MFDES_GET_FILE_SETTINGS, 0x00, 0x00, 0x01, &file_id}; // 0xF5
    uint16_t sw = 0;
    int res = send_desfire_cmd(&apdu, false, dest, destlen, &sw, 0, true);
    if (res != PM3_SUCCESS) {
        PrintAndLogEx(WARNING, _RED_("   Can't get file settings -> %s"), GetErrorString(res, &sw));
        DropField();
        return res;
    }
    return res;
}

typedef struct {
    uint8_t aid[3];
    uint8_t keysetting1;
    uint8_t keysetting2;
    uint8_t fid[2];
    uint8_t name[16];
} aidhdr_t;

static int handler_desfire_createapp(aidhdr_t *aidhdr, bool usename, bool usefid) {
    if (aidhdr == NULL) return PM3_EINVARG;

    sAPDU apdu = {0x90, MFDES_CREATE_APPLICATION, 0x00, 0x00, sizeof(aidhdr_t), (uint8_t *)aidhdr}; // 0xCA

    if (!usename) {
        apdu.Lc = apdu.Lc - 16;
    }
    if (!usefid) {
        apdu.Lc = apdu.Lc - 2;
    }
    uint8_t *data = NULL;
    if (!usefid && usename) {
        data = (uint8_t *)malloc(apdu.Lc);
        apdu.data = data;
        memcpy(data, aidhdr, apdu.Lc);
        memcpy(&data[3 + 1 + 1], aidhdr->name, 16);
    }

    uint16_t sw = 0;
    int recvlen = 0;
    int res = send_desfire_cmd(&apdu, false, NULL, &recvlen, &sw, 0, true);
    if (data != NULL) free(data);
    if (res != PM3_SUCCESS) {
        PrintAndLogEx(WARNING, _RED_("   Can't create aid -> %s"), GetErrorString(res, &sw));
        DropField();
        return res;
    }

    return res;
}

static int handler_desfire_deleteapp(uint8_t *aid) {
    if (aid == NULL) return PM3_EINVARG;
    sAPDU apdu = {0x90, MFDES_DELETE_APPLICATION, 0x00, 0x00, 3, aid}; // 0xDA
    uint16_t sw = 0;
    int recvlen = 0;
    int res = send_desfire_cmd(&apdu, false, NULL, &recvlen, &sw, 0, true);
    if (res != PM3_SUCCESS) {
        PrintAndLogEx(WARNING, _RED_("   Can't delete aid -> %s"), GetErrorString(res, &sw));
        DropField();
        return res;
    }
    return res;
}

static int handler_desfire_credit(mfdes_value_t *value) {
    sAPDU apdu = {0x90, MFDES_CREDIT, 0x00, 0x00, 1 + 4, (uint8_t *)value}; // 0x0C
    uint16_t sw = 0;
    int recvlen = 0;
    int res = send_desfire_cmd(&apdu, false, NULL, &recvlen, &sw, 0, true);
    if (res != PM3_SUCCESS) {
        PrintAndLogEx(WARNING, _RED_("   Can't credit value -> %s"), GetErrorString(res, &sw));
        DropField();
        return res;
    }
    return res;
}

static int handler_desfire_limitedcredit(mfdes_value_t *value) {
    sAPDU apdu = {0x90, MFDES_LIMITED_CREDIT, 0x00, 0x00, 1 + 4, (uint8_t *)value}; // 0x1C
    uint16_t sw = 0;
    int recvlen = 0;
    int res = send_desfire_cmd(&apdu, false, NULL, &recvlen, &sw, 0, true);
    if (res != PM3_SUCCESS) {
        PrintAndLogEx(WARNING, _RED_("   Can't credit limited value -> %s"), GetErrorString(res, &sw));
        DropField();
        return res;
    }
    return res;
}

static int handler_desfire_debit(mfdes_value_t *value) {
    sAPDU apdu = {0x90, MFDES_DEBIT, 0x00, 0x00, 1 + 4, (uint8_t *)value}; // 0xDC
    uint16_t sw = 0;
    int recvlen = 0;
    int res = send_desfire_cmd(&apdu, false, NULL, &recvlen, &sw, 0, true);
    if (res != PM3_SUCCESS) {
        PrintAndLogEx(WARNING, _RED_("   Can't debit value -> %s"), GetErrorString(res, &sw));
        DropField();
        return res;
    }
    return res;
}

static int handler_desfire_readdata(mfdes_data_t *data, MFDES_FILE_TYPE_T type) {
    if (data->fileno > 0x1F) return PM3_EINVARG;
    sAPDU apdu = {0x90, MFDES_READ_DATA, 0x00, 0x00, 1 + 3 + 3, (uint8_t *)data}; // 0xBD
    if (type == MFDES_RECORD_FILE) apdu.INS = MFDES_READ_RECORDS; //0xBB

    uint16_t sw = 0;
    int resplen = 0;
    int res = send_desfire_cmd(&apdu, false, data->data, &resplen, &sw, 0, true);
    if (res != PM3_SUCCESS) {
        PrintAndLogEx(WARNING, _RED_("   Can't read data -> %s"), GetErrorString(res, &sw));
        DropField();
        return res;
    }
    data->length[2] = (uint8_t)(resplen & 0xFF);
    data->length[1] = (uint8_t)((resplen >> 8) & 0xFF);
    data->length[0] = (uint8_t)((resplen >> 16) & 0xFF);
    memcpy(data->length, &resplen, 3);
    return res;
}


static int handler_desfire_getvalue(mfdes_value_t *value, int *resplen) {
    if (value->fileno > 0x1F) return PM3_EINVARG;
    sAPDU apdu = {0x90, MFDES_GET_VALUE, 0x00, 0x00, 0x01, &value->fileno}; // 0xBD
    uint16_t sw = 0;
    *resplen = 0;
    int res = send_desfire_cmd(&apdu, false, value->value, resplen, &sw, 0, true);
    if (res != PM3_SUCCESS) {
        PrintAndLogEx(WARNING, _RED_("   Can't read data -> %s"), GetErrorString(res, &sw));
        DropField();
        return res;
    }
    return res;
}

static int handler_desfire_writedata(mfdes_data_t *data, MFDES_FILE_TYPE_T type) {
    /*                  LC  FN  OF  OF  OF  LN  LN  LN  DD  DD  DD
        90  3d  00  00  16  01  00  00  00  0f  00  00  00  0f  20  00  3b  00  34  04  06  e1  04  0f  fe  00  00  00
        90  3d  00  00  09  02  00  00  00  02  00  00  00  00  00
    */

    if (data->fileno > 0x1F) return PM3_EINVARG;
    int datatowrite = le24toh(data->length);
    int offset = le24toh(data->offset);
    int datasize = 0;
    int pos = 0;
    int recvlen = 0;
    int res = PM3_SUCCESS;
    uint16_t sw = 0;
    uint8_t tmp[59] = {0};
    mfdes_data_t sdata;
    sAPDU apdu = {0x90, MFDES_WRITE_DATA, 0x00, 0x00, 0, (uint8_t *) &sdata}; // 0x3D
    tmp[0] = data->fileno;
    apdu.data = tmp;
    if (type == MFDES_RECORD_FILE) apdu.INS = MFDES_WRITE_RECORD;

    while (datatowrite > 0) {
        if (datatowrite > 52) datasize = 52;
        else datasize = datatowrite;

        tmp[1] = offset & 0xFF;
        tmp[2] = (offset >> 8) & 0xFF;
        tmp[3] = (offset >> 16) & 0xFF;
        tmp[4] = datasize & 0xFF;
        tmp[5] = (datasize >> 8) & 0xFF;
        tmp[6] = (datasize >> 16) & 0xFF;

        memcpy(&tmp[7], &data->data[pos], datasize);
        apdu.Lc = datasize + 1 + 3 + 3;

        res = send_desfire_cmd(&apdu, false, NULL, &recvlen, &sw, 0, true);
        if (res != PM3_SUCCESS) {
            PrintAndLogEx(WARNING, _RED_("   Can't write data -> %s"), GetErrorString(res, &sw));
            DropField();
            return res;
        }
        offset += datasize;
        datatowrite -= datasize;
        pos += datasize;
    }
    if (type == MFDES_RECORD_FILE) {
        if (handler_desfire_commit_transaction() != PM3_SUCCESS) {
            PrintAndLogEx(WARNING, _RED_("   Can't commit transaction -> %s"), GetErrorString(res, &sw));
            DropField();
            return res;
        }
    }
    return res;
}


static int handler_desfire_deletefile(uint8_t fileno) {
    if (fileno > 0x1F) return PM3_EINVARG;
    sAPDU apdu = {0x90, MFDES_DELETE_FILE, 0x00, 0x00, 1, &fileno}; // 0xDF
    uint16_t sw = 0;
    int recvlen = 0;
    int res = send_desfire_cmd(&apdu, false, NULL, &recvlen, &sw, 0, true);
    if (res != PM3_SUCCESS) {
        PrintAndLogEx(WARNING, _RED_("   Can't delete file -> %s"), GetErrorString(res, &sw));
        DropField();
        return res;
    }
    return res;
}

static int handler_desfire_clearrecordfile(uint8_t fileno) {
    if (fileno > 0x1F) return PM3_EINVARG;
    sAPDU apdu = {0x90, MFDES_CLEAR_RECORD_FILE, 0x00, 0x00, 1, &fileno}; // 0xEB
    uint16_t sw = 0;
    int recvlen = 0;
    int res = send_desfire_cmd(&apdu, false, NULL, &recvlen, &sw, 0, true);
    if (res != PM3_SUCCESS) {
        PrintAndLogEx(WARNING, _RED_("   Can't clear record file -> %s"), GetErrorString(res, &sw));
        DropField();
        return res;
    } else {
        res = handler_desfire_commit_transaction();
        if (res != PM3_SUCCESS) {
            PrintAndLogEx(WARNING, _RED_("   Can't commit transaction -> %s"), GetErrorString(res, &sw));
            DropField();
            return res;
        }
    }
    return res;
}

<<<<<<< HEAD
static int handler_desfire_create_value_file(mfdes_value_file_t *value) {
    if (value->fileno > 0x1F) return PM3_EINVARG;
=======
static int get_desfire_create_std_file(mfdes_file_t *file) {
    if (file == NULL) return PM3_EINVARG;
>>>>>>> 49565659

    sAPDU apdu = {0x90, MFDES_CREATE_VALUE_FILE, 0x00, 0x00, sizeof(mfdes_value_file_t), (uint8_t *)value}; // 0xCc

    uint16_t sw = 0;
    int recvlen = 0;
    int res = send_desfire_cmd(&apdu, false, NULL, &recvlen, &sw, 0, true);
    if (res != PM3_SUCCESS) {
        PrintAndLogEx(WARNING, _RED_("   Can't create value -> %s"), GetErrorString(res, &sw));
        DropField();
        return res;
    }
    return res;
}

static int handler_desfire_create_std_file(mfdes_file_t *file) {
    if (file->fileno > 0x1F) return PM3_EINVARG;
    sAPDU apdu = {0x90, MFDES_CREATE_STD_DATA_FILE, 0x00, 0x00, sizeof(mfdes_file_t), (uint8_t *)file}; // 0xCD

    uint16_t sw = 0;
    int recvlen = 0;
    int res = send_desfire_cmd(&apdu, false, NULL, &recvlen, &sw, 0, true);
    if (res != PM3_SUCCESS) {
        PrintAndLogEx(WARNING, _RED_("   Can't create file -> %s"), GetErrorString(res, &sw));
        DropField();
        return res;
    }
    return res;
}

static int handler_desfire_create_linearrecordfile(mfdes_linear_t *file) {
    if (file->fileno > 0x1F) return PM3_EINVARG;
    if (memcmp(file->recordsize, "\x00\x00\x00", 3) == 0) return PM3_EINVARG;
    sAPDU apdu = {0x90, MFDES_CREATE_LINEAR_RECORD_FILE, 0x00, 0x00, sizeof(mfdes_linear_t), (uint8_t *)file}; // 0xC1

    uint16_t sw = 0;
    int recvlen = 0;
    int res = send_desfire_cmd(&apdu, false, NULL, &recvlen, &sw, 0, true);
    if (res != PM3_SUCCESS) {
        PrintAndLogEx(WARNING, _RED_("   Can't create linear record file -> %s"), GetErrorString(res, &sw));
        DropField();
        return res;
    }
    return res;
}

static int handler_desfire_create_cyclicrecordfile(mfdes_linear_t *file) {
    if (memcmp(file->recordsize, "\x00\x00\x00", 3) == 0) return PM3_EINVARG;
    if (file->fileno > 0x1F) return PM3_EINVARG;
    sAPDU apdu = {0x90, MFDES_CREATE_CYCLIC_RECORD_FILE, 0x00, 0x00, sizeof(mfdes_linear_t), (uint8_t *)file}; // 0xC0

    uint16_t sw = 0;
    int recvlen = 0;
    int res = send_desfire_cmd(&apdu, false, NULL, &recvlen, &sw, 0, true);
    if (res != PM3_SUCCESS) {
        PrintAndLogEx(WARNING, _RED_("   Can't create cyclic record file -> %s"), GetErrorString(res, &sw));
        DropField();
        return res;
    }
    return res;
}

static int handler_desfire_create_backup_file(mfdes_file_t *file) {
    if (file->fileno > 0x1F) return PM3_EINVARG;

    sAPDU apdu = {0x90, MFDES_CREATE_BACKUP_DATA_FILE, 0x00, 0x00, sizeof(mfdes_file_t), (uint8_t *)file}; // 0xCB

    uint16_t sw = 0;
    int recvlen = 0;
    int res = send_desfire_cmd(&apdu, false, NULL, &recvlen, &sw, 0, true);
    if (res != PM3_SUCCESS) {
        PrintAndLogEx(WARNING, _RED_("   Can't create backup file -> %s"), GetErrorString(res, &sw));
        DropField();
        return res;
    }
    return res;
}

int getKeySettings(uint8_t *aid) {
    if (aid == NULL) return PM3_EINVARG;

    int res = 0;
    if (memcmp(aid, "\x00\x00\x00", 3) == 0) {

        // CARD MASTER KEY
        //PrintAndLogEx(INFO, "--- " _CYAN_("CMK - PICC, Card Master Key settings"));
        res = handler_desfire_select_application(aid);
        if (res != PM3_SUCCESS) return res;

        // KEY Settings - AMK
        uint8_t num_keys = 0;
        uint8_t key_setting = 0;
        res = handler_desfire_keysettings(&key_setting, &num_keys);
        if (res == PM3_SUCCESS) {
            // number of Master keys (0x01)
            PrintAndLogEx(SUCCESS, "   Number of Masterkeys                  : " _YELLOW_("%u"), (num_keys & 0x3F));

            PrintAndLogEx(SUCCESS, "   [0x08] Configuration changeable       : %s", (key_setting & (1 << 3)) ? _GREEN_("YES") : "NO");
            PrintAndLogEx(SUCCESS, "   [0x04] CMK required for create/delete : %s", (key_setting & (1 << 2)) ? _GREEN_("YES") : "NO");
            PrintAndLogEx(SUCCESS, "   [0x02] Directory list access with CMK : %s", (key_setting & (1 << 1)) ? _GREEN_("YES") : "NO");
            PrintAndLogEx(SUCCESS, "   [0x01] CMK is changeable              : %s", (key_setting & (1 << 0)) ? _GREEN_("YES") : "NO");
        } else {
            PrintAndLogEx(WARNING, _RED_("   Can't read Application Master key settings"));
        }

        const char *str = "   Operation of PICC master key          : " _YELLOW_("%s");

        // 2 MSB denotes
        switch (num_keys >> 6) {
            case 0:
                PrintAndLogEx(SUCCESS, str, "(3)DES");
                break;
            case 1:
                PrintAndLogEx(SUCCESS, str, "3K3DES");
                break;
            case 2:
                PrintAndLogEx(SUCCESS, str, "AES");
                break;
            default:
                break;
        }

        uint8_t cmk_num_versions = 0;
        if (handler_desfire_keyversion(0, &cmk_num_versions) == PM3_SUCCESS) {
            PrintAndLogEx(SUCCESS, "   PICC Master key Version               : " _YELLOW_("%d (0x%02x)"), cmk_num_versions, cmk_num_versions);
            PrintAndLogEx(INFO, "   ----------------------------------------------------------");
        }

        // Authentication tests
        int res = test_desfire_authenticate();
        if (res == PM3_ETIMEOUT) return res;
        PrintAndLogEx(SUCCESS, "   [0x0A] Authenticate      : %s", (res == PM3_SUCCESS) ? _YELLOW_("YES") : "NO");

        res = test_desfire_authenticate_iso();
        if (res == PM3_ETIMEOUT) return res;
        PrintAndLogEx(SUCCESS, "   [0x1A] Authenticate ISO  : %s", (res == PM3_SUCCESS) ? _YELLOW_("YES") : "NO");

        res = test_desfire_authenticate_aes();
        if (res == PM3_ETIMEOUT) return res;
        PrintAndLogEx(SUCCESS, "   [0xAA] Authenticate AES  : %s", (res == PM3_SUCCESS) ? _YELLOW_("YES") : "NO");

        PrintAndLogEx(INFO, "-------------------------------------------------------------");

    } else {

        // AID - APPLICATION MASTER KEYS
        //PrintAndLogEx(SUCCESS, "--- " _CYAN_("AMK - Application Master Key settings"));
        res = handler_desfire_select_application(aid);
        if (res != PM3_SUCCESS) return res;

        // KEY Settings - AMK
        uint8_t num_keys = 0;
        uint8_t key_setting = 0;
        res = handler_desfire_keysettings(&key_setting, &num_keys);
        if (res == PM3_SUCCESS) {
            desfire_print_keysetting(key_setting, num_keys);
        } else {
            PrintAndLogEx(WARNING, _RED_("   Can't read Application Master key settings"));
        }

        // KEY VERSION  - AMK
        uint8_t num_version = 0;
        if (handler_desfire_keyversion(0, &num_version) == PM3_SUCCESS) {
            PrintAndLogEx(INFO, "-------------------------------------------------------------");
            PrintAndLogEx(INFO, "  Application keys");
            desfire_print_keyversion(0, num_version);
        } else {
            PrintAndLogEx(WARNING, "   Can't read AID master key version. Trying all keys");
        }

        // From 0x01 to numOfKeys.  We already got 0x00. (AMK)
        num_keys &= 0x3F;
        if (num_keys > 1) {
            for (uint8_t i = 0x01; i < num_keys; ++i) {
                if (handler_desfire_keyversion(i, &num_version) == PM3_SUCCESS) {
                    desfire_print_keyversion(i, num_version);
                } else {
                    PrintAndLogEx(WARNING, "   Can't read key %d  (0x%02x) version", i, i);
                }
            }
        }
    }

    DropField();
    return PM3_SUCCESS;
}

static void swap32(uint8_t *data) {
    if (data == NULL) return;
    uint8_t tmp = data[0];
    data[0] = data[3];
    data[3] = tmp;
    tmp = data[2];
    data[2] = data[1];
    data[1] = tmp;
};

static void swap24(uint8_t *data) {
    if (data == NULL) return;
    uint8_t tmp = data[0];
    data[0] = data[2];
    data[2] = tmp;
};

static void swap16(uint8_t *data) {
    if (data == NULL) return;
    uint8_t tmp = data[0];
    data[0] = data[1];
    data[1] = tmp;
};


static int CmdHF14ADesCreateApp(const char *Cmd) {
    CLIParserInit("hf mfdes createaid",
                  "Create Application ID",
                  "Usage:\n\thf mfdes createaid -a 123456 -f 1111 -k 0E -l 2E -n Test\n"
                 );

    void *argtable[] = {
        arg_param_begin,
        arg_strx0("aA",  "aid",    "<aid>", "App ID to create as hex bytes ("),
        arg_strx0("fF",  "fid",    "<fid>", "File ID to create (optional)"),
        arg_strx0("kK",  "keysetting1",    "<keysetting1>", "Key Setting 1 (Application Master Key Settings)"),
        arg_strx0("lL",  "keysetting2",    "<keysetting2>", "Key Setting 2"),
        arg_str0("nN",  "name",    "<name>", "App ISO-4 Name (optional)"),
        arg_param_end
    };
    CLIExecWithReturn(Cmd, argtable, false);
    /* KeySetting 1 (AMK Setting):
       0:   Allow change master key
       1:   Free Directory list access without master key
            0: AMK auth needed for GetFileSettings and GetKeySettings
            1: No AMK auth needed for GetFileIDs, GetISOFileIDs, GetFileSettings, GetKeySettings
       2:   Free create/delete without master key
            0:  CreateFile/DeleteFile only with AMK auth
            1:  CreateFile/DeleteFile always
       3:   Configuration changable
            0: Configuration frozen
            1: Configuration changable if authenticated with AMK (default)
       4-7: ChangeKey Access Rights
            0: Application master key needed (default)
            0x1..0xD: Auth with specific key needed to change any key
            0xE: Auth with the key to be changed (same KeyNo) is necessary to change a key
            0xF: All Keys within this application are frozen

    */
    /* KeySetting 2:
       0..3: Number of keys stored within the application (max. 14 keys)
       4:    RFU
       5:    Use of 2 byte ISO FID, 0: No, 1: Yes
       6..7: Crypto Method 00: DES/3DES, 01: 3K3DES, 10: AES
       Example:
            2E = FID, DES, 14 keys
            6E = FID, 3K3DES, 14 keys
            AE = FID, AES, 14 keys
    */
    int aidlength = 3;
    int fidlength = 2;
    uint8_t aid[3] = {0};
    uint8_t fid[2] = {0};
    uint8_t name[16] = {0};
    uint8_t keysetting1 = 0;
    uint8_t keysetting2 = 0;
    int keylen1 = 1;
    int keylen2 = 1;
    int namelen = 16;
    CLIGetHexWithReturn(1, aid, &aidlength);
    CLIGetHexWithReturn(2, fid, &fidlength);
    CLIGetHexWithReturn(3, &keysetting1, &keylen1);
    CLIGetHexWithReturn(4, &keysetting2, &keylen2);
    CLIGetStrWithReturn(5, name, &namelen);
    CLIParserFree();

    swap24(aid);
    swap16(fid);

    if (aidlength != 3) {
        PrintAndLogEx(ERR, "AID must have 3 bytes length.");
        return PM3_EINVARG;
    }

    if (fidlength != 2) {
        PrintAndLogEx(ERR, "FID must have 2 bytes length.");
        return PM3_EINVARG;
    }
    bool usefid = true;
    if (fidlength == 0) usefid = false;

    if (keylen1 != 1) {
        PrintAndLogEx(ERR, "Keysetting1 must have 1 byte length.");
        return PM3_EINVARG;
    }

    if (keylen1 != 1) {
        PrintAndLogEx(ERR, "Keysetting2 must have 1 byte length.");
        return PM3_EINVARG;
    }

    if (namelen > 16) {
        PrintAndLogEx(ERR, "Name has a max. of 16 bytes length.");
        return PM3_EINVARG;
    }
    bool usename = true;
    if (namelen == 0) usename = false;

    //90 ca 00 00 0e 3cb849 09 22 10e1 d27600 00850101 00
    /*char name[]="Test";
    uint8_t aid[]={0x12,0x34,0x56};
    uint8_t fid[]={0x11,0x22};
    uint8_t keysetting1=0xEE;
    uint8_t keysetting2=0xEE;*/

    if (memcmp(aid, "\x00\x00\x00", 3) == 0) {
        PrintAndLogEx(WARNING, _RED_("   Creating root aid 000000 is forbidden."));
        return PM3_ESOFT;
    }

    aidhdr_t aidhdr;
    memcpy(aidhdr.aid, aid, sizeof(aid));
    aidhdr.keysetting1 = keysetting1;
    aidhdr.keysetting2 = keysetting2;
    if (usefid) memcpy(aidhdr.fid, fid, sizeof(fid));
    if (usename) memcpy(aidhdr.name, name, sizeof(name));

    uint8_t rootaid[3] = {0x00, 0x00, 0x00};
    int res = handler_desfire_select_application(rootaid);
    if (res != PM3_SUCCESS) { DropField(); return res; }

    res = handler_desfire_createapp(&aidhdr, usename, usefid);
    DropField();
    return res;
}

static int CmdHF14ADesDeleteApp(const char *Cmd) {
    CLIParserInit("hf mfdes deleteaid",
                  "Delete Application ID",
                  "Usage:\n\t-a aid (3 hex bytes, big endian)\n\n"
                  "Example:\n\thf mfdes deleteaid -a 123456\n"
                 );

    void *argtable[] = {
        arg_param_begin,
        arg_strx0("aA",  "aid",    "<aid>", "App ID to delete"),
        arg_param_end
    };
    CLIExecWithReturn(Cmd, argtable, false);
    int aidlength = 3;
    uint8_t aid[3] = {0};
    CLIGetHexWithReturn(1, aid, &aidlength);
    CLIParserFree();
    swap24(aid);
    if (aidlength != 3) {
        PrintAndLogEx(ERR, "AID must have 3 bytes length.");
        return PM3_EINVARG;
    }

    if (memcmp(aid, "\x00\x00\x00", 3) == 0) {
        PrintAndLogEx(WARNING, _RED_("   Deleting root aid 000000 is forbidden."));
        return PM3_ESOFT;
    }

    uint8_t rootaid[3] = {0x00, 0x00, 0x00};
    int res = handler_desfire_select_application(rootaid);
    if (res != PM3_SUCCESS) { DropField(); return res;}
    res = handler_desfire_deleteapp(aid);
    DropField();
    return res;
}


static int CmdHF14ADesClearRecordFile(const char *Cmd) {
    CLIParserInit("hf mfdes clearrecord",
                  "Clear record file",
                  "Usage:\n\t"
                  "hf mfdes clearrecord -a 123456 -n 01\n"
                 );

    void *argtable[] = {
        arg_param_begin,
        arg_strx0("aA",  "aid",   "<aid>", "AID for file (3 hex bytes, big endian)"),
        arg_strx0("nN", "fileno", "<fileno>", "File Number (1 hex byte, 0x00 - 0x1F)"),
        arg_param_end
    };
    CLIExecWithReturn(Cmd, argtable, false);
    uint8_t fileno[] = {0};
    int aidlength = 0;
    uint8_t aid[3] = {0};
    CLIGetHexWithReturn(1, aid, &aidlength);
    int filenolen = 0;
    CLIGetHexWithReturn(2, fileno, &filenolen);
    int fidlength = 0;
    uint8_t fid[2] = {0};
    CLIParamHexToBuf(arg_get_str(3), fid, 2, &fidlength);
    CLIParserFree();

    if (filenolen != 1) {
        PrintAndLogEx(ERR, "Fileno must have 1 bytes length.");
        return PM3_EINVARG;
    }

    if (fileno > 0x1F) {
        PrintAndLogEx(ERR, "Fileno must be lower 0x1F.");
        return PM3_EINVARG;
    }

    // AID
    if (aidlength != 3) {
        PrintAndLogEx(WARNING, "aid must include %d HEX symbols", 3);
        return PM3_EINVARG;
    }
    swap24(aid);
    int res = handler_desfire_select_application(aid);
    if (res != PM3_SUCCESS) {
        PrintAndLogEx(ERR, "Couldn't select aid.");
        DropField();
        return res;
    }

<<<<<<< HEAD
    res = handler_desfire_clearrecordfile(fileno);
=======
    mfdes_file_t ft;
    memcpy(ft.fid, fid, 2);
    memcpy(ft.filesize, filesize, 3);
    ft.fileno = fileno[0];
    ft.comset = comset;
    memcpy(ft.access_rights, ar, 2);

    res = get_desfire_create_std_file(&ft);
>>>>>>> 49565659
    if (res == PM3_SUCCESS) {
        PrintAndLogEx(SUCCESS, "Successfully cleared record file.");
    } else PrintAndLogEx(ERR, "Error on deleting file : %d", res);
    DropField();
    return res;
}

static int CmdHF14ADesDeleteFile(const char *Cmd) {
    CLIParserInit("hf mfdes deletefile",
                  "Delete File",
                  "Usage:\n\t"
                  "hf mfdes deletefile -a 123456 -n 01\n"
                 );

    void *argtable[] = {
        arg_param_begin,
        arg_strx0("aA",  "aid",   "<aid>", "AID for file (3 hex bytes, big endian)"),
        arg_strx0("nN", "fileno", "<fileno>", "File Number (1 hex byte, 0x00 - 0x1F)"),
        arg_param_end
    };
    CLIExecWithReturn(Cmd, argtable, false);
    uint8_t fileno;
    int aidlength = 0;
    uint8_t aid[3] = {0};
    CLIGetHexWithReturn(1, aid, &aidlength);
    int filenolen = 0;
    CLIGetHexWithReturn(2, &fileno, &filenolen);
    int fidlength = 0;
    uint8_t fid[2] = {0};
    CLIParamHexToBuf(arg_get_str(3), fid, 2, &fidlength);
    CLIParserFree();

    if (filenolen != 1) {
        PrintAndLogEx(ERR, "Fileno must have 1 bytes length.");
        return PM3_EINVARG;
    }

    if (fileno > 0x1F) {
        PrintAndLogEx(ERR, "Fileno must be lower 0x1F.");
        return PM3_EINVARG;
    }

    // AID
    if (aidlength != 3) {
        PrintAndLogEx(WARNING, "aid must include %d HEX symbols", 3);
        return PM3_EINVARG;
    }
    swap24(aid);
    int res = handler_desfire_select_application(aid);
    if (res != PM3_SUCCESS) {
        PrintAndLogEx(ERR, "Couldn't select aid.");
        DropField();
        return res;
    }

    res = handler_desfire_deletefile(fileno);
    if (res == PM3_SUCCESS) {
        PrintAndLogEx(SUCCESS, "Successfully deleted file..");
    } else PrintAndLogEx(ERR, "Error on deleting file : %d", res);
    DropField();
    return res;
}

static int CmdHF14ADesCreateFile(const char *Cmd) {
    CLIParserInit("hf mfdes createfile",
                  "Create Standard/Backup File",
                  "Usage:"
                  "\n\thf mfdes createfile -a 123456 -f 1111 -n 01 -c 0 -r EEEE -s 000100\n"
                 );

    void *argtable[] = {
        arg_param_begin,
        arg_strx0("aA",  "aid",   "<aid>", "AID for file (3 hex bytes, big endian)"),
        arg_strx0("nN", "fileno", "<fileno>", "File Number (1 hex byte, 0x00 - 0x1F)"),
        arg_strx0("fF", "fileid", "<fileid>", "ISO FID (2 hex bytes, big endian)"),
        arg_int0("cC", "com.set", "<comset>", "Communication setting (0=Plain,1=Plain+MAC,3=Enciphered)"),
        arg_strx0("rR", "accessrights", "<accessrights>", "Access rights (2 hex bytes -> R/W/RW/Chg, 0-D Key, E Free, F Denied)"),
        arg_strx0("sS", "filesize", "<filesize>", "File size (3 hex bytes, big endian)"),
        arg_lit0("bB", "backup", "Create backupfile instead of standard file"),
        arg_param_end
    };
    CLIExecWithReturn(Cmd, argtable, false);
    uint8_t fileno;
    int aidlength = 0;
    uint8_t aid[3] = {0};
    CLIGetHexWithReturn(1, aid, &aidlength);
    int filenolen = 0;
    CLIGetHexWithReturn(2, &fileno, &filenolen);
    int fidlength = 0;
    uint8_t fid[2] = {0};
    CLIParamHexToBuf(arg_get_str(3), fid, 2, &fidlength);
    uint8_t comset = arg_get_int(4);
    int arlength = 0;
    uint8_t ar[2] = {0};
    CLIGetHexWithReturn(5, ar, &arlength);
    int fsizelen = 0;
    uint8_t filesize[3] = {0};
    CLIGetHexWithReturn(6, filesize, &fsizelen);
    bool isbackup = arg_get_lit(7);
    CLIParserFree();

    swap24(aid);
    swap16(fid);
    swap24(filesize);

    if (filenolen != 1) {
        PrintAndLogEx(ERR, "File number is missing.");
        return PM3_EINVARG;
    }

    if (fileno > 0x1F) {
        PrintAndLogEx(ERR, "File number range is invalid (0x00-0x1F).");
        return PM3_EINVARG;
    }
    if (comset != 0 && comset != 1 && comset != 3) {
        PrintAndLogEx(ERR, "Communication setting must be either 0=Plain, 1=Plain+MAC or 3=Encrypt.");
        return PM3_EINVARG;
    }

    if (arlength != 2) {
        PrintAndLogEx(ERR, "Access rights must have 2 hex bytes length.");
        return PM3_EINVARG;
    }

    if (fsizelen != 3) {
        PrintAndLogEx(ERR, "Filesize must have 3 hex bytes length.");
        return PM3_EINVARG;
    }

    if (fidlength != 2) {
        PrintAndLogEx(ERR, "ISO File id must have 2 hex bytes length.");
        return PM3_EINVARG;
    }

    // AID
    if (aidlength != 3) {
        PrintAndLogEx(WARNING, "aid must include %d HEX symbols", 3);
        return PM3_EINVARG;
    }

    int res = handler_desfire_select_application(aid);
    if (res != PM3_SUCCESS) {
        PrintAndLogEx(ERR, "Couldn't select aid.");
        DropField();
        return res;
    }

    mfdes_file_t ft;
    memcpy(ft.fid, fid, 2);
    memcpy(ft.filesize, filesize, 3);
    ft.fileno = fileno;
    ft.comset = comset;
    memcpy(ft.access_rights, ar, 2);

    if (isbackup) res = handler_desfire_create_backup_file(&ft);
    else res = handler_desfire_create_std_file(&ft);

    if (res == PM3_SUCCESS) {
        PrintAndLogEx(SUCCESS, "Successfully created standard/backup file.");
    } else {
        PrintAndLogEx(ERR, "Couldn't create standard/backup file. Error %d", res);
    }
    DropField();
    return res;
}

static int CmdHF14ADesGetValueData(const char *Cmd) {
    CLIParserInit("hf mfdes getvalue",
                  "Get value from value file",
                  "Usage:"
                  "\n\thf mfdes getvalue -a 123456 -n 03\n"
                 );

    void *argtable[] = {
        arg_param_begin,
        arg_strx0("aA",  "aid",   "<aid>", "AID for file (3 hex bytes, big endian)"),
        arg_strx0("nN", "fileno", "<fileno>", "File Number (1 hex byte, 0x00 - 0x1F)"),
        arg_param_end
    };
    CLIExecWithReturn(Cmd, argtable, false);
    uint8_t fileno;
    int aidlength = 0;
    uint8_t aid[3] = {0};
    CLIGetHexWithReturn(1, aid, &aidlength);
    int filenolen = 0;
    CLIGetHexWithReturn(2, &fileno, &filenolen);
    CLIParserFree();

    if (filenolen != 1) {
        PrintAndLogEx(ERR, "File number is missing.");
        return PM3_EINVARG;
    }

    if (fileno > 0x1F) {
        PrintAndLogEx(ERR, "File number range is invalid (0x00-0x1F).");
        return PM3_EINVARG;
    }

    // AID
    if (aidlength != 3) {
        PrintAndLogEx(WARNING, "aid must include %d HEX symbols", 3);
        return PM3_EINVARG;
    }

    swap24(aid);

    int res = handler_desfire_select_application(aid);
    if (res != PM3_SUCCESS) {
        PrintAndLogEx(ERR, "Couldn't select aid.");
        DropField();
        return res;
    }
    mfdes_value_t value;
    value.fileno = fileno;
    int len = 0;
    res = handler_desfire_getvalue(&value, &len);
    if (res == PM3_SUCCESS) {
        PrintAndLogEx(SUCCESS, "Successfully read value from File %d:", fileno);
        PrintAndLogEx(NORMAL, "\nOffset  | Data                                            | Ascii");
        PrintAndLogEx(NORMAL, "----------------------------------------------------------------------------");
        for (int i = 0; i < len; i += 16) {
            PrintAndLogEx(NORMAL, "%02d/0x%02X | %s| %s", i, i, sprint_hex(&value.value[i], len > 16 ? 16 : len), sprint_ascii(&value.value[i], len > 16 ? 16 : len));
        }
    } else {
        PrintAndLogEx(ERR, "Couldn't read value. Error %d", res);
    }
    DropField();
    return res;
}


static int CmdHF14ADesReadData(const char *Cmd) {
    CLIParserInit("hf mfdes readdata",
                  "Read data from File",
                  "Usage:"
                  "\n\thf mfdes readdata -a 123456 -n 01 -t 0 -o 000000 -l 000000\n"
                 );

    void *argtable[] = {
        arg_param_begin,
        arg_strx0("aA",  "aid",   "<aid>", "AID for file (3 hex bytes, big endian)"),
        arg_strx0("nN", "fileno", "<fileno>", "File Number (1 hex byte, 0x00 - 0x1F)"),
        arg_strx0("oO", "offset", "<offset>", "File Offset (3 hex bytes, big endian), optional"),
        arg_strx0("lL", "length", "<length>", "Length to read (3 hex bytes, big endian -> 000000 = Read all data),optional"),
        arg_int0("type", "type", "<type>", "File Type (0=Standard/Backup, 1=Record)"),
        arg_param_end
    };
    CLIExecWithReturn(Cmd, argtable, false);
    uint8_t fileno;
    int aidlength = 0;
    uint8_t aid[3] = {0};
    CLIGetHexWithReturn(1, aid, &aidlength);
    int filenolen = 0;
    CLIGetHexWithReturn(2, &fileno, &filenolen);
    int offsetlength = 0;
    uint8_t offset[3] = {0};
    CLIParamHexToBuf(arg_get_str(3), offset, 3, &offsetlength);
    int flength = 0;
    uint8_t filesize[3] = {0};
    CLIParamHexToBuf(arg_get_str(4), filesize, 3, &flength);
    int type = arg_get_int(5);
    CLIParserFree();

    if (type > 1) {
        PrintAndLogEx(ERR, "Invalid file type (0=Standard/Backup, 1=Record).");
        return PM3_EINVARG;
    }

    if (offsetlength != 3 && offsetlength != 0) {
        PrintAndLogEx(ERR, "Offset needs 3 hex bytes.");
        return PM3_EINVARG;
    }

    if (filenolen != 1) {
        PrintAndLogEx(ERR, "File number is missing.");
        return PM3_EINVARG;
    }

    if (fileno > 0x1F) {
        PrintAndLogEx(ERR, "File number range is invalid (0x00-0x1F).");
        return PM3_EINVARG;
    }

    // AID
    if (aidlength != 3) {
        PrintAndLogEx(WARNING, "aid must include %d HEX symbols", 3);
        return PM3_EINVARG;
    }

    swap24(aid);
    swap24(filesize);
    swap24(offset);

    int res = handler_desfire_select_application(aid);
    if (res != PM3_SUCCESS) {
        PrintAndLogEx(ERR, "Couldn't select aid.");
        DropField();
        return res;
    }

    mfdes_data_t ft;
    memcpy(ft.offset, offset, 3);
    memcpy(ft.length, filesize, 3);
    ft.fileno = fileno;
    int bytestoread = le24toh(filesize);
    if (bytestoread == 0) bytestoread = 0xFFFFFF;
    uint8_t *data = (uint8_t *)malloc(bytestoread);
    if (data != NULL) {
        ft.data = data;
        res = handler_desfire_readdata(&ft, type);
        if (res == PM3_SUCCESS) {
            PrintAndLogEx(SUCCESS, "Successfully read data from File %d:", ft.fileno);
            PrintAndLogEx(NORMAL, "\nOffset  | Data                                            | Ascii");
            PrintAndLogEx(NORMAL, "----------------------------------------------------------------------------");
            int len = le24toh(ft.length);
            for (int i = 0; i < len; i += 16) {
                PrintAndLogEx(NORMAL, "%02d/0x%02X | %s| %s", i, i, sprint_hex(&ft.data[i], len > 16 ? 16 : len), sprint_ascii(&ft.data[i], len > 16 ? 16 : len));
            }
        } else {
            PrintAndLogEx(ERR, "Couldn't read data. Error %d", res);
        }
        free(data);
    }
    DropField();
    return res;
}

static int CmdHF14ADesChangeValue(const char *Cmd) {
    CLIParserInit("hf mfdes changevalue",
                  "Change value (credit/limitedcredit/debit)",
                  "Usage:"
                  "\n\thf mfdes changevalue -a 123456 -n 03 -m 0 -d 00000001\n"
                 );

    void *argtable[] = {
        arg_param_begin,
        arg_strx0("aA",  "aid",   "<aid>", "AID for file (3 hex bytes, big endian)"),
        arg_strx0("nN", "fileno", "<fileno>", "File Number (1 hex byte, 0x00 - 0x1F)"),
        arg_strx0("dD", "value", "<value>", "Value to increase (4 hex bytes, big endian)"),
        arg_int0("mM", "mode", "<mode>", "Mode (0=Credit, 1=LimitedCredit, 2=Debit)"),
        arg_param_end
    };
    mfdes_value_t value;
    CLIExecWithReturn(Cmd, argtable, false);
    int aidlength = 0;
    uint8_t aid[3] = {0};
    CLIGetHexWithReturn(1, aid, &aidlength);
    int filenolen = 0;
    CLIGetHexWithReturn(2, &value.fileno, &filenolen);
    int vlength = 0x0;
    CLIParamHexToBuf(arg_get_str(3), value.value, 4, &vlength);
    int mode = arg_get_int(4);
    CLIParserFree();
    swap24(aid);

    if (mode > 2) {
        PrintAndLogEx(ERR, "Invalid mode (0=Credit, 1=LimitedCredit, 2=Debit).");
        return PM3_EINVARG;
    }

    if (vlength != 4) {
        PrintAndLogEx(ERR, "Value needs 4 hex bytes.");
        return PM3_EINVARG;
    }
    swap32(value.value);

    if (filenolen != 1) {
        PrintAndLogEx(ERR, "File number is missing.");
        return PM3_EINVARG;
    }

    if (value.fileno > 0x1F) {
        PrintAndLogEx(ERR, "File number range is invalid (0x00-0x1F).");
        return PM3_EINVARG;
    }

    // AID
    if (aidlength != 3) {
        PrintAndLogEx(WARNING, "aid must include %d HEX symbols", 3);
        return PM3_EINVARG;
    }

    int res = handler_desfire_select_application(aid);
    if (res != PM3_SUCCESS) {
        PrintAndLogEx(ERR, "Couldn't select aid.");
        DropField();
        return res;
    }

    if (mode == 0) {
        res = handler_desfire_credit(&value);
    } else if (mode == 1) {
        res = handler_desfire_limitedcredit(&value);
    } else if (mode == 2) {
        res = handler_desfire_debit(&value);
    }

    if (res == PM3_SUCCESS) {
        if (handler_desfire_commit_transaction() == PM3_SUCCESS) {
            PrintAndLogEx(SUCCESS, "Successfully changed value in value file.");
        } else {
            PrintAndLogEx(ERR, "Couldn't commit the transaction. Error %d", res);
        }
    } else {
        PrintAndLogEx(ERR, "Couldn't change value in value file. Error %d", res);
    }
    DropField();
    return res;
}


static int CmdHF14ADesWriteData(const char *Cmd) {
    CLIParserInit("hf mfdes writedata",
                  "Write data to File",
                  "Usage:"
                  "\n\thf mfdes writedata -a 123456 -n 01 -t 0 -o 000000 -d 3132333435363738\n"
                 );

    void *argtable[] = {
        arg_param_begin,
        arg_strx0("aA",  "aid",   "<aid>", "AID for file (3 hex bytes, big endian)"),
        arg_strx0("nN", "fileno", "<fileno>", "File Number (1 hex byte, 0x00 - 0x1F)"),
        arg_strx0("oO", "offset", "<offset>", "File Offset (3 hex bytes, big endian), optional"),
        arg_strx0("dD", "data", "<data>", "Data to write (hex bytes, 0xFFFFFF bytes max.)"),
        arg_int0("type", "type", "<type>", "File Type (0=Standard/Backup, 1=Record)"),
        arg_param_end
    };
    CLIExecWithReturn(Cmd, argtable, false);
    uint8_t fileno;
    int aidlength = 0;
    uint8_t aid[3] = {0};
    CLIGetHexWithReturn(1, aid, &aidlength);
    int filenolen = 0;
    CLIGetHexWithReturn(2, &fileno, &filenolen);
    int offsetlength = 0;
    uint8_t offset[3] = {0};
    CLIParamHexToBuf(arg_get_str(3), offset, 3, &offsetlength);
    int dlength = 0xFFFFFF;
    uint8_t *data = (uint8_t *)malloc(0xFFFFFF);
    memset(data, 0x0, 0xFFFFFF);
    CLIParamHexToBuf(arg_get_str(4), data, 0xFFFFFF, &dlength);
    int type = arg_get_int(5);
    CLIParserFree();

    swap24(aid);
    swap24(offset);

    if (type > 1) {
        PrintAndLogEx(ERR, "Unknown type (0=Standard/Backup, 1=Record).");
        if (data) free(data);
        return PM3_EINVARG;
    }

    if (dlength == 0) {
        PrintAndLogEx(ERR, "Data needs some hex bytes to write.");
        if (data) free(data);
        return PM3_EINVARG;
    }

    if (offsetlength != 3 && offsetlength != 0) {
        PrintAndLogEx(ERR, "Offset needs 3 hex bytes.");
        if (data) free(data);
        return PM3_EINVARG;
    }

    if (filenolen != 1) {
        PrintAndLogEx(ERR, "File number is missing.");
        if (data) free(data);
        return PM3_EINVARG;
    }

    if (fileno > 0x1F) {
        PrintAndLogEx(ERR, "File number range is invalid (0x00-0x1F).");
        if (data) free(data);
        return PM3_EINVARG;
    }

    // AID
    if (aidlength != 3) {
        PrintAndLogEx(WARNING, "aid must include %d HEX symbols", 3);
        if (data) free(data);
        return PM3_EINVARG;
    }

    int res = handler_desfire_select_application(aid);
    if (res != PM3_SUCCESS) {
        PrintAndLogEx(ERR, "Couldn't select aid.");
        DropField();
        if (data) free(data);
        return res;
    }

    mfdes_data_t ft;
    memcpy(ft.offset, offset, 3);
    htole24(dlength, ft.length);
    ft.fileno = fileno;
    if (data != NULL) {
        ft.data = data;
        res = handler_desfire_writedata(&ft, type);
        if (res == PM3_SUCCESS) {
            PrintAndLogEx(SUCCESS, "Successfully wrote data.");
        } else {
            PrintAndLogEx(ERR, "Couldn't read data. Error %d", res);
        }
        free(data);
    }
    DropField();
    return res;
}


static int CmdHF14ADesCreateRecordFile(const char *Cmd) {
    CLIParserInit("hf mfdes createrecordfile",
                  "Create Linear/Cyclic Record File",
                  "Usage:"
                  "\n\thf mfdes createrecordfile -a 123456 -f 1122 -n 02 -c 0 -r EEEE -s 000010 -m 000005\n"
                 );

    void *argtable[] = {
        arg_param_begin,
        arg_strx0("aA",  "aid",   "<aid>", "AID for file (3 hex bytes, big endian)"),
        arg_strx0("nN", "fileno", "<fileno>", "File Number (1 hex byte, 0x00 - 0x1F)"),
        arg_strx0("fF", "fileid", "<fileid>", "ISO FID (2 hex bytes, big endian)"),
        arg_int0("cC", "com.set", "<comset>", "Communication setting (0=Plain,1=Plain+MAC,3=Enciphered)"),
        arg_strx0("rR", "accessrights", "<accessrights>", "Access rights (2 hex bytes -> R/W/RW/Chg, 0-D Key, E Free, F Denied)"),
        arg_strx0("sS", "recordsize", "<recordsize>", "Record size (3 hex bytes, big endian, 000001 to FFFFFF)"),
        arg_strx0("mM", "maxnumrecord", "<maxnumrecord>", "Max. Number of Records (3 hex bytes, big endian)"),
        arg_lit0("bB", "cyclic", "Create cyclic record file instead of linear record file"),
        arg_param_end
    };
    CLIExecWithReturn(Cmd, argtable, false);
    uint8_t fileno;
    int aidlength = 0;
    uint8_t aid[3] = {0};
    CLIGetHexWithReturn(1, aid, &aidlength);
    int filenolen = 0;
    CLIGetHexWithReturn(2, &fileno, &filenolen);
    int fidlength = 0;
    uint8_t fid[2] = {0};
    CLIParamHexToBuf(arg_get_str(3), fid, 2, &fidlength);
    uint8_t comset = arg_get_int(4);
    int arlength = 0;
    uint8_t ar[2] = {0};
    CLIGetHexWithReturn(5, ar, &arlength);
    int rsizelen = 0;
    uint8_t recordsize[3] = {0};
    CLIGetHexWithReturn(6, recordsize, &rsizelen);
    int msizelen = 0;
    uint8_t maxnumrecords[3] = {0};
    CLIGetHexWithReturn(7, maxnumrecords, &msizelen);
    bool cyclic = arg_get_lit(8);
    CLIParserFree();

    swap24(aid);
    swap16(fid);
    swap24(recordsize);
    swap24(maxnumrecords);

    if (msizelen != 3) {
        PrintAndLogEx(ERR, "Maximum number of records must have 3 hex bytes length.");
        return PM3_EINVARG;
    }

    if (memcmp("\x00\x00\x00", maxnumrecords, 3) == 0x0) {
        PrintAndLogEx(ERR, "Maximum number of records is invalid (0x000001-0xFFFFFF).");
        return PM3_EINVARG;
    }

    if (filenolen != 1) {
        PrintAndLogEx(ERR, "File number is missing.");
        return PM3_EINVARG;
    }

    if (fileno > 0x1F) {
        PrintAndLogEx(ERR, "File number range is invalid (0x00-0x1F).");
        return PM3_EINVARG;
    }

    if (comset != 0 && comset != 1 && comset != 3) {
        PrintAndLogEx(ERR, "Communication setting must be either 0=Plain, 1=Plain+MAC or 3=Encrypt.");
        return PM3_EINVARG;
    }

    if (arlength != 2) {
        PrintAndLogEx(ERR, "Access rights must have 2 hex bytes length.");
        return PM3_EINVARG;
    }

    if (rsizelen != 3) {
        PrintAndLogEx(ERR, "Recordsize must have 3 hex bytes length.");
        return PM3_EINVARG;
    }

    if (fidlength != 2) {
        PrintAndLogEx(ERR, "ISO File id must have 2 hex bytes length.");
        return PM3_EINVARG;
    }

    // AID
    if (aidlength != 3) {
        PrintAndLogEx(WARNING, "aid must include %d HEX symbols", 3);
        return PM3_EINVARG;
    }

    int res = handler_desfire_select_application(aid);
    if (res != PM3_SUCCESS) {
        PrintAndLogEx(ERR, "Couldn't select aid.");
        DropField();
        return res;
    }

    mfdes_linear_t ft;
    ft.fileno = fileno;
    memcpy(ft.fid, fid, 2);
    ft.comset = comset;
    memcpy(ft.access_rights, ar, 2);
    memcpy(ft.recordsize, recordsize, 3);
    memcpy(ft.maxnumrecords, maxnumrecords, 3);

    if (cyclic) res = handler_desfire_create_cyclicrecordfile(&ft);
    else res = handler_desfire_create_linearrecordfile(&ft);
    if (res == PM3_SUCCESS) {
        PrintAndLogEx(SUCCESS, "Successfully created linear/cyclic record file.");
    } else {
        PrintAndLogEx(ERR, "Couldn't create linear/cyclic record file. Error %d", res);
    }
    DropField();
    return res;
}

static int CmdHF14ADesCreateValueFile(const char *Cmd) {
    CLIParserInit("hf mfdes createvaluefile",
                  "Create Value File",
                  "Usage:"
                  "\n\thf mfdes createvaluefile -a 123456 -n 03 -c 0 -r EEEE -l 00000000 -u 00002000 -v 00000001 -m 02\n"
                 );

    void *argtable[] = {
        arg_param_begin,
        arg_strx0("aA",  "aid",   "<aid>", "AID for file (3 hex bytes, big endian)"),
        arg_strx0("nN", "fileno", "<fileno>", "File Number (1 hex byte, 0x00 - 0x1F)"),
        arg_int0("cC", "com.set", "<comset>", "Communication setting (0=Plain,1=Plain+MAC,3=Enciphered)"),
        arg_strx0("rR", "accessrights", "<accessrights>", "Access rights (2 hex bytes -> R/W/RW/Chg, 0-D Key, E Free, F Denied)"),
        arg_strx0("lL", "lowerlimit", "<lowerlimit>", "Lower limit (4 hex bytes, big endian)"),
        arg_strx0("uU", "upperlimit", "<upperlimit>", "Upper limit (4 hex bytes, big endian)"),
        arg_strx0("vV", "value", "<value>", "Value (4 hex bytes, big endian)"),
        arg_strx0("mM", "limitcredit", "<limitcredit>", "Limited Credit enabled (1 hex byte [Bit 0=LimitedCredit, 1=FreeValue])"),
        arg_param_end
    };
    CLIExecWithReturn(Cmd, argtable, false);
    uint8_t fileno;
    int aidlength = 0;
    uint8_t aid[3] = {0};
    CLIGetHexWithReturn(1, aid, &aidlength);
    int filenolen = 0;
    CLIGetHexWithReturn(2, &fileno, &filenolen);
    uint8_t comset = arg_get_int(3);
    int arlength = 0;
    uint8_t ar[2] = {0};
    CLIGetHexWithReturn(4, ar, &arlength);
    int lllen = 0;
    uint8_t lowerlimit[4] = {0};
    CLIGetHexWithReturn(5, lowerlimit, &lllen);
    int ullen = 0;
    uint8_t upperlimit[4] = {0};
    CLIGetHexWithReturn(6, upperlimit, &ullen);
    int vllen = 0;
    uint8_t value[4] = {0};
    CLIGetHexWithReturn(7, value, &vllen);
    int limitedlen = 0;
    uint8_t limited = 0;
    CLIGetHexWithReturn(8, &limited, &limitedlen);

    CLIParserFree();

    swap24(aid);
    swap32(lowerlimit);
    swap32(upperlimit);
    swap32(value);

    if (filenolen != 1) {
        PrintAndLogEx(ERR, "File number is missing.");
        return PM3_EINVARG;
    }

    if (fileno > 0x1F) {
        PrintAndLogEx(ERR, "File number range is invalid (0x00-0x1F).");
        return PM3_EINVARG;
    }

    if (comset != 0 && comset != 1 && comset != 3) {
        PrintAndLogEx(ERR, "Communication setting must be either 0=Plain, 1=Plain+MAC or 3=Encrypt.");
        return PM3_EINVARG;
    }

    if (arlength != 2) {
        PrintAndLogEx(ERR, "Access rights must have 2 hex bytes length.");
        return PM3_EINVARG;
    }

    if (lllen != 4) {
        PrintAndLogEx(ERR, "Lower limit must have 4 hex bytes length.");
        return PM3_EINVARG;
    }

    if (ullen != 4) {
        PrintAndLogEx(ERR, "Upper limit must have 4 hex bytes length.");
        return PM3_EINVARG;
    }

    if (vllen != 4) {
        PrintAndLogEx(ERR, "Value must have 4 hex bytes length.");
        return PM3_EINVARG;
    }

    if (limitedlen != 1) {
        PrintAndLogEx(WARNING, "Limited Credit Enabled must have 1 hex byte");
        return PM3_EINVARG;
    }
    // AID
    if (aidlength != 3) {
        PrintAndLogEx(WARNING, "aid must include %d HEX symbols", 3);
        return PM3_EINVARG;
    }

    int res = handler_desfire_select_application(aid);
    if (res != PM3_SUCCESS) {
        PrintAndLogEx(ERR, "Couldn't select aid.");
        DropField();
        return res;
    }

    mfdes_value_file_t ft;
    ft.fileno = fileno;
    ft.comset = comset;
    memcpy(ft.access_rights, ar, 2);
    memcpy(ft.lowerlimit, lowerlimit, 4);
    memcpy(ft.upperlimit, upperlimit, 4);
    memcpy(ft.value, value, 4);
    ft.limitedcreditenabled = limited;

    res = handler_desfire_create_value_file(&ft);
    if (res == PM3_SUCCESS) {
        PrintAndLogEx(SUCCESS, "Successfully created value file.");
    } else {
        PrintAndLogEx(ERR, "Couldn't create value file. Error %d", res);
    }
    DropField();
    return res;
}

static int CmdHF14ADesFormatPICC(const char *Cmd) {
    CLIParserInit("hf mfdes formatpicc",
                  "Formats MIFARE DESFire PICC to factory state",
                  "Usage:\n\t-k PICC key (8 bytes)\n\n"
                  "Example:\n\thf mfdes formatpicc -k 0000000000000000\n"
                 );

    void *argtable[] = {
        arg_param_begin,
        arg_str0("kK",  "key",     "<Key>", "Key for checking (HEX 16 bytes)"),
        arg_param_end
    };
    CLIExecWithReturn(Cmd, argtable, false);

    uint8_t key[8] = {0};
    int keylen = 8;
    CLIGetHexWithReturn(1, key, &keylen);
    CLIParserFree();

    if ((keylen < 8) || (keylen > 8)) {
        PrintAndLogEx(ERR, "Specified key must have 8 bytes length.");
        return PM3_EINVARG;
    }

    DropField();
    uint8_t aid[3] = {0};
    int res = handler_desfire_select_application(aid);
    if (res != PM3_SUCCESS) return res;

    mfdes_authinput_t payload;
    payload.keylen = keylen;
    memcpy(payload.key, key, keylen);
    payload.mode = MFDES_AUTH_PICC;
    payload.algo = MFDES_ALGO_DES;
    payload.keyno = 0;
    SendCommandNG(CMD_HF_DESFIRE_AUTH1, (uint8_t *)&payload, sizeof(payload));
    PacketResponseNG resp;

    if (!WaitForResponseTimeout(CMD_HF_DESFIRE_AUTH1, &resp, 3000)) {
        PrintAndLogEx(WARNING, "Client command execute timeout");
        DropField();
        return PM3_ETIMEOUT;
    }

    uint8_t isOK  = (resp.status == PM3_SUCCESS);
    if (isOK) {
        struct {
            uint8_t flags;
            uint8_t datalen;
            uint8_t datain[FRAME_PAYLOAD_SIZE];
        } PACKED payload;
        payload.datain[0] = 0xFC;
        payload.flags = NONE;
        payload.datalen = 1;
        SendCommandNG(CMD_HF_DESFIRE_COMMAND, (uint8_t *)&payload, sizeof(payload));
        if (!WaitForResponseTimeout(CMD_HF_DESFIRE_COMMAND, &resp, 3000)) {
            PrintAndLogEx(WARNING, "Client reset command execute timeout");
            DropField();
            return PM3_ETIMEOUT;
        }
        if (resp.status == PM3_SUCCESS) {
            /*struct r {
                uint8_t len;
                uint8_t data[RECEIVE_SIZE];
            } PACKED;
            struct r *rpayload = (struct r *)&resp.data.asBytes;*/
            PrintAndLogEx(INFO, "Card successfully reset");
            return PM3_SUCCESS;
        }
    } else {
        PrintAndLogEx(WARNING, _RED_("Auth command failed."));
    }
    DropField();
    return PM3_SUCCESS;
}


static int CmdHF14ADesInfo(const char *Cmd) {
    (void)Cmd; // Cmd is not used so far
    DropField();
    SendCommandNG(CMD_HF_DESFIRE_INFO, NULL, 0);
    PacketResponseNG resp;

    if (!WaitForResponseTimeout(CMD_HF_DESFIRE_INFO, &resp, 1500)) {
        PrintAndLogEx(WARNING, "Command execute timeout");
        DropField();
        return PM3_ETIMEOUT;
    }

    struct p {
        uint8_t isOK;
        uint8_t uid[7];
        uint8_t versionHW[7];
        uint8_t versionSW[7];
        uint8_t details[14];
    } PACKED;

    struct p *package = (struct p *) resp.data.asBytes;

    if (resp.status != PM3_SUCCESS) {
        switch (package->isOK) {
            case 1:
                PrintAndLogEx(WARNING, "Can't select card");
                break;
            case 2:
                PrintAndLogEx(WARNING, "Card is most likely not DESFire. Wrong size UID");
                break;
            case 3:
            default:
                PrintAndLogEx(WARNING, _RED_("Command unsuccessful"));
                break;
        }
        return PM3_ESOFT;
    }

    nxp_cardtype_t cardtype = getCardType(package->versionHW[3], package->versionHW[4]);
    if (cardtype == PLUS_EV1) {
        PrintAndLogEx(INFO, "Card seems to be MIFARE Plus EV1.  Try " _YELLOW_("`hf mfp info`"));
        return PM3_SUCCESS;
    }

    PrintAndLogEx(NORMAL, "");
    PrintAndLogEx(INFO, "--- " _CYAN_("Tag Information") "---------------------------");
    PrintAndLogEx(INFO, "-------------------------------------------------------------");
    PrintAndLogEx(SUCCESS, "              UID: " _GREEN_("%s"), sprint_hex(package->uid, sizeof(package->uid)));
    PrintAndLogEx(SUCCESS, "     Batch number: " _GREEN_("%s"), sprint_hex(package->details + 7, 5));
    PrintAndLogEx(SUCCESS, "  Production date: week " _GREEN_("%02x") "/ " _GREEN_("20%02x"), package->details[12], package->details[13]);
    PrintAndLogEx(NORMAL, "");
    PrintAndLogEx(INFO, "--- " _CYAN_("Hardware Information"));
    PrintAndLogEx(INFO, "     Vendor Id: " _YELLOW_("%s"), getTagInfo(package->versionHW[0]));
    PrintAndLogEx(INFO, "          Type: " _YELLOW_("0x%02X"), package->versionHW[1]);
    PrintAndLogEx(INFO, "       Subtype: " _YELLOW_("0x%02X"), package->versionHW[2]);
    PrintAndLogEx(INFO, "       Version: %s", getVersionStr(package->versionHW[3], package->versionHW[4]));
    PrintAndLogEx(INFO, "  Storage size: %s", getCardSizeStr(package->versionHW[5]));
    PrintAndLogEx(INFO, "      Protocol: %s", getProtocolStr(package->versionHW[6], true));
    PrintAndLogEx(NORMAL, "");
    PrintAndLogEx(INFO, "--- " _CYAN_("Software Information"));
    PrintAndLogEx(INFO, "     Vendor Id: " _YELLOW_("%s"), getTagInfo(package->versionSW[0]));
    PrintAndLogEx(INFO, "          Type: " _YELLOW_("0x%02X"), package->versionSW[1]);
    PrintAndLogEx(INFO, "       Subtype: " _YELLOW_("0x%02X"), package->versionSW[2]);
    PrintAndLogEx(INFO, "       Version: " _YELLOW_("%d.%d"),  package->versionSW[3], package->versionSW[4]);
    PrintAndLogEx(INFO, "  Storage size: %s", getCardSizeStr(package->versionSW[5]));
    PrintAndLogEx(INFO, "      Protocol: %s", getProtocolStr(package->versionSW[6], false));

    PrintAndLogEx(NORMAL, "");
    PrintAndLogEx(INFO, "--- " _CYAN_("Card capabilities"));
    uint8_t major = package->versionSW[3];
    uint8_t minor = package->versionSW[4];
    if (major == 0 && minor == 4)
        PrintAndLogEx(INFO, "\t0.4 - DESFire MF3ICD40, No support for APDU (only native commands)");
    if (major == 0 && minor == 5)
        PrintAndLogEx(INFO, "\t0.5 - DESFire MF3ICD40, Support for wrapping commands inside ISO 7816 style APDUs");
    if (major == 0 && minor == 6)
        PrintAndLogEx(INFO, "\t0.6 - DESFire MF3ICD40, Add ISO/IEC 7816 command set compatibility");
    if (major == 1 && minor == 3)
        PrintAndLogEx(INFO, "\t1.3 - DESFire Ev1 MF3ICD21/41/81, Support extended APDU commands, EAL4+");
    if (major == 1 && minor == 4)
        PrintAndLogEx(INFO, "\t1.4 - DESFire Ev1 MF3ICD21/41/81, EAL4+, N/A (report to iceman!)");
    if (major == 2 && minor == 0)
        PrintAndLogEx(INFO, "\t2.0 - DESFire Ev2, Originality check, proximity check, EAL5");
//    if (major == 3 && minor == 0)
//        PrintAndLogEx(INFO, "\t3.0 - DESFire Ev3, Originality check, proximity check, badass EAL5");

    if (major == 0 && minor == 2)
        PrintAndLogEx(INFO, "\t0.2 - DESFire Light, Originality check, ");

    if (cardtype == DESFIRE_EV2 || cardtype == DESFIRE_LIGHT || cardtype == DESFIRE_EV3) {
        // Signature originality check
        uint8_t signature[56] = {0};
        size_t signature_len = 0;

        PrintAndLogEx(NORMAL, "");
        PrintAndLogEx(INFO, "--- " _CYAN_("Tag Signature"));
        if (handler_desfire_signature(signature, &signature_len) == PM3_SUCCESS) {
            desfire_print_signature(package->uid, signature, signature_len, cardtype);
        } else {
            PrintAndLogEx(WARNING, "--- Card doesn't support GetSignature cmd");
        }
    }

    // Master Key settings
    uint8_t master_aid[3] = {0x00, 0x00, 0x00};
    getKeySettings(master_aid);

    if (cardtype != DESFIRE_LIGHT) {
        // Free memory on card
        PrintAndLogEx(NORMAL, "");
        PrintAndLogEx(INFO, "--- " _CYAN_("Free memory"));
        uint32_t free_mem = 0;
        if (handler_desfire_freemem(&free_mem) == PM3_SUCCESS) {
            desfire_print_freemem(free_mem);
        } else {
            PrintAndLogEx(SUCCESS, "   Card doesn't support 'free mem' cmd");
        }
        PrintAndLogEx(INFO, "-------------------------------------------------------------");
    }
    /*
        Card Master key (CMK)        0x00 AID = 00 00 00 (card level)
        Application Master Key (AMK) 0x00 AID != 00 00 00
        Application keys (APK)       0x01-0x0D
        Application free             0x0E
        Application never            0x0F

        ACCESS RIGHTS:
        keys 0,1,2,3     C
        keys 4,5,6,7     RW
        keys 8,9,10,11   W
        keys 12,13,14,15 R

    */

    DropField();
    return PM3_SUCCESS;
}


static void DecodeFileType(uint8_t filetype) {
    switch (filetype) {
        case 0x00:
            PrintAndLogEx(INFO, "     File Type: 0x%02X -> Standard Data File", filetype);
            break;
        case 0x01:
            PrintAndLogEx(INFO, "     File Type: 0x%02X -> Backup Data File", filetype);
            break;
        case 0x02:
            PrintAndLogEx(INFO, "     File Type: 0x%02X -> Value Files with Backup", filetype);
            break;
        case 0x03:
            PrintAndLogEx(INFO, "     File Type: 0x%02X -> Linear Record Files with Backup", filetype);
            break;
        case 0x04:
            PrintAndLogEx(INFO, "     File Type: 0x%02X -> Cyclic Record Files with Backup", filetype);
            break;
        default:
            PrintAndLogEx(INFO, "     File Type: 0x%02X", filetype);
            break;
    }
}

static void DecodeComSet(uint8_t comset) {
    switch (comset) {
        case 0x00:
            PrintAndLogEx(INFO, "     Com.Setting: 0x%02X -> Plain", comset);
            break;
        case 0x01:
            PrintAndLogEx(INFO, "     Com.Setting: 0x%02X -> Plain + MAC", comset);
            break;
        case 0x03:
            PrintAndLogEx(INFO, "     Com.Setting: 0x%02X -> Enciphered", comset);
            break;
        default:
            PrintAndLogEx(INFO, "     Com.Setting: 0x%02X", comset);
            break;
    }
}

static char *DecodeAccessValue(uint8_t value) {
    char *car = (char *)calloc(255, sizeof(char));
    if (car == NULL)
        return NULL;

    switch (value) {
        case 0xE:
            strcat(car, "(Free Access)");
            break;
        case 0xF:
            strcat(car, "(Denied Access)");
            break;
        default:
            sprintf(car, "(Access Key: %d)", value);
            break;
    }
    return car;
}

static void DecodeAccessRights(uint16_t accrights) {
    int change_access_rights = accrights & 0xF;
    int read_write_access = (accrights >> 4) & 0xF;
    int write_access = (accrights >> 8) & 0xF;
    int read_access = (accrights >> 12) & 0xF;
    char *car = DecodeAccessValue(change_access_rights);
    if (car == NULL) return;

    char *rwa = DecodeAccessValue(read_write_access);
    if (rwa == NULL) return;

    char *wa = DecodeAccessValue(write_access);
    if (wa == NULL) return;

    char *ra = DecodeAccessValue(read_access);
    if (ra == NULL) return;

    PrintAndLogEx(INFO, "     Access Rights: 0x%04X - Change %s - RW %s - W %s - R %s", accrights, car, rwa, wa, ra);
    free(car);
    free(rwa);
    free(wa);
    free(ra);
}

static int DecodeFileSettings(uint8_t *src, int src_len, int maclen) {
    uint8_t filetype = src[0];
    uint8_t comset = src[1];

    uint16_t accrights = (src[3] << 8) + src[2];
    if (src_len == 1 + 1 + 2 + 3 + maclen) {
        int filesize = (src[6] << 16) + (src[5] << 8) + src[4];
        DecodeFileType(filetype);
        DecodeComSet(comset);
        DecodeAccessRights(accrights);
        PrintAndLogEx(INFO, "     Filesize: %d (0x%X)", filesize, filesize);
        return PM3_SUCCESS;
    } else if (src_len == 1 + 1 + 2 + 4 + 4 + 4 + 1 + maclen) {
        int lowerlimit = (src[7] << 24) + (src[6] << 16) + (src[5] << 8) + src[4];
        int upperlimit = (src[11] << 24) + (src[10] << 16) + (src[9] << 8) + src[8];
        int limitcredvalue = (src[15] << 24) + (src[14] << 16) + (src[13] << 8) + src[12];
        uint8_t limited_credit_enabled = src[17];
        DecodeFileType(filetype);
        DecodeComSet(comset);
        DecodeAccessRights(accrights);
        PrintAndLogEx(INFO, "     Lower limit: %d (0x%X) - Upper limit: %d (0x%X) - limited credit value: %d (0x%X) - limited credit enabled: %d", lowerlimit, lowerlimit, upperlimit, upperlimit, limitcredvalue, limitcredvalue, limited_credit_enabled);
        return PM3_SUCCESS;
    } else if (src_len == 1 + 1 + 2 + 3 + 3 + 3 + maclen) {
        int recordsize = (src[6] << 16) + (src[5] << 8) + src[4];
        int maxrecords = (src[9] << 16) + (src[8] << 8) + src[7];
        int currentrecord = (src[12] << 16) + (src[11] << 8) + src[10];
        DecodeFileType(filetype);
        DecodeComSet(comset);
        DecodeAccessRights(accrights);
        PrintAndLogEx(INFO, "     Record size: %d (0x%X) - MaxNumberRecords: %d (0x%X) - Current Number Records: %d (0x%X)", recordsize, recordsize, maxrecords, maxrecords, currentrecord, currentrecord);
        return PM3_SUCCESS;
    }
    return PM3_ESOFT;
}

static int CmdHF14ADesEnumApplications(const char *Cmd) {
    (void)Cmd; // Cmd is not used so far
    DropField();
//    uint8_t isOK = 0x00;
    uint8_t aid[3] = {0};
    uint8_t app_ids[78] = {0};
    uint8_t app_ids_len = 0;

    uint8_t file_ids[33] = {0};
    uint8_t file_ids_len = 0;

    dfname_t dfnames[255];
    uint8_t dfname_count = 0;

    int res = 0;

    if (handler_desfire_appids(app_ids, &app_ids_len) != PM3_SUCCESS) {
        PrintAndLogEx(ERR, "Can't get list of applications on tag");
        DropField();
        return PM3_ESOFT;
    }

    if (handler_desfire_dfnames(dfnames, &dfname_count) != PM3_SUCCESS) {
        PrintAndLogEx(WARNING, _RED_("Can't get DF Names"));
        DropField();
        return PM3_ESOFT;
    }

    PrintAndLogEx(NORMAL, "");
    PrintAndLogEx(INFO, "-- Mifare DESFire Enumerate applications --------------------");
    PrintAndLogEx(INFO, "-------------------------------------------------------------");
    PrintAndLogEx(SUCCESS, " Tag report " _GREEN_("%d") "application%c", app_ids_len / 3, (app_ids_len == 3) ? ' ' : 's');

    for (int i = 0; i < app_ids_len; i += 3) {

        aid[0] = app_ids[i];
        aid[1] = app_ids[i + 1];
        aid[2] = app_ids[i + 2];

        PrintAndLogEx(NORMAL, "");

        if (memcmp(aid, "\x00\x00\x00", 3) == 0) {
            // CARD MASTER KEY
            PrintAndLogEx(INFO, "--- " _CYAN_("CMK - PICC, Card Master Key settings"));
        } else {
            PrintAndLogEx(SUCCESS, "--- " _CYAN_("AMK - Application Master Key settings"));
        }

        PrintAndLogEx(SUCCESS, "  AID : " _GREEN_("%02X%02X%02X"), aid[2], aid[1], aid[0]);
        PrintAndLogEx(SUCCESS, "  AID Function Cluster 0x%02X: " _YELLOW_("%s"), aid[2], cluster_to_text(aid[2]));

        for (int m = 0; m < dfname_count; m++) {
            if (dfnames[m].aid[0] == aid[0] && dfnames[m].aid[1] == aid[1] && dfnames[m].aid[2] == aid[2]) {
                PrintAndLogEx(SUCCESS, "  -  DF " _YELLOW_("%02X%02X") " Name : " _YELLOW_("%s"), dfnames[m].fid[1], dfnames[m].fid[0], dfnames[m].name);
            }
        }

        res = getKeySettings(aid);
        if (res != PM3_SUCCESS) return res;

        res = handler_desfire_select_application(aid);


        // Get File IDs
        if (handler_desfire_fileids(file_ids, &file_ids_len) == PM3_SUCCESS) {
            PrintAndLogEx(SUCCESS, " Tag report " _GREEN_("%d") "file%c", file_ids_len, (file_ids_len == 1) ? ' ' : 's');
            for (int j = file_ids_len - 1; j >= 0; j--) {
                PrintAndLogEx(SUCCESS, "   Fileid %d (0x%02x)", file_ids[j], file_ids[j]);

                uint8_t filesettings[20] = {0};
                int fileset_len = 0;
                int res = handler_desfire_filesettings(file_ids[j], filesettings, &fileset_len);
                int maclen = 0; // To be implemented
                if (res == PM3_SUCCESS) {
                    if (DecodeFileSettings(filesettings, fileset_len, maclen) != PM3_SUCCESS) {
                        PrintAndLogEx(INFO, "  Settings [%u] %s", fileset_len, sprint_hex(filesettings, fileset_len));
                    }
                }
            }
        }

        /*
                // Get ISO File IDs
                {
                    uint8_t data[] = {GET_ISOFILE_IDS, 0x00, 0x00, 0x00};  // 0x61
                    SendCommandMIX(CMD_HF_DESFIRE_COMMAND, DISCONNECT, sizeof(data), 0, data, sizeof(data));
                }

                if (!WaitForResponseTimeout(CMD_ACK, &respFiles, 1500)) {
                    PrintAndLogEx(WARNING, _RED_("   Timed-out"));
                    continue;
                } else {
                    isOK  = respFiles.data.asBytes[2] & 0xff;
                    if (!isOK) {
                        PrintAndLogEx(WARNING, _RED_("   Can't get ISO file ids"));
                    } else {
                        int respfileLen = resp.oldarg[1] - 3 - 2;
                        for (int j = 0; j < respfileLen; ++j) {
                            PrintAndLogEx(SUCCESS, " ISO  Fileid %d :", resp.data.asBytes[j + 3]);
                        }
                    }
                }
                */
    }
    PrintAndLogEx(INFO, "-------------------------------------------------------------");
    DropField();
    return PM3_SUCCESS;
}

// MIAFRE DESFire Authentication
//
#define BUFSIZE 256
static int CmdHF14ADesAuth(const char *Cmd) {
    int res = 0;
    DropField();
    // NR  DESC     KEYLENGHT
    // ------------------------
    // 1 = DES      8
    // 2 = 3DES     16
    // 3 = 3K 3DES  24
    // 4 = AES      16
    uint8_t keylength = 8;
    bool usedefaultkey = false;

    CLIParserInit("hf mfdes auth",
                  "Authenticates Mifare DESFire using Key",
                  "Usage:"
                  "\n\thf mfdes auth -m 3 -t 4 -a 808301 -n 0 -k 00000000000000000000000000000000 (AES)"
                  "\n\thf mfdes auth -m 2 -t 2 -a 000000 -n 0 -k 00000000000000000000000000000000 (3DES)"
                  "\n\thf mfdes auth -m 1 -t 1 -a 000000 -n 0 -k 0000000000000000 (DES)"
                 );

    void *argtable[] = {
        arg_param_begin,
        arg_int0("mM",  "type",   "<type>", "Auth type (1=normal, 2=iso, 3=aes, 4=picc)"),
        arg_int0("tT",  "algo",   "<algo>", "Crypt algo (1=DES, 2=3DES(2K2DES), 4=3K3DES, 5=AES)"),
        arg_strx0("aA",  "aid",    "<aid>", "AID used for authentification (HEX 3 bytes)"),
        arg_int0("nN",  "keyno",  "<keyno>", "Key number used for authentification"),
        arg_str0("kK",  "key",     "<Key>", "Key for checking (HEX 8-24 bytes)"),
        arg_param_end
    };
    CLIExecWithReturn(Cmd, argtable, false);

    uint8_t cmdAuthMode = arg_get_int_def(1, 0);
    uint8_t cmdAuthAlgo = arg_get_int_def(2, 0);

    int aidlength = 3;
    uint8_t aid[3] = {0};
    CLIGetHexWithReturn(3, aid, &aidlength);
    swap24(aid);
    uint8_t cmdKeyNo  = arg_get_int_def(4, 0);

    uint8_t key[24] = {0};
    int keylen = 0;
    CLIParamHexToBuf(arg_get_str(5), key, 24, &keylen);
    CLIParserFree();

    if (keylen == 0) {
        usedefaultkey = true;
    } else if ((keylen < 8) || (keylen > 24)) {
        PrintAndLogEx(ERR, "Specified key must have %d bytes length.", keylen);
        return PM3_EINVARG;
    }

    // AID
    if (aidlength != 3) {
        PrintAndLogEx(WARNING, "aid must include %d HEX symbols", 3);
        return PM3_EINVARG;
    }

    switch (cmdAuthMode) {
        case MFDES_AUTH_DES:
            if (cmdAuthAlgo != MFDES_ALGO_DES && cmdAuthAlgo != MFDES_ALGO_3DES) {
                PrintAndLogEx(NORMAL, "Crypto algo not valid for the auth des mode");
                return PM3_EINVARG;
            }
            break;
        case MFDES_AUTH_ISO:
            if (cmdAuthAlgo != MFDES_ALGO_3DES && cmdAuthAlgo != MFDES_ALGO_3K3DES) {
                PrintAndLogEx(NORMAL, "Crypto algo not valid for the auth iso mode");
                return PM3_EINVARG;
            }
            break;
        case MFDES_AUTH_AES:
            if (cmdAuthAlgo != MFDES_ALGO_AES) {
                PrintAndLogEx(NORMAL, "Crypto algo not valid for the auth aes mode");
                return PM3_EINVARG;
            }
            break;
        case MFDES_AUTH_PICC:
            if (cmdAuthAlgo != MFDES_AUTH_DES) {
                PrintAndLogEx(NORMAL, "Crypto algo not valid for the auth picc mode");
                return PM3_EINVARG;
            }
            break;
        default:
            PrintAndLogEx(WARNING, "Wrong Auth mode (%d) -> (1=normal, 2=iso, 3=aes)", cmdAuthMode);
            return PM3_EINVARG;
    }

    switch (cmdAuthAlgo) {
        case MFDES_ALGO_3DES:
            keylength = 16;
            PrintAndLogEx(NORMAL, "2 key 3DES selected");
            break;
        case MFDES_ALGO_3K3DES:
            keylength = 24;
            PrintAndLogEx(NORMAL, "3 key 3DES selected");
            break;
        case MFDES_ALGO_AES:
            keylength = 16;
            PrintAndLogEx(NORMAL, "AES selected");
            break;
        default:
            cmdAuthAlgo = MFDES_ALGO_DES;
            keylength = 8;
            PrintAndLogEx(NORMAL, "DES selected");
            break;
    }

    // KEY
    if (keylen != keylength) {
        PrintAndLogEx(WARNING, "Key must include %d HEX symbols", keylength);
        return PM3_EINVARG;
    }


    res = handler_desfire_select_application(aid);
    if (res != PM3_SUCCESS) return res;

    if (memcmp(aid, "\x00\x00\x00", 3) != 0) {
        uint8_t file_ids[33] = {0};
        uint8_t file_ids_len = 0;
        res = handler_desfire_fileids(file_ids, &file_ids_len);
        if (res != PM3_SUCCESS) return res;
    }

    mfdes_authinput_t payload;
    payload.keylen = keylength;
    memcpy(payload.key, key, keylength);
    payload.mode = cmdAuthMode;
    payload.algo = cmdAuthAlgo;
    payload.keyno = cmdKeyNo;
    /*SendCommandNG(CMD_HF_DESFIRE_AUTH1, (uint8_t *)&payload, sizeof(payload));

    PacketResponseNG resp;

    if (!WaitForResponseTimeout(CMD_HF_DESFIRE_AUTH1, &resp, 3000)) {
        PrintAndLogEx(WARNING, "Client command execute timeout");
        DropField();
        return PM3_ETIMEOUT;
    }
    */
    mfdes_auth_res_t rpayload;
    if (handler_desfire_auth(&payload, &rpayload, usedefaultkey) == PM3_SUCCESS) {
        PrintAndLogEx(SUCCESS, "  Key        : " _GREEN_("%s"), sprint_hex(key, keylength));
        PrintAndLogEx(SUCCESS, "  SESSION    : " _GREEN_("%s"), sprint_hex(rpayload.sessionkey, keylength));
        PrintAndLogEx(INFO, "-------------------------------------------------------------");
    } else {
        return PM3_ESOFT;
    }
    PrintAndLogEx(INFO, "-------------------------------------------------------------");
    return PM3_SUCCESS;
}

static int CmdHF14ADesList(const char *Cmd) {
    (void)Cmd; // Cmd is not used so far
    return CmdTraceList("des");
}

/*static int CmdTest(const char *Cmd) {
    (void)Cmd; // Cmd is not used so far
    uint8_t IV[8] = {0x00, 0x00, 0x00, 0x00, 0x00, 0x00, 0x00, 0x00};
    uint8_t key[16] = {0x00, 0x00, 0x00, 0x00, 0x00, 0x00, 0x00, 0x00, 0x00, 0x00, 0x00, 0x00, 0x00, 0x00, 0x00, 0x00};

    uint8_t encRndB[8] = {0x1A, 0xBE, 0x10, 0x8D, 0x09, 0xE0, 0x18, 0x13};
    uint8_t RndB[8] = {0};
    uint8_t RndA[8] = {0x6E, 0x6A, 0xEB, 0x86, 0x6E, 0x6A, 0xEB, 0x86};
    tdes_nxp_receive(encRndB, RndB, 8, key, IV, 2);
    uint8_t rotRndB[8] = {0};
    memcpy(rotRndB, RndB, 8);
    rol(rotRndB, 8);
    uint8_t tmp[16] = {0x00};
    uint8_t both[16] = {0x00};
    memcpy(tmp, RndA, 8);
    memcpy(tmp + 8, rotRndB, 8);
    PrintAndLogEx(INFO, "3keyenc: %s", sprint_hex(tmp, 16));
    PrintAndLogEx(SUCCESS, "  Res        : " _GREEN_("%s"), sprint_hex(IV, 8));
    tdes_nxp_send(tmp, both, 16, key, IV, 2);
    PrintAndLogEx(SUCCESS, "  Res        : " _GREEN_("%s"), sprint_hex(both, 16));
    return PM3_SUCCESS;
}
*/

static command_t CommandTable[] = {
    {"help",    CmdHelp,                     AlwaysAvailable, "This help"},
    //{"test",    CmdTest,                     AlwaysAvailable, "Test"},
    {"info",    CmdHF14ADesInfo,             IfPm3Iso14443a,  "Tag information"},
    {"list",    CmdHF14ADesList,             AlwaysAvailable, "List DESFire (ISO 14443A) history"},
    {"enum",    CmdHF14ADesEnumApplications, IfPm3Iso14443a,  "Tries enumerate all applications"},
    {"auth",    CmdHF14ADesAuth,             IfPm3Iso14443a,  "Tries a MIFARE DesFire Authentication"},
    {"createaid",    CmdHF14ADesCreateApp,        IfPm3Iso14443a,  "Create Application ID"},
    {"deleteaid",    CmdHF14ADesDeleteApp,        IfPm3Iso14443a,  "Delete Application ID"},
    {"createfile",    CmdHF14ADesCreateFile,        IfPm3Iso14443a,  "Create Standard/Backup File"},
    {"createvaluefile",    CmdHF14ADesCreateValueFile,        IfPm3Iso14443a,  "Create Value File"},
    {"createrecordfile",    CmdHF14ADesCreateRecordFile,        IfPm3Iso14443a,  "Create Linear/Cyclic Record File"},
    {"deletefile",    CmdHF14ADesDeleteFile,        IfPm3Iso14443a,  "Create Delete File"},
    {"clearfile",    CmdHF14ADesClearRecordFile,        IfPm3Iso14443a,  "Clear record File"},
    {"readdata",    CmdHF14ADesReadData,        IfPm3Iso14443a,  "Read data from standard/backup/record file"},
    {"writedata",    CmdHF14ADesWriteData,        IfPm3Iso14443a,  "Write data to standard/backup/record file"},
    {"getvalue",    CmdHF14ADesGetValueData,        IfPm3Iso14443a,  "Get value of file"},
    {"changevalue",    CmdHF14ADesChangeValue,        IfPm3Iso14443a,  "Write value of a value file (credit/debit/clear)"},
    {"formatpicc",    CmdHF14ADesFormatPICC,       IfPm3Iso14443a,  "Format PICC"},
    /*
        ToDo:

        Native Cmds
        ChangeKeySettings
        ChangeKey
        SetConfiguration
        GetISOFileIDs
        GetCardUID
        ChangeFileSettings
        Handling CMAC/Encryption after authorization

        ISO/IEC 7816 Cmds
        'A4' Select
        'B0' Read Binary
        'D6' Update Binary
        'B2' Read Records
        'E2' Append Records
        '84' Get Challenge
        '88' Internal Authenticate
        '82' External Authenticate
    */
    {NULL, NULL, NULL, NULL}
};

static int CmdHelp(const char *Cmd) {
    (void)Cmd; // Cmd is not used so far
    CmdsHelp(CommandTable);
    return PM3_SUCCESS;
}

int CmdHFMFDes(const char *Cmd) {
    clearCommandBuffer();
    return CmdsParse(CommandTable, Cmd);
}<|MERGE_RESOLUTION|>--- conflicted
+++ resolved
@@ -693,12 +693,7 @@
 
 
     // Part 1
-<<<<<<< HEAD
     if (defaultkey) {
-=======
-	// iceman:  I guess you want to determine if the key was set. Maybe check keylen instead? 0 = not set.
-    if (payload->key[0] == '\0') {
->>>>>>> 49565659
         if (payload->algo == MFDES_AUTH_DES)  {
             memcpy(keybytes, PICC_MASTER_KEY8, 8);
         } else if (payload->algo == MFDES_ALGO_AES || payload->algo == MFDES_ALGO_3DES) {
@@ -1536,13 +1531,8 @@
     return res;
 }
 
-<<<<<<< HEAD
 static int handler_desfire_create_value_file(mfdes_value_file_t *value) {
     if (value->fileno > 0x1F) return PM3_EINVARG;
-=======
-static int get_desfire_create_std_file(mfdes_file_t *file) {
-    if (file == NULL) return PM3_EINVARG;
->>>>>>> 49565659
 
     sAPDU apdu = {0x90, MFDES_CREATE_VALUE_FILE, 0x00, 0x00, sizeof(mfdes_value_file_t), (uint8_t *)value}; // 0xCc
 
@@ -1960,18 +1950,7 @@
         return res;
     }
 
-<<<<<<< HEAD
     res = handler_desfire_clearrecordfile(fileno);
-=======
-    mfdes_file_t ft;
-    memcpy(ft.fid, fid, 2);
-    memcpy(ft.filesize, filesize, 3);
-    ft.fileno = fileno[0];
-    ft.comset = comset;
-    memcpy(ft.access_rights, ar, 2);
-
-    res = get_desfire_create_std_file(&ft);
->>>>>>> 49565659
     if (res == PM3_SUCCESS) {
         PrintAndLogEx(SUCCESS, "Successfully cleared record file.");
     } else PrintAndLogEx(ERR, "Error on deleting file : %d", res);
