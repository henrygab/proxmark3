# Change Log
All notable changes to this project will be documented in this file.
This project uses the changelog in accordance with [keepchangelog](http://keepachangelog.com/). Please use this to write notable changes, which is not the same as git commit log...

## [unreleased][unreleased]
 - Added HF sniff standalone mode with optional storing of ULC/NTAG/ULEV1 authentication attempts (@bogiton)
 - Fix 'Lining up plot and control window' (@anticat)
 - Fix 'annoying focus behaviour' on OSX  (@Anticat)
 - Implemented AppNap API, fixing #283 and #627 OSX USB comm issues (@AntiCat)
 - Added 'sc brute' - a naive SFI bruteforcer for contact smartcards (RDV40) (@iceman)
 - Change 'lf t55xx detectconfig' - now optional to persist settings to flashmem (RDV40) (@iceman)
 - Change 'hf mf csave' - now saves both EML/BIN formats (@iceman)
 - Change 'hf mf esave' - now saves both EML/BIN formats (@iceman)
 - Fix 'compiler warning on macos and gcc7.1 or higher'  (@TomHarkness)
 - Fix 'crash on Bionic libc if CloseProxmark is called twice' (@micolous)
 - Change 'lf hid' - got an  updated to Kastle format (@xilni)
 - Added 'lf t55xx deviceconfig' - enables custom t55xx timing settings. (RDV40) (@iceman)
 - Chg adaptations for FPC communications (work in progress)  (@iceman)
 - Fix 'stand-alone Colin' - remake to benefit from flashmem for persistence. (@cjbrigato)
 - Fix 'LEGIC SIM' - remake of legic sim (@drandreas)
 - Changed 'proxmark3 client threading'  - remake from official repo (@micolous)
 - Add 'rem' - new command that adds a line to the log file (@didierStevens)
 - Fix 'EM410xdemod  empty tag id in lfops.c' (@Defensor7)  
 - Fix 'usb device descriptor' - some android phones will enumerate better when iSerialnumber isn't a multiple of 8 (@micolous, @megabug)
 - Fix 'StandaloneMode LF' -  when collecting signal, justNoise detection is needed (@didierStevens, @Megabug)
 - Fix 'StandAloneMode Colin' - mifare1ksim called with right params (@cjbrigato)
 - Improved 'install.sh' to install dependencies for Ubuntu 18.04 and using max number of processors during compilation (@joanbono)				
 - Modified 'install.sh' script to work in macOS and Linux + added the 'update.sh' and 'proxmark3.sh' from joanbono (@TomHarkness)	 
 - Fix 'hf emv' - some cards need to have Le=0x00, some don't need to have (@merlokk)
 - Fix 'hf legic'  enhancement of rx / tx in legic commands (@drandreas)
 - Fix 'data buffclear' - now frees bigbuff also (@iceman)
 - Fix GET_TICKS  and signess while shifting (@drandreas)
 - Added 'hf 14b dump' - now dumps to file (bin & eml)  (@iceman)
 - Fix fixed xcorrelation for strong signal (@drandreas)
 - Fix 'hf mf chk' - keytype was reversed (@TomHarkness)
 - Added strange vid/pid found in wild.  Could be pm3 easy clones. (@iceman)
 - Fix 'make udev'  -  udev filename could be in conflict,  renamed.  (@blshkv)
 - Fix 'lf t55xx config'  - wrong sized array disabled FSK1a/FSK2a as options (@grauerfuchs)
 - Added more default keys  (@j8048188) (@iceman)
 - Added 'sc list/info/raw/reader/upgrade' - (RDV40) smart card module functionality  (@iceman)
 - Fix 'download eml buffer' (@drandreas)
 - Changed 'exclusion of floatingpoint lib' (@pwpiwi)
 - Changed 'lua scripts bit32 calls' (@iceman)
 - Changed 'hw version'  (@pwpiwi),   adapted to iceman fork ( @iceman)  
 - Added 'amiibo functionality'  (@jamchamb),   adapted to iceman fork ( @iceman)  
 - Fix 'hf legic'  (RDV40) adaptations to FPGA HF enhanched reading distance (@iceman)   Thanks to @drandreas!
 - Added 'script run mifare_acces' - script to decode Mifare classic accessbits (@Neuromancer)
 - Added 'mem load/save/wipe' - commands to upload / download to new RDV40 onboard flashmemory (@iceman)
 - Added 'script run mifareplus" - script to communicate with a mifare plus tag (@dceliano)
 - Added FlashMemory functionality  (RDV40)  (Thanks @willok)
 - Fix 'hf mfu dump' - partial reads lead to corrupt data (Thanks @elafargue for pointing it out)
 - Changed 'hf mfu dump / read'  - now retries five times. (@jamchamb)
 - Added `hf list mf` - deciphers crypto1 stream and works with first authentication and weak nested authentications (@Merlok)
 - Adjusted `lf cmdread` to respond to client when complete and the client will then automatically call `data samples` (@marshmellow42)
 - Added a bitbang mode to `lf cmdread` if delay is 0 the cmd bits turn off and on the antenna with 0 and 1 respectively (@marshmellow42)
 - dump / restore now uses custom filenames (@brianpow)
 - Removed 'hf mf sniff' ,  (@iceman),  use HF 14A SNIFF instead
 - Added 'hf iclass lookup' (@iceman)
 - Added 'hf iclass chk' (@iceman)
 - Fixed ADC mux all closed push-pull state (@iceman)
 - Fix 'hf mf darkside' - speed fixes (@pwpiwi)
 - Fix 'hw tune'  -  now compensates for 3% error in output,  also measure full 140v using ADC channel 5 and 7.  (@iceman)
 - Updated loclass gpl license (@holiman)
 - Fix Antenna on after changed FPGA Mode. (@iceman)
 - Added 'hf mf nack' - Mifare NACK bug detection (@iceman) (@doegox)
 - Fix 'hf mf mifare' - zero parity works, no more double runs for normal darkside (@iceman)
 - Added 'hf mf fchk' - the fastest check keys implementation tothisday (@iceman)
 - Fix 'hf iclass' - more stable demod (@iceman)
 - Added 'hf iclass chk'  - check keys from default_iclass_keys.dic file (@iceman)
 - Fix 'hf 15 dump' - no more crc faults (@iceman)
 - Fix 'hf 15 read' - no more crc faults (@iceman)
 - Fix 'hf 15 readmulti' - no more crc faults (@iceman)
 - Changed proxmark command line parameter `flush` to `-f` or `-flush` (@merlokk)
 - Added to proxmark command line parameters `w` - wait 20s for serial port (@merlokk)
 - Added to proxmark command line parameters `c` and `l` - execute command and lua script from command line (@merlokk)
 - Added to proxmark ability to execute commands from stdin (pipe) ((@merlokk)
 - Added new standalone mode "HF Mifare ultra fast sniff/sim/clone - aka VIGIKPWN"  (@cjbrigato)
 - Added to `hf 14a apdu` - exchange apdu via iso1443-4 (@merlokk)
 - Added to `hf 14a apdu` - apdu and tlv results parser (@merlokk)
 - Added 'hf emv' commands  (@merlokk)
 - lots of bug fixes (many many)
 - Changed hf mfp security. Now it works in all the modes. (drHatson)
 - Added `hf fido` commands that work with FIDO U2F authenticators (@merlokk)
 - Added mbedtls instead of old polarssl (@merlokk)
 - Added jansson (@merlokk)
<<<<<<< HEAD
 - Added  `hf fido` `assert` and `make` commands from fido2 protocol (authenticatorMakeCredential and authenticatorGetAssertion) (@merlokk)
=======
 - Added `hf emv scan` - save card's data to json file (@merlokk)
 - Added `hf emv` `gpo`, `readrec`, `genac`, `challenge`, `intauth` - separate commands from `hf emc exec` (@merlokk)
 
>>>>>>> bf7f33b0
### Fixed
- Changed driver file proxmark3.inf to support both old and new Product/Vendor IDs (piwi)
- Changed start sequence in Qt mode (fix: short commands hangs main Qt thread) (Merlok)

## [ice.3.1.0][2017-09-26]
  - proxmark3 client can reconnect to device without restart (iceman)
  - lots of bug fixes (many many)
  - trace/securakey-64169.pm3 - trace of a scecurakey (atyppo)
  - 'hf mf decrypt' - got some longer input and helptext parameter (iceman)  
  - Updated the Reveng 1.51 sourcecode to 1.52 from Reveng project homepage (iceman)
  - 'hf 14a read' - disconnects when failing to read tag (iceman)
  - 'hf mf csave' - renamed parameter 'i' to 'o' as in output (iceman)

## [3.0.0][2017-08-29]
  Notes on this release
  this version includes a merge with the PM3 offical v3.0.1 code, a.k.a the "Monster merge"
  There is a lot of changes,  command breaking changes, which is the cause for the JUMP in version number.
  It is set to v3.0.0 to show that it is on par with PM3 Offical v3 release.

  - Updated 'mkversion.pl' to write a date based on file when repo is downloaded as a zip file from github (iceman)
  - Update 'readme.md' to fit GitHubs markup(joanbono)
  - Added 'script run ul_uid', try to change UID on a magic UL-card. (iceman)
  - Fixed 'hf snoop' bug,  of wrong bool value (ikarus23)
  - Fixed fullimage.s19, wrong offsets (doegox)
  - Updated '77-mm-usb-device-blacklist.rules' for the pid/vid (iceman)
  - 'hf 14a sim' now follows Mifare UL-EV1 protocol better (iceman)
  - Updated 'fpga_hf.bit' file (piwi)
  - Added more card detections to 'hf mfu info' (iceman)
  - Fixed 'hf mfu restore/dump' to use the right struct values in special data in dumpfile. (iceman)
  - Added 'hf mfu restore r' new parameter to use the new pwd for all further auths needed when executing (iceman)
  - Added 'default_keys_dic2lua.awk' script to generate default_keys file in client/lualibs (iceman)
  - Fixes to lots of lua scripts, among others
    - 'mifare_autopwn', now uses PRNG detection (iceman)
	- 'mfkeys', fixed bug which only tested the first key (iceman)
	- 'dumptoemul', removed last newline (iceman)
	- ...
  - Added USB/SERIAL communication enhancements (micolous)
  - Change 'hf 14a cuids', to be interrupted with keyboard press (iceman)
  - Change debugstatements for LF to show which function more unified (iceman)
  - Added 'script run calc_di' , to calculate some Mifare keys (iceman)
  - Fixed iclass commands never shut down antenna afterwards (iceman)
  - Change 512kb detection when flashing (iceman)
  - Fixed compilation GCC4.9 or higher detection (winguru)
  - Fixed compiler warnings in Ubuntu 17.04 (iceman)
  - Ripped out 'standalone' code into separete folder to be continued. (iceman)
  - 'hf mf nested', added key validation to entered key (merlokk)
  - 'hf mf hardnested', added key validation to enterd key (iceman)
  - Change a lot of help texts (iceman)
  - Fixed 'hf mf chk' - keyblock bug, limited keys to 256. (iceman)
  - Change 'hf mf dump' retries three times now before giving up (marshmellow)
  - Fixed 'mfu authentication', with pack-len error (iceman)
  - 'Script list', change sortorder to alphabetic order (iceman)
  - Change 'hf mfu gen' to read taguid (iceman)
  - Change 'hf mfu pwdgen' to read taguid (iceman)
  - Added 'hf mf setmod' sets Mifare Classic EV1 load modulation strength to card (angelsl)
  - Added 'hf 14a read'  Mifare PRNG detection based on @doegox LIBNFC impl (iceman)
  - Added 'hf mf nonces', collects Mifare Classic nonces for analysing of PRNG (iceman)		
  - Added new CSNS in 'hf iclass sim 2' attack (iceman)						
  - Added more default keys (iceman)						
  - Added analyse nuid, enable creation of Mifare NUID (iceman) 																					  
  - Updated the Reveng 1.44 sourcecode to 1.51 from Reveng project homepage (iceman)
  - script run formatMifare - got an option to execute the generate strings (iceman)
  - Fix 'hf mf cgetsc' (iceman)
  - Fix 'hf legic info' (iceman)
  - Change version output (iceman)
  - Added PAC/Stanley detection to lf search (marshmellow)
  - Added lf pac demod and lf pac read - extracts the raw blocks from a PAC/Stanley tag (marshmellow)
  - Added hf mf csave commands compatibity for 4k (Fl0-0)
  - Added data fsktonrz, a fsk cleaning/demodulating routine for weak fsk signal. Note: follow this up with a `data rawdemod nr` to finish demoding your signal. (marshmellow)
  - Added lf em 410xbrute, LF EM410x reader bruteforce attack by simulating UIDs from a file (Fl0-0)
  - Compiles on OS X
  - Compiles with gcc 4.9
  - Compiles for non-Intel CPUs
  - Added lf hitag write 24, the command writes a block to hitag2 tags in crypto mode (henjo)
  - Added the improved 'hf mf hardnested', an attack working for hardened Mifare cards (EV1, Mifare Plus SL1)
  - Added experimental testmode write option for t55xx (danger) (marshmellow)
  - Added t55xx p1detect to `lf search` chip detections (marshmellow)
  - Added lf t55xx p1detect, detect page 1 of a t55xx tag based on E015 mfg code (marshmellow)
  - Added lf noralsy demod, read, clone, sim commands (iceman)
  - Added lf jablotron demod, read, clone, sim commands (iceman)
  - Added lf nexwatch read   - reads a nexwatch tag from the antenna
  - Added lf paradox read    - reads a paradox tag from the antenna
  - Added lf fdx sim (iceman)
  - Added lf fdx clone       - clones an fdx-b animal tag to t55x7 or q5 (iceman)
  - Added lf fdx read        - reads a fdx-b tag from the antenna (iceman)
  - Added lf gproxii read    - reads a gproxii tag from the antenna (marshmellow)
  - Added lf indala read     - reads an indala tag from the antenna (marshmellow)
  - Added lf visa2000 demod, read, clone, sim commands (iceman)

## [1.7.0 iceman fork] [2017-03-07]
  - hf mf dump - added retry loops to try each read attempt up to 3 times.  makes getting a complete dump easier with many antennas. (marshmellow)

  - Added markers in the graph around found Sequence Terminator after askmandemod. (marshmellow)
  - Added data mtrim <start> <stop> command to trim out samples between start and stop. (marshmellow)
  - Added data setgraphmarkers <orange> <blue> command to set two extra markers on the graph (marshmellow)
  - added json support in lua (vitorio)
  - added a buspirate settings file for at91sam7s512 (adamlaurie)
  - `lf read` timeouts is now depended on what threshold level you set in `lf config`  (marshmellow)
  - `hf mf sim` fixed a bug which made sim fail auths. (iceman)
  - `hf 14a read` added magic tag generation 1a and 1b detection  (iceman)
  - correctly using stdtypes.h printf and scanf format string macros (PRIx64 et al) (pwpivi)
  - fix linker warning re missing entry point when linking fullimage.elf (pwpivi)
  - small changes to lf psk and fsk demods to improve results when the trace begins with noise or the chip isn't broadcasting yet (marshmellow)
  - NOTE CHANGED ALL `lf em4x em*` cmds to simpler `lf em ` - example: `lf em4x em410xdemod` is now `lf em 410xdemod`
  - Renamed and rebuilt `lf em readword` && readwordpwd to `lf em 4x05read` - it now demods and outputs the read block (marshmellow/iceman)
  - Renamed and rebuilt `lf em writeword` && writewordpwd to `lf em 4x05write` - it now also reads validation output from the tag (marshmellow/iceman)
  - Fixed bug in lf sim and continuous demods not turning off antenna when finished
  - Added lua script path fixes (pwpivi)
  - `lf search` - Added EM4x05/EM4x69 chip detection (marshmellow)
  - Added lf em 4x05dump command to read and output all the blocks of the chip (marshmellow)
  - Added lf em 4x05info command to read and display information about the chip (marshmellow)
  - `lf em4x em4x50***` refactoring of em4x50 commands. (iceman)

## [1.6.9 iceman fork] [2017-02-06]
  - Serial speedup,  if possible 408600baud otherwise default to 115200baud (iceman)
  - `hf emv` - Added Peter Fillmore's EMV branch now compiles on iceman fork.  See seperate issue. (iceman)
  - `hf 14a reader` - Aztek detection. (iceman)
  - `standalone mode` - added more detection of tags and refactored (iceman)
  - `script run ufodump` - dumps an Aztek tag. (iceman)
  - `script run hard_autopwn` - runs hardnested attack against all sectors on tag (iceman)
  - Added lf cotag read, and added it to lf search (iceman)
  - Added hitag2 read UID only and added that to lf search (marshmellow)
  - `lf search` -  check for if signal is only noice (marshmellow)
  - `hf 14a reader` - fixed a bug when card has sak 0x00 but still is not UL/NTAG etc. (iceman)
  - `hf mf sim` / `hf 14a sim` - use random nonce. (micolous)
  - `hw tune` - only prints out if voltage is detected from antenna. (iceman)
  - `hf iclass decrypt` - only decrypt Application1 (iceman)
  - `lf t55xx detect` - when finding multiple possible config blocks, see if a known configblock exists and select. (iceman)

## [1.6.7 iceman fork] [2017-01-05]
  - `lf animal` - FDX-B animal commands (iceman)
  -  Fixed bugs in `lf sim` and other lf continuous demods not turning off antenna when finished (marshmellow)
  -  `hf iclass write` - fixed bugs, added crc. (?)
  -  `hf iclass dump` - changed layout in dump (iceman)
  -  Changed - debug statements are more clear (iceman)
  -  `lf search` - fixed the silent option when acquire data. (iceman)
  -  `lf search` - added presco, visa2000, noralsy detection (iceman)
  -  `lf precso` - fixed some bitsgeneration in precso bits (iceman)
  -  Added `lf noralsy` -  adds demod/clone/sime of Noralsy LF tags. (iceman)
  -  Added `lf visa2000` - adds demod/clone/sim of Visa2000 lF tags. (iceman)
  -  Added `hf mf key_brute` - adds J-Runs 2nd phase bruteforce ref: https://github.com/J-Run/mf_key_brute   (iceman)
  -  Added `lf jablotron` - adds demod/clone/sim of Jablotron LF tags. (iceman)
  -  Added `lf t55xx recoverpw` - adds a new password recovery using bitflips and partial flips if password write went bad. (alexgrin)
  - `hf legic` - added improved legic data mapping. (jason)
  - `hf mf mifare` - added possibility to target key A|B (douniwan5788)
  -  Added `analyse lcr` - added a new main command group,  to help analysing bytes & bits & nibbles. (iceman)
  -  Added `lf nedap` - added identification of a NEDAP tag. (iceman)
  - `lf viking clone` - fixed a bug. (iceman)
  -  Added bitsliced bruteforce solver in `hf mf hardnested` (Aczid)
  - `hf mf chk` speedup (iceman)
  - `hf 14a/mf sim x` attack mode,  now uses also moebius version of mfkey32 to try finding the key. (iceman)
  - `hf 14a sim` Added emulation of Mifare cards with 10byte UID length. (iceman)
  - `hf mf sim` Added emulation of Mifare cards with 10byte UID length. (iceman)
  -  Added `lf guard clone/sim` (iceman)
  -  Added `lf pyramd clone/sim` (iceman)
  - trying to fix `hf 14b` command to be able to read CALYPSO card.	 (iceman)
  - `hf legic load`, it now loads faster and a casting bug is gone. (iceman)
  -  Added `hf legic calccrc8` added a method to calculate the legic crc-8 value (iceman)
  - `hf legic decode` fixed the output overflow bugs, better printing (iceman)
  - Coverity Scan fixes a lot of resource leaks, etc (iceman)
  -  Added `lf presco *` commands started (iceman)
  -  Added `lf hid wiegand` added a method to calculate WIEGAND in different formats, (iceman)
  - `hf mf chkkeys` better printing, same table output as nested, faster execution and added Adam Lauries "try to read Key B if Key A is found" (iceman)
  - `hf mf nested` better printing and added Adam Lauries "try to read Key B if Key A is found" (iceman)
  - `hf mf mifare` fixing the zero parity path, which doesn't got called. (iceman)
  - Updated the @blapost's Crapto1 implementation to v3.3 (blapost)
  - `hf mf c*` updated the calling structure and refactored of the chinese magic commands (iceman, marshmellow)
  - Started to add Peter Fillmore's  EMV fork into Iceman fork. ref: https://github.com/peterfillmore/proxmark3  (peter fillmore,  iceman)
  - Added Travis-CI automatic build integration with GitHub fork. (iceman)
  - Updated the Reveng 1.30 sourcecode to 1.31 from Reveng project homepage (iceman)
  - Updated the Reveng 1.31 sourcecode to 1.40 from Reveng project homepage (iceman)

  - Added possibility to write direct to a Legic Prime Tag (MIM256/1024) without using values from the 'BigBuffer' -> 'hf legic writeRaw <addr> <value>' (icsom)
  - Added possibility to decrease DCF values at address 0x05 & 0x06 on a Legic Prime Tag
		DCF-value will be pulled from the BigBuffer (address 0x05 & 0x06) so you have to
		load the data into the BigBuffer before with 'hf legic load <path/to/legic.dump>' & then
		write the DCF-Values (both at once) with 'hf legic write 0x05 0x02'  (icsom)
  - Added script `legic.lua` for display and edit Data of Legic-Prime Tags (icsom)
  - Added the experimental HITAG_S support (spenneb)
  - Added topaz detection to `hf search` (iceman)
  - Fixed the silent mode for 14b to be used inside `hf search` (iceman)

### Added
- Added a LF ASK Sequence Terminator detection option to the standard ask demod - and applied it to `lf search u`, `lf t55xx detect`, and `data rawdemod am s` (marshmellow)
- `lf awid bruteforce <facilitycode>` - Simple bruteforce attack against a AWID reader.
- `lf t55xx bruteforce <start password> <end password> [i <*.dic>]` - Simple bruteforce attack to find password - (iceman and others)
- `lf viking clone`- clone viking tag to t55x7 or Q5 from 4byte hex ID input
- `lf viking sim`  - sim full viking tag from 4byte hex ID input
- `lf viking read` - read viking tag and output ID
- `lf t55xx wipe`  - sets t55xx back to factory defaults
- Added viking demod to `lf search` (marshmellow)
- `data askvikingdemod` demod viking id tag from graphbuffer (marshmellow)
- `lf t55xx resetread` added reset then read command - should allow determining start of stream transmissions (marshmellow)
- `lf t55xx wakeup` added wake with password (AOR) to allow lf search or standard lf read after (iceman, marshmellow)
- `hf mf eload u` added an ultralight/ntag option. (marshmellow)
- `hf iclass managekeys` to save, load and manage iclass keys.  (adjusted most commands to accept a loaded key in memory) (marshmellow)
- `hf iclass readblk` to select, authenticate, and read 1 block from an iclass card (marshmellow)
- `hf iclass writeblk` to select, authenticate, and write 1 block to an iclass card (or picopass) (marshmellow + others)
- `hf iclass clone` to take a saved dump file and clone selected blocks to a new tag (marshmellow + others)
- `hf iclass calcnewkey` - to calculate the div_key change to change a key - (experimental) (marshmellow + others)
- `hf iclass encryptblk` - to encrypt a data block hex to prep for writing that block (marshmellow)
- ISO14443a stand-alone operation with ARM CFLAG="WITH_ISO14443a_StandAlone". This code can read & emulate two banks of 14a tag UIDs and write to "magic" cards  (Craig Young)
- AWID26 command context added as 'lf awid' containing realtime demodulation as well as cloning/simulation based on tag numbers (Craig Young)
- Added 'hw status'. This command makes the ARM print out some runtime information. (holiman)
- Added 'hw ping'. This command just sends a usb packets and checks if the pm3 is responsive. Can be used to abort certain operations which supports abort over usb. (holiman)
- Added `data hex2bin` and `data bin2hex` for command line conversion between binary and hexadecimal (holiman)
- Added 'hf snoop'. This command take digitalized signal from FPGA and put in BigBuffer. (pwpiwi + enio)
- Added Topaz (NFC type 1) protocol support ('hf topaz reader', 'hf list topaz', 'hf 14a raw -T', 'hf topaz snoop'). (piwi)
- Added option c to 'hf list' (mark CRC bytes) (piwi)

### Changed																		
- Added `[l] <length>` option to data printdemodbuffer
- Adjusted lf awid clone to optionally clone to Q5 tags
- Adjusted lf t55xx detect to find Q5 tags (t5555) instead of just t55x7
- Adjusted all lf NRZ demods - works more accurately and consistently (as long as you have strong signal)
- Adjusted lf pskindalademod to reduce false positive reads.
- Small adjustments to psk, nrz, and ask clock detect routines - more reliable.
- Adjusted lf em410x em410xsim to accept a clock argument
- Adjusted lf t55xx dump to allow overriding the safety check and warning text (marshmellow)
- Adjusted lf t55xx write input variables (marshmellow)
- Adjusted lf t55xx read with password safety check and warning text and adjusted the input variables (marshmellow & iceman)
- Adjusted LF FSK demod to account for cross threshold fluctuations (898 count waves will adjust the 9 to 8 now...) more accurate. (marshmellow)
- Adjusted timings for t55xx commands.  more reliable now. (marshmellow & iceman)
- `lf cmdread` adjusted input methods and added help text (marshmellow & iceman)
- changed `lf config t <threshold>` to be 0 - 128 and will trigger on + or - threshold value (marshmellow)
- `hf iclass dump` cli options - can now dump AA1 and AA2 with different keys in one run (does not go to multiple pages for the larger tags yet) (marshmellow)
- Revised workflow for StandAloneMode14a (Craig Young)
- EPA functions (`hf epa`) now support both ISO 14443-A and 14443-B cards (frederikmoellers)
- 'hw version' only talks to ARM at startup, after that the info is cached. (pwpiwi)
- Added `r` option to iclass functions - allows key to be provided in raw block 3/4 format

## [2.2.0][2015-07-12]

### Changed
- Added `hf 14b raw -s` option to auto select a 14b std tag before raw command
- Changed `hf 14b write` to `hf 14b sriwrite` as it only applied to sri tags (marshmellow)
- Added `hf 14b info` to `hf search` (marshmellow)
- Added compression of fpga config and data, *BOOTROM REFLASH REQUIRED* (piwi)
- Implemented better detection of mifare-tags that are not vulnerable to classic attacks (`hf mf mifare`, `hf mf nested`) (piwi)

### Added
- Add `hf 14b reader` to find and print general info about known 14b tags (marshmellow)
- Add `hf 14b info` to find and print info about std 14b tags and sri tags (using 14b raw commands in the client)  (marshmellow)
- Add PACE replay functionality (frederikmoellers)

### Fixed
- t55xx write timing (marshmellow)


## [2.1.0][2015-06-23]

### Changed
- Added ultralight/ntag tag type detection to `hf 14a read` (marshmellow)
- Improved ultralight dump command to auto detect tag type, take authentication, and dump full memory (or subset specified) of known tag types (iceman1001 / marshmellow)
- Combined ultralight read/write commands and added authentication (iceman1001)
- Improved LF manchester and biphase demodulation and ask clock detection especially for reads with heavy clipping. (marshmellow)
- Iclass read, `hf iclass read` now also reads tag config and prints configuration. (holiman)
- *bootrom* needs to be flashed, due to new address boundaries between os and fpga, after a size optimization (piwi)

### Fixed
- Fixed EM4x50 read/demod of the tags broadcasted memory blocks. 'lf em4x em4x50read' (not page read) (marshmellow)
- Fixed issue #19, problems with LF T55xx commands (iceman1001, marshmellow)
- Fixed various problems with iso14443b, issue #103 (piwi, marshmellow)

### Added
- Added `hf search` - currently tests for 14443a tags, iclass tags, and 15693 tags (marshmellow)
- Added `hf mfu info` Ultralight/NTAG info command - reads tag configuration and info, allows authentication if needed (iceman1001, marshmellow)
- Added Mifare Ultralight C and Ultralight EV1/NTAG authentication. (iceman1001)
- Added changelog			 
- Added `data fdxbdemod` - Demodulate a FDX-B ISO11784/85 Biphase tag from GraphBuffer aka ANIMAL TAG (marshmellow, iceman1001)

## [2.0.0] - 2015-03-25
### Changed
- LF sim operations now abort when new commands arrive over the USB - not required to push the device button anymore.

### Fixed
- Mifare simulation, `hf mf sim` (was broken a long time) (pwpiwi)
- Major improvements in LF area and data operations. (marshmellow, iceman1001)
- Issues regarding LF simulation (pwpiwi)

### Added
- iClass functionality: full simulation of iclass tags, so tags can be simulated with data (not only CSN). Not yet support for write/update, but readers don't seem to enforce update. (holiman).
- iClass decryption. Proxmark can now decrypt data on an iclass tag, but requires you to have the HID decryption key locally on your computer, as this is not bundled with the sourcecode.<|MERGE_RESOLUTION|>--- conflicted
+++ resolved
@@ -83,13 +83,10 @@
  - Added `hf fido` commands that work with FIDO U2F authenticators (@merlokk)
  - Added mbedtls instead of old polarssl (@merlokk)
  - Added jansson (@merlokk)
-<<<<<<< HEAD
- - Added  `hf fido` `assert` and `make` commands from fido2 protocol (authenticatorMakeCredential and authenticatorGetAssertion) (@merlokk)
-=======
  - Added `hf emv scan` - save card's data to json file (@merlokk)
  - Added `hf emv` `gpo`, `readrec`, `genac`, `challenge`, `intauth` - separate commands from `hf emc exec` (@merlokk)
+ - Added  `hf fido` `assert` and `make` commands from fido2 protocol (authenticatorMakeCredential and authenticatorGetAssertion) (@merlokk)
  
->>>>>>> bf7f33b0
 ### Fixed
 - Changed driver file proxmark3.inf to support both old and new Product/Vendor IDs (piwi)
 - Changed start sequence in Qt mode (fix: short commands hangs main Qt thread) (Merlok)
