--- conflicted
+++ resolved
@@ -111,9 +111,9 @@
   i = 0;
   int phase = 0;
   for (bit = 0; bit < 64; bit++) {
-
+	
 		phase = (bits[bit] == 0) ? 0 : 1;
-
+		
     int j;
     for (j = 0; j < 32; j++) {
       GraphBuffer[i++] = phase;
@@ -124,7 +124,7 @@
   RepaintGraphWindow();
   return 0;
 }
-
+  
 int CmdIndalaDemod(const char *Cmd)
 {
   // Usage: recover 64bit UID by default, specify "224" as arg to recover a 224bit UID
@@ -168,7 +168,7 @@
       count = 0;
     }
   }
-
+  
   if (rawbit>0){
     PrintAndLog("Recovered %d raw bits, expected: %d", rawbit, GraphTraceLen/32);
     PrintAndLog("worst metric (0=best..7=worst): %d at pos %d", worst, worstPos);
@@ -199,7 +199,7 @@
       break;
     }
   }
-
+  
   if (start == rawbit - uidlen + 1) {
     PrintAndLog("nothing to wait for");
     return 0;
@@ -218,7 +218,7 @@
   int bit;
   i = start;
   int times = 0;
-
+	
   if (uidlen > rawbit) {
     PrintAndLog("Warning: not enough raw bits to get a full UID");
     for (bit = 0; bit < rawbit; bit++) {
@@ -236,12 +236,12 @@
     }
     times = 1;
   }
-
+  
   //convert UID to HEX
   uint32_t uid1, uid2, uid3, uid4, uid5, uid6, uid7;
   int idx;
 	uid1 = uid2 = 0;
-
+	
   if (uidlen==64){
     for( idx=0; idx<64; idx++) {
         if (showbits[idx] == '0') {
@@ -250,7 +250,7 @@
         } else {
         uid1=(uid1<<1)|(uid2>>31);
         uid2=(uid2<<1)|1;
-        }
+        } 
       }
     PrintAndLog("UID=%s (%x%08x)", showbits, uid1, uid2);
   }
@@ -264,10 +264,10 @@
         uid4=(uid4<<1)|(uid5>>31);
         uid5=(uid5<<1)|(uid6>>31);
         uid6=(uid6<<1)|(uid7>>31);
-
-			if (showbits[idx] == '0')
+			
+			if (showbits[idx] == '0') 
 				uid7 = (uid7<<1) | 0;
-			else
+			else 
 				uid7 = (uid7<<1) | 1;
       }
     PrintAndLog("UID=%s (%x%08x%08x%08x%08x%08x%08x)", showbits, uid1, uid2, uid3, uid4, uid5, uid6, uid7);
@@ -292,7 +292,7 @@
   PrintAndLog("Occurrences: %d (expected %d)", times, (rawbit - start) / uidlen);
 
   // Remodulating for tag cloning
-	// HACK: 2015-01-04 this will have an impact on our new way of seening lf commands (demod)
+	// HACK: 2015-01-04 this will have an impact on our new way of seening lf commands (demod) 
 	// since this changes graphbuffer data.
   GraphTraceLen = 32*uidlen;
   i = 0;
@@ -573,42 +573,24 @@
 		PrintAndLog("Data in Graphbuffer was too small.");
 		return 0;
   }
-<<<<<<< HEAD
-  if (GraphTraceLen<1000) return 0;
-  PrintAndLog("NOTE: some demods output possible binary\n  if it finds something that looks like a tag");
-=======
-
->>>>>>> 4e3d8d0f
+
   PrintAndLog("Checking for known tags:");
-
   ans=Cmdaskmandemod("");
-  if (ans>0) {
-    PrintAndLog("Valid EM410x ID Found!");
-    return 1;
-  }
+  if (ans>0) return 1;
   ans=CmdFSKdemodHID("");
-  if (ans>0) {
-    PrintAndLog("Valid HID Prox ID Found!");
-    return 1;
-  }
+  if (ans>0) return 1;
   ans=CmdFSKdemodIO("");
-  if (ans>0) {
-    PrintAndLog("Valid IO Prox ID Found!");
-    return 1;
-  }
+  if (ans>0) return 1;
   //add psk and indala
-  ans=CmdIndalaDecode("");
-  if (ans>0) {
-    PrintAndLog("Valid Indala ID Found!");
-    return 1;
-  }
- // ans=CmdIndalaDemod("224");
- // if (ans>0) return 1;
+  ans=CmdIndalaDemod("");
+  if (ans>0) return 1;
+  ans=CmdIndalaDemod("224");
+  if (ans>0) return 1;
   PrintAndLog("No Known Tags Found!\n");
   return 0;
 }
 
-static command_t CommandTable[] =
+static command_t CommandTable[] = 
 {
   {"help",        CmdHelp,            1, "This help"},
   {"cmdread",     CmdLFCommandRead,   0, "<off period> <'0' period> <'1' period> <command> ['h'] -- Modulate LF reader field to send command before read (all periods in microseconds) (option 'h' for 134)"},
@@ -635,7 +617,7 @@
 int CmdLF(const char *Cmd)
 {
   CmdsParse(CommandTable, Cmd);
-  return 0;
+  return 0; 
 }
 
 int CmdHelp(const char *Cmd)
