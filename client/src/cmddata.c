//-----------------------------------------------------------------------------
// Copyright (C) Proxmark3 contributors. See AUTHORS.md for details.
//
// This program is free software: you can redistribute it and/or modify
// it under the terms of the GNU General Public License as published by
// the Free Software Foundation, either version 3 of the License, or
// (at your option) any later version.
//
// This program is distributed in the hope that it will be useful,
// but WITHOUT ANY WARRANTY; without even the implied warranty of
// MERCHANTABILITY or FITNESS FOR A PARTICULAR PURPOSE.  See the
// GNU General Public License for more details.
//
// See LICENSE.txt for the text of the license.
//-----------------------------------------------------------------------------
// Data and Graph commands
//-----------------------------------------------------------------------------
#include "cmddata.h"
#include <stdio.h>
#include <string.h>
#include <limits.h>              // for CmdNorm INT_MIN && INT_MAX
#include <math.h>                // pow
#include <ctype.h>               // tolower
#include <locale.h>              // number formatter..
#include "commonutil.h"          // ARRAYLEN
#include "cmdparser.h"           // for command_t
#include "ui.h"                  // for show graph controls
#include "proxgui.h"
#include "graph.h"               // for graph data
#include "comms.h"
#include "lfdemod.h"             // for demod code
#include "loclass/cipherutils.h" // for decimating samples in getsamples
#include "cmdlfem410x.h"         // askem410xdecode
#include "fileutils.h"           // searchFile
#include "cliparser.h"
#include "cmdlft55xx.h"          // print...
#include "crypto/asn1utils.h"    // ASN1 decode / print
#include "cmdflashmemspiffs.h"   // SPIFFS flash memory download
#include "mbedtls/bignum.h"      // big num
#include "mbedtls/entropy.h"     //
#include "mbedtls/ctr_drbg.h"    // random generator
#include "atrs.h"                // ATR lookup
#include "crypto/libpcrypto.h"   // Cryptography


uint8_t g_DemodBuffer[MAX_DEMOD_BUF_LEN] = { 0x00 };
size_t g_DemodBufferLen = 0;
int32_t g_DemodStartIdx = 0;
int g_DemodClock = 0;

static int CmdHelp(const char *Cmd);


// https://www.eskimo.com/~scs/c-faq.com/stdio/commaprint.html
static char *commaprint(size_t n) {

    static int comma = '\0';
    static char retbuf[30];

    char *p = &retbuf[sizeof(retbuf) - 1];
    int i = 0;

    if (comma == '\0') {

        struct lconv *lcp = localeconv();
        if (lcp != NULL) {

            if (lcp->thousands_sep != NULL && *lcp->thousands_sep != '\0') {
                comma = *lcp->thousands_sep;
            } else {
                comma = ',';
            }
        }
    }

    *p = '\0';

    do {
        if (i % 3 == 0 && i != 0) {
            *--p = comma;
        }

        *--p = '0' + n % 10;

        n /= 10;

        i++;

    } while (n != 0);

    return p;
}

// set the g_DemodBuffer with given array ofq binary (one bit per byte)
void setDemodBuff(const uint8_t *buff, size_t size, size_t start_idx) {
    if (buff == NULL) return;

    if (size > MAX_DEMOD_BUF_LEN - start_idx)
        size = MAX_DEMOD_BUF_LEN - start_idx;

    for (size_t i = 0; i < size; i++)
        g_DemodBuffer[i] = buff[start_idx++];

    g_DemodBufferLen = size;
}

bool getDemodBuff(uint8_t *buff, size_t *size) {
    if (buff == NULL) return false;
    if (size == NULL) return false;
    if (*size == 0) return false;

    *size = (*size > g_DemodBufferLen) ? g_DemodBufferLen : *size;

    memcpy(buff, g_DemodBuffer, *size);
    return true;
}

// include <math.h>
// Root mean square
/*
static double rms(double *v, size_t n) {
    double sum = 0.0;
    for (size_t i = 0; i < n; i++)
        sum += v[i] * v[i];
    return sqrt(sum / n);
}

static int cmp_int(const void *a, const void *b) {
    if (*(const int *)a < * (const int *)b)
        return -1;
    else
        return *(const int *)a > *(const int *)b;
}
static int cmp_uint8(const void *a, const void *b) {
    if (*(const uint8_t *)a < * (const uint8_t *)b)
        return -1;
    else
        return *(const uint8_t *)a > *(const uint8_t *)b;
}
// Median of a array of values

static double median_int(int *src, size_t size) {
    qsort(src, size, sizeof(int), cmp_int);
    return 0.5 * (src[size / 2] + src[(size - 1) / 2]);
}
static double median_uint8(uint8_t *src, size_t size) {
    qsort(src, size, sizeof(uint8_t), cmp_uint8);
    return 0.5 * (src[size / 2] + src[(size - 1) / 2]);
}
*/
// function to compute mean for a series
static double compute_mean(const int *data, size_t n) {
    double mean = 0.0;
    for (size_t i = 0; i < n; i++)
        mean += data[i];
    mean /= n;
    return mean;
}

//  function to compute variance for a series
static double compute_variance(const int *data, size_t n) {
    double variance = 0.0;
    double mean = compute_mean(data, n);

    for (size_t i = 0; i < n; i++)
        variance += pow((data[i] - mean), 2.0);

    variance /= n;
    return variance;
}

// Function to compute autocorrelation for a series
//  Author: Kenneth J. Christensen
//  - Corrected divide by n to divide (n - lag) from Tobias Mueller
/*
static double compute_autoc(const int *data, size_t n, int lag) {
    double autocv = 0.0;    // Autocovariance value
    double ac_value;        // Computed autocorrelation value to be returned
    double variance;        // Computed variance
    double mean;

    mean = compute_mean(data, n);
    variance = compute_variance(data, n);

    for (size_t i=0; i < (n - lag); i++)
        autocv += (data[i] - mean) * (data[i+lag] - mean);

    autocv = (1.0 / (n - lag)) * autocv;

    // Autocorrelation is autocovariance divided by variance
    ac_value = autocv / variance;
    return ac_value;
}
*/

static int CmdSetDebugMode(const char *Cmd) {
    CLIParserContext *ctx;
    CLIParserInit(&ctx, "data setdebugmode",
                  "Set debugging level on client side",
                  "data setdebugmode"
                 );
    void *argtable[] = {
        arg_param_begin,
        arg_lit0("0", NULL, "no debug messages"),
        arg_lit0("1", NULL, "debug"),
        arg_lit0("2", NULL, "verbose debugging"),
        arg_param_end
    };
    CLIExecWithReturn(ctx, Cmd, argtable, true);

    bool dg_0 = arg_get_lit(ctx, 1);
    bool dg_1 = arg_get_lit(ctx, 2);
    bool dg_2 = arg_get_lit(ctx, 3);
    CLIParserFree(ctx);

    if (dg_0 + dg_1 + dg_2 > 1) {
        PrintAndLogEx(INFO, "Select only one option");
        return PM3_EINVARG;
    }
    if (dg_0)
        g_debugMode = 0;

    if (dg_1)
        g_debugMode = 1;

    if (dg_2)
        g_debugMode = 2;

    switch (g_debugMode) {
        case 0:
            PrintAndLogEx(INFO, "client debug level... %u ( no debug messages )", g_debugMode);
            break;
        case 1:
            PrintAndLogEx(INFO, "client debug level... %u ( debug messages )", g_debugMode);
            break;
        case 2:
            PrintAndLogEx(INFO, "client debug level... %u ( verbose debug messages )", g_debugMode);
            break;
        default:
            break;
    }
    return PM3_SUCCESS;
}

// max output to MAX_DEMODULATION_BITS bits if we have more
// doesn't take inconsideration where the demod offset or bitlen found.
int printDemodBuff(uint8_t offset, bool strip_leading, bool invert, bool print_hex) {
    size_t len = g_DemodBufferLen;
    if (len == 0) {
        PrintAndLogEx(WARNING, "DemodBuffer is empty");
        return PM3_EINVARG;
    }

    uint8_t *buf = calloc(len, sizeof(uint8_t));
    if (buf == NULL) {
        PrintAndLogEx(WARNING, "fail, cannot allocate memory");
        return PM3_EMALLOC;
    }
    memcpy(buf, g_DemodBuffer, len);

    uint8_t *p = NULL;

    if (strip_leading) {
        p = (buf + offset);

        if (len > (g_DemodBufferLen - offset)) {
            len = (g_DemodBufferLen - offset);
        }

        size_t i;
        for (i = 0; i < len; i++) {
            if (p[i] == 1) {
                break;
            }
        }
        offset += i;
    }

    if (len > (g_DemodBufferLen - offset)) {
        len = (g_DemodBufferLen - offset);
    }

    if (len > MAX_DEMODULATION_BITS)  {
        len = MAX_DEMODULATION_BITS;
    }

    if (invert) {

        p = (buf + offset);

        for (size_t i = 0; i < len; i++) {
            if (p[i] == 1) {
                p[i] = 0;
            } else {
                if (p[i] == 0) {
                    p[i] = 1;
                }
            }
        }
    }

    if (print_hex) {
        p = (buf + offset);
        char hex[MAX_DEMODULATION_BITS + 1] = { 0x00 };
        int num_bits = binarray_2_hex(hex, sizeof(hex), (char *)p, len);

        if (num_bits == 0) {
            p = NULL;
            free(buf);
            return PM3_ESOFT;
        }

        PrintAndLogEx(SUCCESS, "DemodBuffer:\n%s", hex);
    } else {
        PrintAndLogEx(SUCCESS, "DemodBuffer:\n%s", sprint_bytebits_bin_break(buf + offset, len, 32));
    }

    p = NULL;
    free(buf);
    return PM3_SUCCESS;
}

int CmdPrintDemodBuff(const char *Cmd) {
    CLIParserContext *ctx;
    CLIParserInit(&ctx, "data print",
                  "Print the data in the DemodBuffer as hex or binary.\n"
                  "Defaults to binary output",
                  "data print"
                 );
    void *argtable[] = {
        arg_param_begin,
        arg_lit0("i", "inv", "invert DemodBuffer before printing"),
//        arg_int0("l","len", "<dec>", "length to print in # of bits or hex characters respectively"),
        arg_int0("o", "offset", "<dec>", "offset in # of bits"),
        arg_lit0("s", "strip", "strip leading zeroes, i.e. set offset to first bit equal to one"),
        arg_lit0("x", "hex", "output in hex (omit for binary output)"),
        arg_param_end
    };
    CLIExecWithReturn(ctx, Cmd, argtable, true);

    bool invert = arg_get_lit(ctx, 1);
    int os = arg_get_int_def(ctx, 2, 0);
    bool lstrip = arg_get_lit(ctx, 3);
    bool print_hex = arg_get_lit(ctx, 4);
    CLIParserFree(ctx);

    uint8_t offset = (os & 0xFF);

    return printDemodBuff(offset, lstrip, invert, print_hex);
}

// this function strictly converts >1 to 1 and <1 to 0 for each sample in the graphbuffer
int CmdGetBitStream(const char *Cmd) {
    CLIParserContext *ctx;
    CLIParserInit(&ctx, "data getbitstream",
                  "Convert GraphBuffer's value accordingly\n"
                  "   - larger or equal to ONE becomes ONE\n"
                  "   - less than ONE becomes ZERO",
                  "data getbitstream"
                 );
    void *argtable[] = {
        arg_param_begin,
        arg_param_end
    };
    CLIExecWithReturn(ctx, Cmd, argtable, true);
    CLIParserFree(ctx);

    CmdHpf("");
    for (uint32_t i = 0; i < g_GraphTraceLen; i++) {
        g_GraphBuffer[i] = (g_GraphBuffer[i] >= 1) ? 1 : 0;
    }
    RepaintGraphWindow();
    return PM3_SUCCESS;
}

static int CmdConvertBitStream(const char *Cmd) {

    CLIParserContext *ctx;
    CLIParserInit(&ctx, "data convertbitstream",
                  "Convert GraphBuffer's 0|1 values to 127|-127",
                  "data convertbitstream"
                 );
    void *argtable[] = {
        arg_param_begin,
        arg_param_end
    };
    CLIExecWithReturn(ctx, Cmd, argtable, true);
    CLIParserFree(ctx);

    if (isGraphBitstream()) {
        convertGraphFromBitstream();
    } else {
        // get high, low
        convertGraphFromBitstreamEx(-126, -127);
    }
    return PM3_SUCCESS;
}

// Cmd Args: Clock, invert, maxErr, maxLen as integers and amplify as char == 'a'
//   (amp may not be needed anymore)
// verbose will print results and demoding messages
// emSearch will auto search for EM410x format in bitstream
// askType switches decode: ask/raw = 0, ask/manchester = 1
int ASKDemod_ext(int clk, int invert, int maxErr, size_t maxlen, bool amplify, bool verbose, bool emSearch, uint8_t askType, bool *stCheck) {
    PrintAndLogEx(DEBUG, "DEBUG: (ASKDemod_ext) clk %i invert %i maxErr %i maxLen %zu amplify %i verbose %i emSearch %i askType %i "
                  , clk
                  , invert
                  , maxErr
                  , maxlen
                  , amplify
                  , verbose
                  , emSearch
                  , askType
                 );
    uint8_t askamp = 0;

    if (maxlen == 0)
        maxlen = g_pm3_capabilities.bigbuf_size;

    uint8_t *bits = calloc(MAX_GRAPH_TRACE_LEN, sizeof(uint8_t));
    if (bits == NULL) {
        PrintAndLogEx(INFO, "failed to allocate memory");
        return PM3_EMALLOC;
    }

    size_t bitlen = getFromGraphBuffer(bits);

    PrintAndLogEx(DEBUG, "DEBUG: (ASKDemod_ext) #samples from graphbuff: %zu", bitlen);

    if (bitlen < 255) {
        free(bits);
        return PM3_ESOFT;
    }

    if (maxlen < bitlen && maxlen != 0)
        bitlen = maxlen;

    int foundclk = 0;

    //amplify signal before ST check
    if (amplify) {
        askAmp(bits, bitlen);
    }

    size_t ststart = 0, stend = 0;
//    if (*stCheck)
    bool st = DetectST(bits, &bitlen, &foundclk, &ststart, &stend);

    if (clk == 0) {
        if (foundclk == 32 || foundclk == 64) {
            clk = foundclk;
        }
    }

    if (st) {
        *stCheck = st;
        g_MarkerC.pos = ststart;
        g_MarkerD.pos = stend;
        if (verbose)
            PrintAndLogEx(DEBUG, "Found Sequence Terminator - First one is shown by orange / blue graph markers");
    }

    int start_idx = 0;
    int errCnt = askdemod_ext(bits, &bitlen, &clk, &invert, maxErr, askamp, askType, &start_idx);
    if (start_idx >= clk / 2) {
        start_idx -= clk / 2;
    }
    if (askType == 0) {   // if not Manchester, clock width is halved
        clk /= 2;
    }
    if (errCnt < 0 || bitlen < 16) { //if fatal error (or -1)
        PrintAndLogEx(DEBUG, "DEBUG: (ASKDemod_ext) No data found errors:%d, %s bitlen:%zu, clock:%i"
                      , errCnt
                      , (invert) ? "inverted," : ""
                      , bitlen
                      , clk
                     );
        free(bits);
        return PM3_ESOFT;
    }

    if (errCnt > maxErr) {
        PrintAndLogEx(DEBUG, "DEBUG: (ASKDemod_ext) Too many errors found, errors:%d, bits:%zu, clock:%i"
                      , errCnt
                      , bitlen
                      , clk
                     );
        free(bits);
        return PM3_ESOFT;
    }

    if (verbose) {
        PrintAndLogEx(DEBUG, "DEBUG: (ASKDemod_ext) using clock:%i, %sbits found:%zu, start index %d"
                      , clk
                      , (invert) ? "inverted, " : ""
                      , bitlen
                      , start_idx
                     );
    }

    //output
    setDemodBuff(bits, bitlen, 0);
    setClockGrid(clk, start_idx);

    if (verbose) {
        if (errCnt > 0)
            PrintAndLogEx(DEBUG, "# Errors during demoding (shown as 7 in bit stream)... " _RED_("%d"), errCnt);

        if (askType) {
            PrintAndLogEx(SUCCESS, _YELLOW_("ASK/Manchester") " - clock " _YELLOW_("%i") " - decoded bitstream", clk);
            PrintAndLogEx(INFO, "-----------------------------------------------");
        } else {
            PrintAndLogEx(SUCCESS, _YELLOW_("ASK/Raw") " - clock " _YELLOW_("%i") " - decoded bitstream", clk);
            PrintAndLogEx(INFO, "----------------------------------------");
        }

        printDemodBuff(0, false, false, false);
    }
    uint64_t lo = 0;
    uint32_t hi = 0;
    if (emSearch)
        AskEm410xDecode(true, &hi, &lo);

    free(bits);
    return PM3_SUCCESS;
}

int ASKDemod(int clk, int invert, int maxErr, size_t maxlen, bool amplify, bool verbose, bool emSearch, uint8_t askType) {
    bool st = false;
    return ASKDemod_ext(clk, invert, maxErr, maxlen, amplify, verbose, emSearch, askType, &st);
}

// takes 5 arguments - clock, invert, maxErr, maxLen as integers and amplify as char == 'a'
// attempts to demodulate ask while decoding manchester
// prints binary found and saves in graphbuffer for further commands
static int Cmdaskmandemod(const char *Cmd) {
    CLIParserContext *ctx;
    CLIParserInit(&ctx, "data rawdemod --am",
                  "ASK/MANCHESTER demodulate the data in the GraphBuffer and output binary",
                  "data rawdemod --am                    --> demod a ask/manchester tag, using autodetect\n"
                  "data rawdemod --am -c 32              --> demod a ask/manchester tag, using a clock of RF/32\n"
                  "data rawdemod --am -i                 --> demod a ask/manchester tag, using autodetect, invert output\n"
                  "data rawdemod --am -c 32 -i           --> demod a ask/manchester tag, using a clock of RF/32, invert output\n"
                  "data rawdemod --am -c 64 -i --max 0   --> demod a ask/manchester tag, using a clock of RF/64, inverting and allowing 0 demod errors\n"
                 );
    void *argtable[] = {
        arg_param_begin,
        arg_lit0("a", "amp", "try attempt demod with ask amplification (def no amp)"),
        arg_int0("c", "clk", "<dec>", "set clock manually (def autodetect)"),
        arg_lit0("i", "inv", "invert output"),
        arg_lit0("s", "st", "check for sequence terminator"),
        arg_int0(NULL, "max", "<dec>", "maximum allowed errors (def 100)"),
        arg_int0(NULL, "samples", "<dec>", "maximum samples to read (def 32768) [512 bits at RF/64]"),
        arg_param_end
    };
    CLIExecWithReturn(ctx, Cmd, argtable, true);

    bool amplify = arg_get_lit(ctx, 1);
    uint16_t clk = (uint16_t)arg_get_int_def(ctx, 2, 0);
    bool invert = arg_get_lit(ctx, 3);
    bool st = arg_get_lit(ctx, 4);
    uint8_t max_err = (uint8_t)arg_get_int_def(ctx, 5, 100) & 0xFF;
    size_t max_len = (size_t)arg_get_int_def(ctx, 6, 0) & 0xFF;
    CLIParserFree(ctx);

    return ASKDemod_ext(clk, invert, max_err, max_len, amplify, true, true, 1, &st);
}

// manchester decode
// strictly take 10 and 01 and convert to 0 and 1
static int Cmdmandecoderaw(const char *Cmd) {
    CLIParserContext *ctx;
    CLIParserInit(&ctx, "data manrawdecode",
                  "Manchester decode binary stream in DemodBuffer\n"
                  "Converts 10 and 01 and converts to 0 and 1 respectively\n"
                  " - must have binary sequence in DemodBuffer (run `data rawdemod --ar` before)",
                  "data manrawdecode"
                 );
    void *argtable[] = {
        arg_param_begin,
        arg_lit0("i", "inv", "invert output"),
        arg_int0(NULL, "err", "<dec>", "set max errors tolerated (def 20)"),
        arg_param_end
    };
    CLIExecWithReturn(ctx, Cmd, argtable, true);
    bool invert = arg_get_lit(ctx, 1);
    int max_err = arg_get_int_def(ctx, 2, 20);
    CLIParserFree(ctx);

    if (g_DemodBufferLen == 0) {
        PrintAndLogEx(WARNING, "DemodBuffer empty, run " _YELLOW_("`data rawdemod --ar`"));
        return PM3_ESOFT;
    }

    uint8_t *bits = calloc(MAX_DEMOD_BUF_LEN, sizeof(uint8_t));
    if (bits == NULL) {
        PrintAndLogEx(FAILED, "failed to allocate memory");
        return PM3_EMALLOC;
    }

    // make sure its just binary data 0|1|7 in buffer
    int high = 0, low = 0;
    size_t i = 0;
    for (; i < g_DemodBufferLen; ++i) {
        if (g_DemodBuffer[i] > high)
            high = g_DemodBuffer[i];
        else if (g_DemodBuffer[i] < low)
            low = g_DemodBuffer[i];
        bits[i] = g_DemodBuffer[i];
    }

    if (high > 7 || low < 0) {
        PrintAndLogEx(ERR, "Error: please first raw demod then manchester raw decode");
        free(bits);
        return PM3_ESOFT;
    }

    size_t size = i;
    uint8_t offset = 0;
    uint16_t err_cnt = manrawdecode(bits, &size, invert, &offset);
    if (err_cnt > max_err) {
        PrintAndLogEx(ERR, "Too many errors attempting to decode " _RED_("%i"), err_cnt);
        free(bits);
        return PM3_ESOFT;
    }

    if (err_cnt > 0) {
        PrintAndLogEx(WARNING, "# %i errors found during demod (shown as " _YELLOW_(".")" in bit stream) ", err_cnt);
    }

    PrintAndLogEx(INFO, "Manchester decoded %s", (invert) ? "( inverted )" : "");
    PrintAndLogEx(INFO, "%s", sprint_bytebits_bin_break(bits, size, 32));

    // try decode EM410x
    if (err_cnt == 0) {
        uint64_t id = 0;
        uint32_t hi = 0;
        size_t idx = 0;
        size_t tmpsize = 0;
        int res = Em410xDecode(bits, &tmpsize, &idx, &hi, &id);
        if (res > 0) {
            //need to adjust to set bitstream back to manchester encoded data
            //setDemodBuff(bits, size, idx);
            printEM410x(hi, id, false, res);

            size = tmpsize;
        }
    }
    setDemodBuff(bits, size, 0);
    setClockGrid(g_DemodClock * 2, g_DemodStartIdx);
    free(bits);
    return PM3_SUCCESS;
}

/*
 *  @author marshmellow
 * biphase decode
 * decodes 01 or 10 -> ZERO
 *         11 or 00 -> ONE
 * param offset adjust start position
 * param invert invert output
 * param masxErr maximum tolerated errors
 */
static int CmdBiphaseDecodeRaw(const char *Cmd) {
    CLIParserContext *ctx;
    CLIParserInit(&ctx, "data biphaserawdecode",
                  "Biphase decode binary stream in DemodBuffer\n"
                  "Converts 10 or 01 -> 1 and 11 or 00 -> 0\n"
                  " - must have binary sequence in DemodBuffer (run `data rawdemod --ar` before)\n"
                  " - invert for Conditional Dephase Encoding (CDP) AKA Differential Manchester",
                  "data biphaserawdecode      --> decode biphase bitstream from the DemodBuffer\n"
                  "data biphaserawdecode -oi  --> decode biphase bitstream from the DemodBuffer, adjust offset, and invert output"
                 );
    void *argtable[] = {
        arg_param_begin,
        arg_lit0("o", "offset", "set to adjust decode start position"),
        arg_lit0("i", "inv", "invert output"),
        arg_int0(NULL, "err", "<dec>", "set max errors tolerated (def 20)"),
        arg_param_end
    };
    CLIExecWithReturn(ctx, Cmd, argtable, true);
    int offset = arg_get_lit(ctx, 1);
    bool invert = arg_get_lit(ctx, 2);
    int max_err = arg_get_int_def(ctx, 3, 20);
    CLIParserFree(ctx);

    if (g_DemodBufferLen == 0) {
        PrintAndLogEx(WARNING, "DemodBuffer empty, run " _YELLOW_("`data rawdemod --ar`"));
        return PM3_ESOFT;
    }

    uint8_t *bits = calloc(MAX_DEMOD_BUF_LEN, sizeof(uint8_t));
    if (bits == NULL) {
        PrintAndLogEx(FAILED, "failed to allocate memory");
        return PM3_EMALLOC;
    }

    size_t size = MAX_DEMOD_BUF_LEN;
    if (!getDemodBuff(bits, &size)) {
        free(bits);
        return PM3_ESOFT;
    }

    int err_cnt = BiphaseRawDecode(bits, &size, &offset, invert);
    if (err_cnt < 0) {
        PrintAndLogEx(ERR, "Error during decode " _RED_("%i"), err_cnt);
        free(bits);
        return PM3_ESOFT;
    }
    if (err_cnt > max_err) {
        PrintAndLogEx(ERR, "Too many errors attempting to decode " _RED_("%i"), err_cnt);
        free(bits);
        return PM3_ESOFT;
    }

    if (err_cnt > 0) {
        PrintAndLogEx(WARNING, "# %i errors found during demod (shown as " _YELLOW_(".")" in bit stream) ", err_cnt);
    }

    PrintAndLogEx(INFO, "Biphase decoded using offset %d%s", offset, (invert) ? "( inverted )" : "");
    PrintAndLogEx(INFO, "%s", sprint_bytebits_bin_break(bits, size, 32));

    setDemodBuff(bits, size, 0);
    setClockGrid(g_DemodClock * 2, g_DemodStartIdx + g_DemodClock * offset);
    free(bits);
    return PM3_SUCCESS;
}

// ASK Demod then Biphase decode g_GraphBuffer samples
int ASKbiphaseDemod(int offset, int clk, int invert, int maxErr, bool verbose) {
    //ask raw demod g_GraphBuffer first

    uint8_t *bs = calloc(MAX_DEMOD_BUF_LEN, sizeof(uint8_t));
    if (bs == NULL) {
        PrintAndLogEx(FAILED, "failed to allocate memory");
        return PM3_EMALLOC;
    }

    size_t size = getFromGraphBufferEx(bs, MAX_DEMOD_BUF_LEN);
    if (size == 0) {
        PrintAndLogEx(DEBUG, "DEBUG: no data in graphbuf");
        free(bs);
        return PM3_ESOFT;
    }
    int startIdx = 0;
    //invert here inverts the ask raw demoded bits which has no effect on the demod, but we need the pointer
    int errCnt = askdemod_ext(bs, &size, &clk, &invert, maxErr, 0, 0, &startIdx);
    if (errCnt < 0 || errCnt > maxErr) {
        PrintAndLogEx(DEBUG, "DEBUG: no data or error found %d, clock: %d", errCnt, clk);
        free(bs);
        return PM3_ESOFT;
    }

    //attempt to Biphase decode BitStream
    errCnt = BiphaseRawDecode(bs, &size, &offset, invert);
    if (errCnt < 0) {
        if (g_debugMode || verbose) PrintAndLogEx(DEBUG, "DEBUG: Error BiphaseRawDecode: %d", errCnt);
        free(bs);
        return PM3_ESOFT;
    }
    if (errCnt > maxErr) {
        if (g_debugMode || verbose) PrintAndLogEx(DEBUG, "DEBUG: Error BiphaseRawDecode too many errors: %d", errCnt);
        free(bs);
        return PM3_ESOFT;
    }

    if (offset >= 1) {
        offset -= 1;
    }
    //success set g_DemodBuffer and return
    setDemodBuff(bs, size, 0);
    setClockGrid(clk, startIdx + clk * offset / 2);
    if (g_debugMode || verbose) {
        PrintAndLogEx(DEBUG, "Biphase Decoded using offset %d | clock %d | #errors %d | start index %d\ndata\n", offset, clk, errCnt, (startIdx + clk * offset / 2));
        printDemodBuff(offset, false, false, false);
    }
    free(bs);
    return PM3_SUCCESS;
}

// see ASKbiphaseDemod
static int Cmdaskbiphdemod(const char *Cmd) {
    CLIParserContext *ctx;
    CLIParserInit(&ctx, "data rawdemod --ab",
                  "ASK/BIPHASE demodulate the data in the GraphBuffer and output binary\n"
                  "NOTE, `--invert` for Conditional Dephase Encoding (CDP) AKA Differential Manchester\n",
                  "data rawdemod --ab                    --> demod a ask/biphase tag, using autodetect\n"
                  "data rawdemod --ab -c 32              --> demod a ask/biphase tag, using a clock of RF/32\n"
                  "data rawdemod --ab -i                 --> demod a ask/biphase tag, using autodetect, invert output\n"
                  "data rawdemod --ab -c 32 -i           --> demod a ask/biphase tag, using a clock of RF/32, invert output\n"
                  "data rawdemod --ab -c 64 -i --max 0   --> demod a ask/biphase tag, using a clock of RF/64, inverting and allowing 0 demod errors\n"
                 );
    void *argtable[] = {
        arg_param_begin,
        arg_int0("c", "clk", "<dec>", "set clock manually (def autodetect)"),
        arg_lit0("i", "inv", "invert output"),
        arg_int0("o", "offset", "<dec>", "offset to begin biphase (def 0)"),
        arg_int0(NULL, "max", "<dec>", "maximum allowed errors (def 50)"),
        arg_param_end
    };
    CLIExecWithReturn(ctx, Cmd, argtable, true);

    uint16_t clk = (uint16_t)arg_get_int_def(ctx, 1, 0);
    bool invert = arg_get_lit(ctx, 2);
    int offset = arg_get_int_def(ctx, 3, 0);
    uint8_t max_err = (uint8_t)arg_get_int_def(ctx, 4, 50) & 0xFF;
    CLIParserFree(ctx);

    return ASKbiphaseDemod(offset, clk, invert, max_err, true);
}

// see ASKDemod
static int Cmdaskrawdemod(const char *Cmd) {
    CLIParserContext *ctx;
    CLIParserInit(&ctx, "data rawdemod --ar",
                  "ASK/RAW demodulate the data in the GraphBuffer and output binary",
                  "data rawdemod --ar -a                 --> demod a ask tag, using autodetect, amplified\n"
                  "data rawdemod --ar -c 32              --> demod a ask tag, using a clock of RF/32\n"
                  "data rawdemod --ar -i                 --> demod a ask tag, using autodetect, invert output\n"
                  "data rawdemod --ar -c 32 -i           --> demod a ask tag, using a clock of RF/32, invert output\n"
                  "data rawdemod --ar -c 64 -i --max 0   --> demod a ask tag, using a clock of RF/64, inverting and allowing 0 demod errors\n"
                 );
    void *argtable[] = {
        arg_param_begin,
        arg_lit0("a", "amp", "try attempt demod with ask amplification (def no amp)"),
        arg_int0("c", "clk", "<dec>", "set clock manually (def autodetect)"),
        arg_lit0("i", "inv", "invert output"),
        arg_lit0("s", "st", "check for sequence terminator"),
        arg_int0(NULL, "max", "<dec>", "maximum allowed errors (def 100)"),
        arg_int0(NULL, "samples", "<dec>", "maximum samples to read (def 32768) [512 bits at RF/64]"),
        arg_param_end
    };
    CLIExecWithReturn(ctx, Cmd, argtable, true);

    bool amplify = arg_get_lit(ctx, 1);
    uint16_t clk = (uint16_t)arg_get_int_def(ctx, 2, 0);
    bool invert = arg_get_lit(ctx, 3);
    bool st = arg_get_lit(ctx, 4);
    uint8_t max_err = (uint8_t)arg_get_int_def(ctx, 5, 100) & 0xFF;
    size_t max_len = (size_t)arg_get_int_def(ctx, 6, 0) & 0xFF;
    CLIParserFree(ctx);

    return ASKDemod_ext(clk, invert, max_err, max_len, amplify, true, false, 0, &st);
}

int AutoCorrelate(const int *in, int *out, size_t len, size_t window, bool SaveGrph, bool verbose) {
    // sanity check
    if (window > len) {
        window = len;
    }

    //test
    double autocv = 0.0;    // Autocovariance value
    size_t correlation = 0;
    int lastmax = 0;

    // in, len, 4000
    double mean = compute_mean(in, len);
    // Computed variance
    double variance = compute_variance(in, len);

    int *correl_buf = calloc(MAX_GRAPH_TRACE_LEN, sizeof(int));

    uint8_t peak_cnt = 0;
    size_t peaks[10] = {0};

    for (size_t i = 0; i < len - window; ++i) {

        for (size_t j = 0; j < (len - i); j++) {
            autocv += (in[j] - mean) * (in[j + i] - mean);
        }
        autocv = (1.0 / (len - i)) * autocv;

        correl_buf[i] = autocv;

        // Computed autocorrelation value to be returned
        // Autocorrelation is autocovariance divided by variance
        double ac_value = autocv / variance;

        // keep track of which distance is repeating.
        // A value near 1.0 or more indicates a correlation in the signal
        if (ac_value > 0.95f) {
            correlation = i - lastmax;
            lastmax = i;

            if ((correlation > 1) && peak_cnt < ARRAYLEN(peaks)) {
                peaks[peak_cnt++] = correlation;
            }
        }
    }

    // Find shorts distance between peaks
    int distance = -1;
    for (size_t i = 0; i < ARRAYLEN(peaks); ++i) {

        PrintAndLogEx(DEBUG, "%zu | %zu", i, peaks[i]);
        if (peaks[i] < 128) {
            continue;
        }

        if (distance == -1) {
            distance = peaks[i];
            continue;
        }

        if (peaks[i] < distance) {
            distance = peaks[i];
        }
    }

    if (distance > -1) {
        if (verbose) {
            PrintAndLogEx(SUCCESS, "Possible correlation at "_YELLOW_("%4d") " samples", distance);
        }
    } else {
        PrintAndLogEx(HINT, "No repeating pattern found, try increasing window size");
        // return value -1, indication to increase window size
        return -1;
    }

    if (SaveGrph) {
        //g_GraphTraceLen = g_GraphTraceLen - window;
        memcpy(out, correl_buf, len * sizeof(int));
        setClockGrid(distance, 0);
        g_DemodBufferLen = 0;
        RepaintGraphWindow();
    }
    free(correl_buf);
    return distance;
}

static int CmdAutoCorr(const char *Cmd) {
    CLIParserContext *ctx;
    CLIParserInit(&ctx, "data autocorr",
                  "Autocorrelate over window is used to detect repeating sequences.\n"
                  "We use it as detection of how long in bits a message inside the signal is",
                  "data autocorr -w 4000\n"
                  "data autocorr -w 4000 -g"
                 );
    void *argtable[] = {
        arg_param_begin,
        arg_lit0("g", NULL, "save back to GraphBuffer (overwrite)"),
        arg_u64_0("w", "win", "<dec>", "window length for correlation. def 4000"),
        arg_param_end
    };
    CLIExecWithReturn(ctx, Cmd, argtable, true);
    bool updateGrph = arg_get_lit(ctx, 1);
    uint32_t window = arg_get_u32_def(ctx, 2, 4000);
    CLIParserFree(ctx);

    PrintAndLogEx(INFO, "Using window size " _YELLOW_("%u"), window);

    if (g_GraphTraceLen == 0) {
        PrintAndLogEx(WARNING, "GraphBuffer is empty");
        PrintAndLogEx(HINT, "Try `" _YELLOW_("lf read") "` to collect samples");
        return PM3_ESOFT;
    }

    if (window >= g_GraphTraceLen) {
        PrintAndLogEx(WARNING, "window must be smaller than trace ( " _YELLOW_("%zu") " samples )", g_GraphTraceLen);
        return PM3_EINVARG;
    }

    AutoCorrelate(g_GraphBuffer, g_GraphBuffer, g_GraphTraceLen, window, updateGrph, true);
    return PM3_SUCCESS;
}

static int CmdBitsamples(const char *Cmd) {

    CLIParserContext *ctx;
    CLIParserInit(&ctx, "data bitsamples",
                  "Get raw samples from device as bitstring",
                  "data bitsamples"
                 );
    void *argtable[] = {
        arg_param_begin,
        arg_param_end
    };
    CLIExecWithReturn(ctx, Cmd, argtable, true);
    CLIParserFree(ctx);

    int cnt = 0;
    uint8_t got[12288];

    if (!GetFromDevice(BIG_BUF, got, sizeof(got), 0, NULL, 0, NULL, 2500, false)) {
        PrintAndLogEx(WARNING, "command execution time out");
        return PM3_ETIMEOUT;
    }

    for (size_t j = 0; j < ARRAYLEN(got); j++) {
        for (uint8_t k = 0; k < 8; k++) {
            if (got[j] & (1 << (7 - k)))
                g_GraphBuffer[cnt++] = 1;
            else
                g_GraphBuffer[cnt++] = 0;
        }
    }
    g_GraphTraceLen = cnt;
    RepaintGraphWindow();
    return PM3_SUCCESS;
}

static int CmdBuffClear(const char *Cmd) {
    CLIParserContext *ctx;
    CLIParserInit(&ctx, "data clear",
                  "This function clears the BigBuf on device side\n"
                  "and graph window ( graphbuffer )",
                  "data clear"
                 );
    void *argtable[] = {
        arg_param_begin,
        arg_param_end
    };
    CLIExecWithReturn(ctx, Cmd, argtable, true);
    CLIParserFree(ctx);
    clearCommandBuffer();
    SendCommandNG(CMD_BUFF_CLEAR, NULL, 0);
    ClearGraph(true);
    // iceman:  should clear all other new buffers getting introduced
    return PM3_SUCCESS;
}

static int CmdDecimate(const char *Cmd) {

    CLIParserContext *ctx;
    CLIParserInit(&ctx, "data decimate",
                  "Performs decimation, by reducing samples N times in the grapbuf. Good for PSK\n",
                  "data decimate\n"
                  "data decimate -n 4"
                 );

    void *argtable[] = {
        arg_param_begin,
        arg_int0("n", NULL, "<dec>", "factor to reduce sample set (default 2)"),
        arg_param_end
    };
    CLIExecWithReturn(ctx, Cmd, argtable, true);
    int n = arg_get_int_def(ctx, 1, 2);
    CLIParserFree(ctx);

    for (size_t i = 0; i < (g_GraphTraceLen / n); ++i)
        g_GraphBuffer[i] = g_GraphBuffer[i * n];

    g_GraphTraceLen /= n;
    PrintAndLogEx(SUCCESS, "decimated by " _GREEN_("%u"), n);
    RepaintGraphWindow();
    return PM3_SUCCESS;
}
/**
 * Undecimate - I'd call it 'interpolate', but we'll save that
 * name until someone does an actual interpolation command, not just
 * blindly repeating samples
 * @param Cmd
 * @return
 */
static int CmdUndecimate(const char *Cmd) {
    CLIParserContext *ctx;
    CLIParserInit(&ctx, "data undecimate",
                  "Performs un-decimation, by repeating each sample N times in the graphbuf",
                  "data undecimate\n"
                  "data undecimate -n 4\n"
                 );

    void *argtable[] = {
        arg_param_begin,
        arg_int0("n", NULL, "<dec>", "factor to repeat each sample (default 2)"),
        arg_param_end
    };
    CLIExecWithReturn(ctx, Cmd, argtable, true);
    int factor = arg_get_int_def(ctx, 1, 2);
    CLIParserFree(ctx);

    //We have memory, don't we?
    int *swap = calloc(MAX_GRAPH_TRACE_LEN, sizeof(int));
    if (swap == NULL) {
        PrintAndLogEx(FAILED, "failed to allocate memory");
        return PM3_EMALLOC;
    }
    uint32_t g_index = 0, s_index = 0;
    while (g_index < g_GraphTraceLen && s_index + factor < MAX_GRAPH_TRACE_LEN) {
        int count = 0;
        for (count = 0; count < factor && s_index + count < MAX_GRAPH_TRACE_LEN; count++) {
            swap[s_index + count] = (
                                        (double)(factor - count) / (factor - 1)) * g_GraphBuffer[g_index] +
                                    ((double)count / factor) * g_GraphBuffer[g_index + 1]
                                    ;
        }
        s_index += count;
        g_index++;
    }

    memcpy(g_GraphBuffer, swap, s_index * sizeof(int));
    g_GraphTraceLen = s_index;
    RepaintGraphWindow();
    free(swap);
    return PM3_SUCCESS;
}

// shift graph zero up or down based on input + or -
static int CmdGraphShiftZero(const char *Cmd) {

    CLIParserContext *ctx;
    CLIParserInit(&ctx, "data shiftgraphzero",
                  "Shift 0 for Graphed wave + or - shift value",
                  "data shiftgraphzero -n 10   --> shift 10 points\n"
                  "data shiftgraphzero -n -22  --> shift negative 22 points"
                 );
    void *argtable[] = {
        arg_param_begin,
        arg_int1("n", NULL, "<dec>", "shift + or -"),
        arg_param_end
    };
    CLIExecWithReturn(ctx, Cmd, argtable, false);
    int shift = arg_get_int_def(ctx, 1, 0);
    CLIParserFree(ctx);

    for (size_t i = 0; i < g_GraphTraceLen; i++) {
        int shiftedVal = g_GraphBuffer[i] + shift;

        if (shiftedVal > 127)
            shiftedVal = 127;
        else if (shiftedVal < -127)
            shiftedVal = -127;
        g_GraphBuffer[i] = shiftedVal;
    }
    CmdNorm("");
    return PM3_SUCCESS;
}

int AskEdgeDetect(const int *in, int *out, int len, int threshold) {
    int last = 0;
    for (int i = 1; i < len; i++) {
        if (in[i] - in[i - 1] >= threshold) //large jump up
            last = 127;
        else if (in[i] - in[i - 1] <= -1 * threshold) //large jump down
            last = -127;
        out[i - 1] = last;
    }
    return PM3_SUCCESS;
}

// use large jumps in read samples to identify edges of waves and then amplify that wave to max
// similar to dirtheshold, threshold commands
// takes a threshold length which is the measured length between two samples then determines an edge
static int CmdAskEdgeDetect(const char *Cmd) {

    CLIParserContext *ctx;
    CLIParserInit(&ctx, "data askedgedetect",
                  "Adjust Graph for manual ASK demod using the length of sample differences\n"
                  "to detect the edge of a wave",
                  "data askedgedetect -t 20"
                 );
    void *argtable[] = {
        arg_param_begin,
        arg_int0("t", "thres", "<dec>", "threshold, use 20 - 45 (def 25)"),
        arg_param_end
    };
    CLIExecWithReturn(ctx, Cmd, argtable, true);
    int threshold = arg_get_int_def(ctx, 1, 25);
    CLIParserFree(ctx);

    PrintAndLogEx(INFO, "using threshold " _YELLOW_("%i"), threshold);
    int res = AskEdgeDetect(g_GraphBuffer, g_GraphBuffer, g_GraphTraceLen, threshold);
    RepaintGraphWindow();
    return res;
}

// Print our clock rate
// uses data from graphbuffer
// adjusted to take char parameter for type of modulation to find the clock - by marshmellow.
static int CmdDetectClockRate(const char *Cmd) {
    CLIParserContext *ctx;
    CLIParserInit(&ctx, "data detectclock",
                  "Detect ASK, FSK, NRZ, PSK clock rate of wave in GraphBuffer",
                  "data detectclock --ask\n"
                  "data detectclock --nzr   --> detect clock of an nrz/direct wave in GraphBuffer\n"
                 );
    void *argtable[] = {
        arg_param_begin,
        arg_lit0(NULL, "ask", "specify ASK modulation clock detection"),
        arg_lit0(NULL, "fsk", "specify FSK modulation clock detection"),
        arg_lit0(NULL, "nzr", "specify NZR/DIRECT modulation clock detection"),
        arg_lit0(NULL, "psk", "specify PSK modulation clock detection"),
        arg_param_end
    };
    CLIExecWithReturn(ctx, Cmd, argtable, true);
    bool a = arg_get_lit(ctx, 1);
    bool f = arg_get_lit(ctx, 2);
    bool n = arg_get_lit(ctx, 3);
    bool p = arg_get_lit(ctx, 4);
    CLIParserFree(ctx);

    int tmp = (a + f + n + p);
    if (tmp > 1) {
        PrintAndLogEx(WARNING, "Only specify one modulation");
        return PM3_EINVARG;
    } else if (tmp == 0) {

        int clock = GetFskClock("", false);
        if (clock > 0) {
            PrintAndLogEx(SUCCESS, "FSK Clock... %d", clock);
        }
        clock = GetAskClock("", false);
        if (clock > 0) {
            PrintAndLogEx(SUCCESS, "ASK Clock... %d", clock);
        }
        clock = GetNrzClock("", false);
        if (clock > 0) {
            PrintAndLogEx(SUCCESS, "NRZ Clock... %d", clock);
        }
        clock = GetPskClock("", false);
        if (clock > 0) {
            PrintAndLogEx(SUCCESS, "PSK Clock... %d", clock);
        }
        return PM3_SUCCESS;
    }

    if (a)
        GetAskClock("", true);

    if (f)
        GetFskClock("", true);

    if (n)
        GetNrzClock("", true);

    if (p)
        GetPskClock("", true);

    RepaintGraphWindow();
    return PM3_SUCCESS;
}

static char *GetFSKType(uint8_t fchigh, uint8_t fclow, uint8_t invert) {
    static char fType[8];
    memset(fType, 0x00, 8);
    char *fskType = fType;

    if (fchigh == 10 && fclow == 8) {

        if (invert)
            memcpy(fskType, "FSK2a", 5);
        else
            memcpy(fskType, "FSK2", 4);

    } else if (fchigh == 8 && fclow == 5) {

        if (invert)
            memcpy(fskType, "FSK1", 4);
        else
            memcpy(fskType, "FSK1a", 5);

    } else {
        memcpy(fskType, "FSK??", 5);
    }
    return fskType;
}

// fsk raw demod and print binary
// takes 4 arguments - Clock, invert, fchigh, fclow
// defaults: clock = 50, invert=1, fchigh=10, fclow=8 (RF/10 RF/8 (fsk2a))
int FSKrawDemod(uint8_t rfLen, uint8_t invert, uint8_t fchigh, uint8_t fclow, bool verbose) {
    //raw fsk demod  no manchester decoding no start bit finding just get binary from wave
    if (getSignalProperties()->isnoise) {
        if (verbose) {
            PrintAndLogEx(INFO, "signal looks like noise");
        }
        return PM3_ESOFT;
    }

    uint8_t *bits = calloc(MAX_GRAPH_TRACE_LEN, sizeof(uint8_t));
    if (bits == NULL) {
        PrintAndLogEx(FAILED, "failed to allocate memory");
        return PM3_EMALLOC;
    }

    size_t bitlen = getFromGraphBuffer(bits);
    if (bitlen == 0) {
        PrintAndLogEx(DEBUG, "DEBUG: no data in graphbuf");
        free(bits);
        return PM3_ESOFT;
    }

    //get field clock lengths
    if (!fchigh || !fclow) {
        uint16_t fcs = countFC(bits, bitlen, true);
        if (!fcs) {
            fchigh = 10;
            fclow = 8;
        } else {
            fchigh = (fcs >> 8) & 0x00FF;
            fclow = fcs & 0x00FF;
        }
    }
    //get bit clock length
    if (!rfLen) {
        int firstClockEdge = 0; //todo - align grid on graph with this...
        rfLen = detectFSKClk(bits, bitlen, fchigh, fclow, &firstClockEdge);
        if (!rfLen) rfLen = 50;
    }

    int start_idx = 0;
    int size = fskdemod(bits, bitlen, rfLen, invert, fchigh, fclow, &start_idx);
    if (size > 0) {
        setDemodBuff(bits, size, 0);
        setClockGrid(rfLen, start_idx);

        // Now output the bitstream to the scrollback by line of 16 bits
        if (verbose || g_debugMode) {
            PrintAndLogEx(DEBUG, "DEBUG: (FSKrawDemod) using clock:%u, %sfc high:%u, fc low:%u"
                          , rfLen
                          , (invert) ? "inverted, " : ""
                          , fchigh
                          , fclow
                         );
            PrintAndLogEx(NORMAL, "");
            PrintAndLogEx(SUCCESS, _YELLOW_("%s") " decoded bitstream", GetFSKType(fchigh, fclow, invert));
            PrintAndLogEx(INFO, "-----------------------");
            printDemodBuff(0, false, false, false);
        }
        goto out;
    } else {
        PrintAndLogEx(DEBUG, "no FSK data found");
    }

out:
    free(bits);
    return PM3_SUCCESS;
}

// fsk raw demod and print binary
// takes 4 arguments - Clock, invert, fchigh, fclow
// defaults: clock = 50, invert=1, fchigh=10, fclow=8 (RF/10 RF/8 (fsk2a))
static int CmdFSKrawdemod(const char *Cmd) {
    CLIParserContext *ctx;
    CLIParserInit(&ctx, "data rawdemod --fs",
                  "FSK demodulate the data in the GraphBuffer and output binary",
                  "data rawdemod --fs                         --> demod an fsk tag, using autodetect\n"
                  "data rawdemod --fs -c 32                   --> demod an fsk tag, using a clock of RF/32, autodetect fc\n"
                  "data rawdemod --fs -i                      --> demod an fsk tag, using autodetect, invert output\n"
                  "data rawdemod --fs -c 32 -i                --> demod an fsk tag, using a clock of RF/32, invert output, autodetect fc\n"
                  "data rawdemod --fs -c 64    --hi 8  --lo 5 --> demod an fsk1 RF/64 tag\n"
                  "data rawdemod --fs -c 50    --hi 10 --lo 8 --> demod an fsk2 RF/50 tag\n"
                  "data rawdemod --fs -c 50 -i --hi 10 --lo 8 --> demod an fsk2a RF/50 tag\n"
                 );
    void *argtable[] = {
        arg_param_begin,
        arg_int0("c", "clk", "<dec>", "set clock manually (def: autodetect)"),
        arg_lit0("i", "inv", "invert output"),
        arg_int0(NULL, "hi", "<dec>", "larger field clock length (def: autodetect)"),
        arg_int0(NULL, "lo", "<dec>", "small field clock length (def: autodetect)"),
        arg_param_end
    };
    CLIExecWithReturn(ctx, Cmd, argtable, true);

    uint8_t clk = (uint8_t)arg_get_int_def(ctx, 1, 0) & 0xFF;
    bool invert = arg_get_lit(ctx, 2);
    uint8_t fchigh = (uint8_t)arg_get_int_def(ctx, 3, 0) & 0xFF;
    uint8_t fclow = (uint8_t)arg_get_int_def(ctx, 4, 0) & 0xFF;
    CLIParserFree(ctx);

    return FSKrawDemod(clk, invert, fchigh, fclow, true);
}

// attempt to psk1 demod graph buffer
int PSKDemod(int clk, int invert, int maxErr, bool verbose) {
    if (getSignalProperties()->isnoise) {
        if (verbose) {
            PrintAndLogEx(INFO, "signal looks like noise");
        }
        return PM3_ESOFT;
    }

    uint8_t *bits = calloc(MAX_GRAPH_TRACE_LEN, sizeof(uint8_t));
    if (bits == NULL) {
        PrintAndLogEx(FAILED, "failed to allocate memory");
        return PM3_EMALLOC;
    }
    size_t bitlen = getFromGraphBuffer(bits);
    if (bitlen == 0) {
        free(bits);
        return PM3_ESOFT;
    }

    int startIdx = 0;
    int errCnt = pskRawDemod_ext(bits, &bitlen, &clk, &invert, &startIdx);
    if (errCnt > maxErr) {
        if (g_debugMode || verbose) PrintAndLogEx(DEBUG, "DEBUG: (PSKdemod) Too many errors found, clk: %d, invert: %d, numbits: %zu, errCnt: %d", clk, invert, bitlen, errCnt);
        free(bits);
        return PM3_ESOFT;
    }
    if (errCnt < 0 || bitlen < 16) { //throw away static - allow 1 and -1 (in case of threshold command first)
        if (g_debugMode || verbose) PrintAndLogEx(DEBUG, "DEBUG: (PSKdemod) no data found, clk: %d, invert: %d, numbits: %zu, errCnt: %d", clk, invert, bitlen, errCnt);
        free(bits);
        return PM3_ESOFT;
    }
    if (verbose || g_debugMode) {
        PrintAndLogEx(DEBUG, "DEBUG: (PSKdemod) Using Clock:%d, invert:%d, Bits Found:%zu", clk, invert, bitlen);
        if (errCnt > 0) {
            PrintAndLogEx(DEBUG, "DEBUG: (PSKdemod) errors during Demoding (shown as 7 in bit stream): %d", errCnt);
        }
    }
    //prime g_DemodBuffer for output
    setDemodBuff(bits, bitlen, 0);
    setClockGrid(clk, startIdx);
    free(bits);
    return PM3_SUCCESS;
}

// takes 3 arguments - clock, invert, maxErr as integers
// attempts to demodulate nrz only
// prints binary found and saves in g_DemodBuffer for further commands
int NRZrawDemod(int clk, int invert, int maxErr, bool verbose) {

    int errCnt = 0, clkStartIdx = 0;

    if (getSignalProperties()->isnoise) {
        if (verbose) {
            PrintAndLogEx(INFO, "signal looks like noise");
        }
        return PM3_ESOFT;
    }

    uint8_t *bits = calloc(MAX_GRAPH_TRACE_LEN, sizeof(uint8_t));
    if (bits == NULL) {
        PrintAndLogEx(FAILED, "failed to allocate memory");
        return PM3_EMALLOC;
    }

    size_t bitlen = getFromGraphBuffer(bits);

    if (bitlen == 0) {
        free(bits);
        return PM3_ESOFT;
    }

    errCnt = nrzRawDemod(bits, &bitlen, &clk, &invert, &clkStartIdx);
    if (errCnt > maxErr) {
        PrintAndLogEx(DEBUG, "DEBUG: (NRZrawDemod) Too many errors found, clk: %d, invert: %d, numbits: %zu, errCnt: %d", clk, invert, bitlen, errCnt);
        free(bits);
        return PM3_ESOFT;
    }
    if (errCnt < 0 || bitlen < 16) { //throw away static - allow 1 and -1 (in case of threshold command first)
        PrintAndLogEx(DEBUG, "DEBUG: (NRZrawDemod) no data found, clk: %d, invert: %d, numbits: %zu, errCnt: %d", clk, invert, bitlen, errCnt);
        free(bits);
        return PM3_ESOFT;
    }

    if (verbose || g_debugMode) PrintAndLogEx(DEBUG, "DEBUG: (NRZrawDemod) Tried NRZ Demod using Clock: %d - invert: %d - Bits Found: %zu", clk, invert, bitlen);
    //prime g_DemodBuffer for output
    setDemodBuff(bits, bitlen, 0);
    setClockGrid(clk, clkStartIdx);


    if (errCnt > 0 && (verbose || g_debugMode)) PrintAndLogEx(DEBUG, "DEBUG: (NRZrawDemod) Errors during Demoding (shown as 7 in bit stream): %d", errCnt);
    if (verbose || g_debugMode) {
        PrintAndLogEx(SUCCESS, "NRZ demoded bitstream");
        PrintAndLogEx(INFO, "---------------------");
        // Now output the bitstream to the scrollback by line of 16 bits
        printDemodBuff(0, false, invert, false);
    }

    free(bits);
    return PM3_SUCCESS;
}

static int CmdNRZrawDemod(const char *Cmd) {
    CLIParserContext *ctx;
    CLIParserInit(&ctx, "data rawdemod --nr",
                  "NRZ/DIRECT demodulate the data in the GraphBuffer and output binary",
                  "data rawdemod --nr                    --> demod a nrz/direct tag, using autodetect\n"
                  "data rawdemod --nr -c 32              --> demod a nrz/direct tag, using a clock of RF/32\n"
                  "data rawdemod --nr -i                 --> demod a nrz/direct tag, using autodetect, invert output\n"
                  "data rawdemod --nr -c 32 -i           --> demod a nrz/direct tag, using a clock of RF/32, invert output\n"
                  "data rawdemod --nr -c 64 -i --max 0   --> demod a nrz/direct tag, using a clock of RF/64, inverting and allowing 0 demod errors\n"
                 );
    void *argtable[] = {
        arg_param_begin,
        arg_int0("c", "clk", "<dec>", "set clock manually (def autodetect)"),
        arg_lit0("i", "inv", "invert output"),
        arg_int0(NULL, "max", "<dec>", "maximum allowed errors (def 100)"),
        arg_param_end
    };
    CLIExecWithReturn(ctx, Cmd, argtable, true);

    uint16_t clk = (uint16_t)arg_get_int_def(ctx, 1, 0);
    bool invert = arg_get_lit(ctx, 2);
    uint8_t max_err = (uint8_t)arg_get_int_def(ctx, 3, 100) & 0xFF;
    CLIParserFree(ctx);

    return NRZrawDemod(clk, invert, max_err, true);
}

// takes 3 arguments - clock, invert, max_err as integers
// attempts to demodulate psk only
// prints binary found and saves in g_DemodBuffer for further commands
int CmdPSK1rawDemod(const char *Cmd) {
    CLIParserContext *ctx;
    CLIParserInit(&ctx, "data rawdemod --p1",
                  "PSK1 demodulate the data in the GraphBuffer and output binary",
                  "data rawdemod --p1                    --> demod a psk1 tag, using autodetect\n"
                  "data rawdemod --p1 -c 32              --> demod a psk1 tag, using a clock of RF/32\n"
                  "data rawdemod --p1 -i                 --> demod a psk1 tag, using autodetect, invert output\n"
                  "data rawdemod --p1 -c 32 -i           --> demod a psk1 tag, using a clock of RF/32, invert output\n"
                  "data rawdemod --p1 -c 64 -i --max 0   --> demod a psk1 tag, using a clock of RF/64, inverting and allowing 0 demod errors\n"
                 );
    void *argtable[] = {
        arg_param_begin,
        arg_int0("c", "clk", "<dec>", "set clock manually (def autodetect)"),
        arg_lit0("i", "inv", "invert output"),
        arg_int0(NULL, "max", "<dec>", "maximum allowed errors (def 100)"),
        arg_param_end
    };
    CLIExecWithReturn(ctx, Cmd, argtable, true);

    uint16_t clk = (uint16_t)arg_get_int_def(ctx, 1, 0);
    bool invert = arg_get_lit(ctx, 2);
    uint8_t max_err = (uint8_t)arg_get_int_def(ctx, 3, 100) & 0xFF;
    CLIParserFree(ctx);

    int ans = PSKDemod(clk, invert, max_err, true);
    //output
    if (ans != PM3_SUCCESS) {
        if (g_debugMode) PrintAndLogEx(ERR, "Error demoding: %d", ans);
        return PM3_ESOFT;
    }
    PrintAndLogEx(SUCCESS, _YELLOW_("PSK1") " demoded bitstream");
    PrintAndLogEx(INFO, "----------------------");
    // Now output the bitstream to the scrollback by line of 16 bits
    printDemodBuff(0, false, invert, false);
    return PM3_SUCCESS;
}

// takes same args as cmdpsk1rawdemod
static int CmdPSK2rawDemod(const char *Cmd) {
    CLIParserContext *ctx;
    CLIParserInit(&ctx, "data rawdemod --p2",
                  "PSK2 demodulate the data in the GraphBuffer and output binary",
                  "data rawdemod --p2                    --> demod a psk2 tag, using autodetect\n"
                  "data rawdemod --p2 -c 32              --> demod a psk2 tag, using a clock of RF/32\n"
                  "data rawdemod --p2 -i                 --> demod a psk2 tag, using autodetect, invert output\n"
                  "data rawdemod --p2 -c 32 -i           --> demod a psk2 tag, using a clock of RF/32, invert output\n"
                  "data rawdemod --p2 -c 64 -i --max 0   --> demod a psk2 tag, using a clock of RF/64, inverting and allowing 0 demod errors\n"
                 );
    void *argtable[] = {
        arg_param_begin,
        arg_int0("c", "clk", "<dec>", "set clock manually (def autodetect)"),
        arg_lit0("i", "inv", "invert output"),
        arg_int0(NULL, "max", "<dec>", "maximum allowed errors (def 100)"),
        arg_param_end
    };
    CLIExecWithReturn(ctx, Cmd, argtable, true);

    uint8_t clk = (uint8_t)arg_get_int_def(ctx, 1, 0) & 0xFF;
    bool invert = arg_get_lit(ctx, 2);
    uint8_t max_err = (uint8_t)arg_get_int_def(ctx, 3, 100) & 0xFF;
    CLIParserFree(ctx);

    int ans = PSKDemod(clk, invert, max_err, true);
    if (ans != PM3_SUCCESS) {
        if (g_debugMode) PrintAndLogEx(ERR, "Error demoding: %d", ans);
        return PM3_ESOFT;
    }
    psk1TOpsk2(g_DemodBuffer, g_DemodBufferLen);
    PrintAndLogEx(SUCCESS, _YELLOW_("PSK2") " demoded bitstream");
    PrintAndLogEx(INFO, "----------------------");
    // Now output the bitstream to the scrollback by line of 16 bits
    printDemodBuff(0, false, invert, false);
    return PM3_SUCCESS;
}

// combines all raw demod functions into one menu command
static int CmdRawDemod(const char *Cmd) {

    CLIParserContext *ctx;
    CLIParserInit(&ctx, "data rawdemod",
                  "Demodulate the data in the GraphBuffer and output binary",
                  "data rawdemod --fs    --> demod FSK - autodetect\n"
                  "data rawdemod --ab    --> demod ASK/BIPHASE - autodetect\n"
                  "data rawdemod --am    --> demod ASK/MANCHESTER - autodetect\n"
                  "data rawdemod --ar    --> demod ASK/RAW - autodetect\n"
                  "data rawdemod --nr    --> demod NRZ/DIRECT - autodetect\n"
                  "data rawdemod --p1    --> demod PSK1 - autodetect\n"
                  "data rawdemod --p2    --> demod PSK2 - autodetect\n"
                 );
    void *argtable[] = {
        arg_param_begin,
        arg_lit0(NULL, "ab", "ASK/Biphase demodulation"),
        arg_lit0(NULL, "am", "ASK/Manchester demodulation"),
        arg_lit0(NULL, "ar", "ASK/Raw demodulation"),
        arg_lit0(NULL, "fs", "FSK demodulation"),
        arg_lit0(NULL, "nr", "NRZ/Direct demodulation"),
        arg_lit0(NULL, "p1", "PSK 1 demodulation"),
        arg_lit0(NULL, "p2", "PSK 2 demodulation"),
        arg_strn(NULL, NULL, "<params>", 0, 35, "params for sub command"),
        arg_param_end
    };

    //
    char tmp[5];
    size_t n = MIN(strlen(Cmd), sizeof(tmp) - 1);
    memset(tmp, 0, sizeof(tmp));
    strncpy(tmp, Cmd, sizeof(tmp) - 1);

    CLIExecWithReturn(ctx, tmp, argtable, false);
    bool ab = arg_get_lit(ctx, 1);
    bool am = arg_get_lit(ctx, 2);
    bool ar = arg_get_lit(ctx, 3);
    bool fs = arg_get_lit(ctx, 4);
    bool nr = arg_get_lit(ctx, 5);
    bool p1 = arg_get_lit(ctx, 6);
    bool p2 = arg_get_lit(ctx, 7);
    CLIParserFree(ctx);

    int foo = (ab + am + ar + fs + nr + p1 + p2);
    if (foo > 1) {
        PrintAndLogEx(WARNING, "please, select only one modulation");
        return PM3_EINVARG;
    }
    if (foo == 0) {
        PrintAndLogEx(WARNING, "please, select a modulation");
        return PM3_EINVARG;
    }

    int ans = 0;
    const char *s = Cmd + n;
    if (fs)
        ans = CmdFSKrawdemod(s);
    else if (ab)
        ans = Cmdaskbiphdemod(s);
    else if (am)
        ans = Cmdaskmandemod(s);
    else if (ar)
        ans = Cmdaskrawdemod(s);
    else if (nr)
        ans = CmdNRZrawDemod(s);
    else if (p1)
        ans = CmdPSK1rawDemod(s);
    else if (p2)
        ans = CmdPSK2rawDemod(s);

    return ans;
}

void setClockGrid(uint32_t clk, int offset) {
    g_DemodStartIdx = offset;
    g_DemodClock = clk;
    if (clk == 0 && offset == 0)
        PrintAndLogEx(DEBUG, "DEBUG: (setClockGrid) clear settings");
    else
        PrintAndLogEx(DEBUG, "DEBUG: (setClockGrid) demodoffset %d, clk %d", offset, clk);

    if (offset > clk) offset %= clk;
    if (offset < 0) offset += clk;

    if (offset > g_GraphTraceLen || offset < 0) return;
    if (clk < 8 || clk > g_GraphTraceLen) {
        g_GridLocked = false;
        g_GridOffset = 0;
        g_PlotGridX = 0;
        g_DefaultGridX = 0;
        RepaintGraphWindow();
    } else {
        g_GridLocked = true;
        g_GridOffset = offset;
        g_PlotGridX = clk;
        g_DefaultGridX = clk;
        RepaintGraphWindow();
    }
}

int CmdGrid(const char *Cmd) {
    CLIParserContext *ctx;
    CLIParserInit(&ctx, "data grid",
                  "This function overlay grid on graph plot window.\n"
                  "use zero value to turn off either",
                  "data grid               --> turn off\n"
                  "data grid -x 64 -y 50"
                 );
    void *argtable[] = {
        arg_param_begin,
        arg_dbl0("x", NULL, "<dec>", "plot grid X coord"),
        arg_dbl0("y", NULL, "<dec>", "plot grid Y coord"),
        arg_param_end
    };
    CLIExecWithReturn(ctx, Cmd, argtable, true);
    g_PlotGridX = arg_get_dbl_def(ctx, 1, 0);
    g_PlotGridY = arg_get_dbl_def(ctx, 2, 0);
    CLIParserFree(ctx);

    PrintAndLogEx(DEBUG, "Setting X %.0f  Y %.0f", g_PlotGridX, g_PlotGridY);
    g_DefaultGridX = g_PlotGridX;
    g_DefaultGridY = g_PlotGridY;
    RepaintGraphWindow();
    return PM3_SUCCESS;
}

static int CmdSetGraphMarkers(const char *Cmd) {
    CLIParserContext *ctx;
    CLIParserInit(&ctx, "data setgraphmarkers",
                  "Set the locations of the markers in the graph window",
                  "data setgraphmarkers               --> reset the markers\n"
                  "data setgraphmarkers -a 64         --> set A, reset the rest\n"
                  "data setgraphmarkers -d --keep     --> set D, keep the rest"
                 );
    void *argtable[] = {
        arg_param_begin,
        arg_lit0(NULL, "keep", "keep the current values of the markers"),
        arg_u64_0("a", NULL, "<dec>", "yellow marker"),
        arg_u64_0("b", NULL, "<dec>", "purple marker"),
        arg_u64_0("c", NULL, "<dec>", "orange marker"),
        arg_u64_0("d", NULL, "<dec>", "blue marker"),
        arg_param_end
    };
    CLIExecWithReturn(ctx, Cmd, argtable, true);
    bool keep    = arg_get_lit(ctx, 1);
    g_MarkerA.pos = arg_get_u32_def(ctx, 2, (keep ? g_MarkerA.pos : 0));
    g_MarkerB.pos = arg_get_u32_def(ctx, 3, (keep ? g_MarkerB.pos : 0));
    g_MarkerC.pos = arg_get_u32_def(ctx, 4, (keep ? g_MarkerC.pos : 0));
    g_MarkerD.pos = arg_get_u32_def(ctx, 5, (keep ? g_MarkerD.pos : 0));
    CLIParserFree(ctx);
    PrintAndLogEx(INFO, "Setting markers " _BRIGHT_YELLOW_("A") "=%u, "_BRIGHT_MAGENTA_("B") "=%u, "_RED_("C") "=%u, "_BLUE_("D") "=%u",
                  g_MarkerA.pos,
                  g_MarkerB.pos,
                  g_MarkerC.pos,
                  g_MarkerD.pos
                 );
    RepaintGraphWindow();
    return PM3_SUCCESS;
}

static int CmdHexsamples(const char *Cmd) {

    CLIParserContext *ctx;
    CLIParserInit(&ctx, "data hexsamples",
                  "Dump big buffer as hex bytes",
                  "data hexsamples -n 128  -->  dumps 128 bytes from offset 0"
                 );
    void *argtable[] = {
        arg_param_begin,
        arg_u64_0("b", "breaks", "<dec>", "row break, def 16"),
        arg_u64_0("n", NULL, "<dec>", "num of bytes to download"),
        arg_u64_0("o", "offset", "<hex>", "offset in big buffer"),
        arg_param_end
    };
    CLIExecWithReturn(ctx, Cmd, argtable, false);
    uint32_t breaks = arg_get_u32_def(ctx, 1, 16);
    uint32_t requested = arg_get_u32_def(ctx, 2, 8);
    uint32_t offset = arg_get_u32_def(ctx, 3, 0);
    CLIParserFree(ctx);

    // sanity checks
    if (requested > g_pm3_capabilities.bigbuf_size) {
        requested = g_pm3_capabilities.bigbuf_size;
        PrintAndLogEx(INFO, "n is larger than big buffer size, will use %u", requested);
    }

    uint8_t got[g_pm3_capabilities.bigbuf_size];
    if (offset + requested > sizeof(got)) {
        PrintAndLogEx(NORMAL, "Tried to read past end of buffer, <bytes %u> + <offset %u> > %d"
                      , requested
                      , offset
                      , g_pm3_capabilities.bigbuf_size
                     );
        return PM3_EINVARG;
    }

    if (!GetFromDevice(BIG_BUF, got, requested, offset, NULL, 0, NULL, 2500, false)) {
        PrintAndLogEx(WARNING, "command execution time out");
        return PM3_ESOFT;
    }

    print_hex_break(got, requested, breaks);
    return PM3_SUCCESS;
}

static int CmdHide(const char *Cmd) {
    CLIParserContext *ctx;
    CLIParserInit(&ctx, "data hide",
                  "Show graph window",
                  "data hide"
                 );
    void *argtable[] = {
        arg_param_begin,
        arg_param_end
    };
    CLIExecWithReturn(ctx, Cmd, argtable, true);
    CLIParserFree(ctx);
    HideGraphWindow();
    return PM3_SUCCESS;
}

// zero mean g_GraphBuffer
int CmdHpf(const char *Cmd) {
    CLIParserContext *ctx;
    CLIParserInit(&ctx, "data hpf",
                  "Remove DC offset from trace. It should centralize around 0",
                  "data hpf"
                 );
    void *argtable[] = {
        arg_param_begin,
        arg_param_end
    };
    CLIExecWithReturn(ctx, Cmd, argtable, true);
    CLIParserFree(ctx);

    uint8_t *bits = calloc(g_GraphTraceLen, sizeof(uint8_t));
    if (bits == NULL) {
        PrintAndLogEx(FAILED, "failed to allocate memory");
        return PM3_EMALLOC;
    }
    size_t size = getFromGraphBuffer(bits);
    removeSignalOffset(bits, size);
    // push it back to graph
    setGraphBuffer(bits, size);
    // set signal properties low/high/mean/amplitude and is_noise detection
    computeSignalProperties(bits, size);

    RepaintGraphWindow();
    free(bits);
    return PM3_SUCCESS;
}

static bool _headBit(BitstreamOut_t *stream) {
    int bytepos = stream->position >> 3; // divide by 8
    int bitpos = (stream->position++) & 7; // mask out 00000111
    return (*(stream->buffer + bytepos) >> (7 - bitpos)) & 1;
}

static uint8_t getByte(uint8_t bits_per_sample, BitstreamOut_t *b) {
    uint8_t val = 0;
    for (int i = 0 ; i < bits_per_sample; i++)
        val |= (_headBit(b) << (7 - i));

    return val;
}

int getSamples(uint32_t n, bool verbose) {
    return getSamplesEx(0, n, verbose, false);
}

int getSamplesEx(uint32_t start, uint32_t end, bool verbose, bool ignore_lf_config) {

    if (end < start) {
        PrintAndLogEx(WARNING, "error, end (%u) is smaller than start (%u)", end, start);
        return PM3_EINVARG;
    }

    // If we get all but the last byte in bigbuf,
    // we don't have to worry about remaining trash
    // in the last byte in case the bits-per-sample
    // does not line up on byte boundaries
    uint8_t got[g_pm3_capabilities.bigbuf_size - 1];
    memset(got, 0x00, sizeof(got));

    uint32_t n = end - start;

    if (n == 0 || n > g_pm3_capabilities.bigbuf_size - 1) {
        n = g_pm3_capabilities.bigbuf_size - 1;
    }

    if (verbose) {
        PrintAndLogEx(INFO, "Reading " _YELLOW_("%u") " bytes from device memory", n);
    }

    PacketResponseNG resp;
    if (GetFromDevice(BIG_BUF, got, n, start, NULL, 0, &resp, 10000, true) == false) {
        PrintAndLogEx(WARNING, "timeout while waiting for reply.");
        return PM3_ETIMEOUT;
    }

    if (verbose) {
        PrintAndLogEx(SUCCESS, "Data fetched");
    }

    uint8_t bits_per_sample = 8;

    // Old devices without this feature would send 0 at arg[0]
    if (resp.oldarg[0] > 0 && (ignore_lf_config == false)) {
        sample_config *sc = (sample_config *) resp.data.asBytes;
        if (verbose) {
            PrintAndLogEx(INFO, "Samples @ " _YELLOW_("%d") " bits/smpl, decimation 1:%d ", sc->bits_per_sample, sc->decimation);
        }
        bits_per_sample = sc->bits_per_sample;
    }

    return getSamplesFromBufEx(got, n, bits_per_sample, verbose);;
}

int getSamplesFromBufEx(uint8_t *data, size_t sample_num, uint8_t bits_per_sample, bool verbose) {

    size_t max_num = MIN(sample_num, MAX_GRAPH_TRACE_LEN);

    if (bits_per_sample < 8) {

        if (verbose) PrintAndLogEx(INFO, "Unpacking...");

        BitstreamOut_t bout = {data, bits_per_sample * sample_num,  0};
        size_t j = 0;
        for (j = 0; j < max_num; j++) {
            uint8_t sample = getByte(bits_per_sample, &bout);
            g_GraphBuffer[j] = ((int) sample) - 127;
        }
        g_GraphTraceLen = j;

        if (verbose) PrintAndLogEx(INFO, "Unpacked %zu samples", j);

    } else {
        for (size_t j = 0; j < max_num; j++) {
            g_GraphBuffer[j] = ((int)data[j]) - 127;
        }
        g_GraphTraceLen = max_num;
    }

    uint8_t *bits = calloc(g_GraphTraceLen, sizeof(uint8_t));
    if (bits == NULL) {
        PrintAndLogEx(FAILED, "failed to allocate memory");
        return PM3_EMALLOC;
    }
    size_t size = getFromGraphBuffer(bits);
    // set signal properties low/high/mean/amplitude and is_noise detection
    computeSignalProperties(bits, size);
    free(bits);

    setClockGrid(0, 0);
    g_DemodBufferLen = 0;
    RepaintGraphWindow();

    return PM3_SUCCESS;
}

static int CmdSamples(const char *Cmd) {

    CLIParserContext *ctx;
    CLIParserInit(&ctx, "data samples",
                  "Get raw samples for graph window (GraphBuffer) from device.\n"
                  "If 0, then get whole big buffer from device.",
                  "data samples\n"
                  "data samples -n 10000"
                 );
    void *argtable[] = {
        arg_param_begin,
        arg_int0("n", NULL, "<dec>", "num of samples (512 - 40000)"),
        arg_lit0("v", "verbose", "verbose output"),
        arg_param_end
    };
    CLIExecWithReturn(ctx, Cmd, argtable, true);
    int n = arg_get_int_def(ctx, 1, 0);
    bool verbose = arg_get_lit(ctx, 2);
    CLIParserFree(ctx);
    return getSamples(n, verbose);
}


static int CmdLoad(const char *Cmd) {

    CLIParserContext *ctx;
    CLIParserInit(&ctx, "data load",
                  "This command loads the contents of a pm3 file into graph window\n",
                  "data load -f myfilename"
                 );

    void *argtable[] = {
        arg_param_begin,
        arg_str1("f", "file", "<fn>", "file to load"),
        arg_lit0("b", "bin", "binary file"),
        arg_lit0("n",  "no-fix",  "Load data from file without any transformations"),
        arg_param_end
    };
    CLIExecWithReturn(ctx, Cmd, argtable, false);

    int fnlen = 0;
    char filename[FILE_PATH_SIZE] = {0};
    CLIParamStrToBuf(arg_get_str(ctx, 1), (uint8_t *)filename, FILE_PATH_SIZE, &fnlen);
    bool is_bin = arg_get_lit(ctx, 2);
    bool nofix = arg_get_lit(ctx, 3);
    CLIParserFree(ctx);

    char *path = NULL;
    if (searchFile(&path, TRACES_SUBDIR, filename, ".pm3", true) != PM3_SUCCESS) {
        if (searchFile(&path, TRACES_SUBDIR, filename, "", false) != PM3_SUCCESS) {
            return PM3_EFILE;
        }
    }

    FILE *f;
    if (is_bin)
        f = fopen(path, "rb");
    else
        f = fopen(path, "r");

    if (f == NULL) {
        PrintAndLogEx(WARNING, "couldn't open '%s'", path);
        free(path);
        return PM3_EFILE;
    }
    free(path);

    g_GraphTraceLen = 0;

    if (is_bin) {
        uint8_t val[2];
        while (fread(val, 1, 1, f)) {
            g_GraphBuffer[g_GraphTraceLen] = val[0] - 127;
            g_GraphTraceLen++;

            if (g_GraphTraceLen >= MAX_GRAPH_TRACE_LEN)
                break;
        }
    } else {
        char line[80];
        while (fgets(line, sizeof(line), f)) {
            g_GraphBuffer[g_GraphTraceLen] = atoi(line);
            g_GraphTraceLen++;

            if (g_GraphTraceLen >= MAX_GRAPH_TRACE_LEN)
                break;
        }
    }
    fclose(f);

    PrintAndLogEx(SUCCESS, "loaded " _YELLOW_("%s") " samples", commaprint(g_GraphTraceLen));

    if (nofix == false) {
        uint8_t *bits = calloc(g_GraphTraceLen, sizeof(uint8_t));
        if (bits == NULL) {
            PrintAndLogEx(FAILED, "failed to allocate memory");
            return PM3_EMALLOC;
        }
        size_t size = getFromGraphBuffer(bits);

        removeSignalOffset(bits, size);
        setGraphBuffer(bits, size);
        computeSignalProperties(bits, size);
        free(bits);
    }

    setClockGrid(0, 0);
    g_DemodBufferLen = 0;
    RepaintGraphWindow();
    return PM3_SUCCESS;
}

// trim graph from the end
int CmdLtrim(const char *Cmd) {
    CLIParserContext *ctx;
    CLIParserInit(&ctx, "data ltrim",
                  "Trim samples from left of trace",
                  "data ltrim -i 300   --> remove from start 0 to index 300"
                 );
    void *argtable[] = {
        arg_param_begin,
        arg_u64_1("i", "idx", "<dec>", "index in graph buffer"),
        arg_param_end
    };
    CLIExecWithReturn(ctx, Cmd, argtable, false);
    uint32_t ds = arg_get_u32(ctx, 1);
    CLIParserFree(ctx);

    // sanitycheck
    if (g_GraphTraceLen <= ds) {
        PrintAndLogEx(WARNING, "index out of bounds");
        return PM3_EINVARG;
    }

    for (size_t i = ds; i < g_GraphTraceLen; ++i) {
        g_GraphBuffer[i - ds] = g_GraphBuffer[i];
    }
    g_GraphTraceLen -= ds;
    g_DemodStartIdx -= ds;
    RepaintGraphWindow();
    return PM3_SUCCESS;
}

// trim graph from the beginning
static int CmdRtrim(const char *Cmd) {

    CLIParserContext *ctx;
    CLIParserInit(&ctx, "data rtrim",
                  "Trim samples from right of trace",
                  "data rtrim -i 4000    --> remove from index 4000 to end of graph buffer"
                 );
    void *argtable[] = {
        arg_param_begin,
        arg_u64_1("i", "idx", "<dec>", "index in graph buffer"),
        arg_param_end
    };
    CLIExecWithReturn(ctx, Cmd, argtable, false);
    uint32_t ds = arg_get_u32(ctx, 1);
    CLIParserFree(ctx);

    // sanitycheck
    if (g_GraphTraceLen <= ds) {
        PrintAndLogEx(WARNING, "index out of bounds");
        return PM3_EINVARG;
    }

    g_GraphTraceLen = ds;
    RepaintGraphWindow();
    return PM3_SUCCESS;
}

// trim graph (middle) piece
static int CmdMtrim(const char *Cmd) {

    CLIParserContext *ctx;
    CLIParserInit(&ctx, "data mtrim",
                  "Trim out samples from\n"
                  "  start 0 to `-s index`\n"
                  "AND\n"
                  "  from `-e index` to end of graph buffer",
                  "data mtrim -s 1000 -e 2000  -->  keep all between index 1000 and 2000"
                 );
    void *argtable[] = {
        arg_param_begin,
        arg_u64_1("s", "start", "<dec>", "start point"),
        arg_u64_1("e", "end", "<dec>", "end point"),
        arg_param_end
    };
    CLIExecWithReturn(ctx, Cmd, argtable, false);
    uint32_t start = arg_get_u32(ctx, 1);
    uint32_t stop = arg_get_u32(ctx, 2);
    CLIParserFree(ctx);

    if (start > g_GraphTraceLen || stop > g_GraphTraceLen || start >= stop) {
        PrintAndLogEx(WARNING, "start and end points doesn't align");
        return PM3_EINVARG;
    }

    // leave start position sample
    start++;

    g_GraphTraceLen = stop - start;
    for (uint32_t i = 0; i < g_GraphTraceLen; i++) {
        g_GraphBuffer[i] = g_GraphBuffer[start + i];
    }

    g_DemodStartIdx = 0;
    RepaintGraphWindow();
    return PM3_SUCCESS;
}

int CmdNorm(const char *Cmd) {

    CLIParserContext *ctx;
    CLIParserInit(&ctx, "data norm",
                  "Normalize max/min to +/-128",
                  "data norm"
                 );
    void *argtable[] = {
        arg_param_begin,
        arg_param_end
    };
    CLIExecWithReturn(ctx, Cmd, argtable, true);
    CLIParserFree(ctx);

    int max = INT_MIN, min = INT_MAX;

    // Find local min, max
    for (uint32_t i = 10; i < g_GraphTraceLen; ++i) {
        if (g_GraphBuffer[i] > max) max = g_GraphBuffer[i];
        if (g_GraphBuffer[i] < min) min = g_GraphBuffer[i];
    }

    if ((g_GraphTraceLen > 10) && (max != min)) {
        for (uint32_t i = 0; i < g_GraphTraceLen; ++i) {
            g_GraphBuffer[i] = ((long)(g_GraphBuffer[i] - ((max + min) / 2)) * 256) / (max - min);
            //marshmelow: adjusted *1000 to *256 to make +/- 128 so demod commands still work
        }
    }

    uint8_t *bits = calloc(g_GraphTraceLen, sizeof(uint8_t));
    if (bits == NULL) {
        PrintAndLogEx(FAILED, "failed to allocate memory");
        return PM3_EMALLOC;
    }
    size_t size = getFromGraphBuffer(bits);
    // set signal properties low/high/mean/amplitude and is_noise detection
    computeSignalProperties(bits, size);

    RepaintGraphWindow();
    free(bits);
    return PM3_SUCCESS;
}

int CmdPlot(const char *Cmd) {
    CLIParserContext *ctx;
    CLIParserInit(&ctx, "data plot",
                  "Show graph window \n"
                  "hit 'h' in window for detail keystroke help available",
                  "data plot"
                 );
    void *argtable[] = {
        arg_param_begin,
        arg_param_end
    };
    CLIExecWithReturn(ctx, Cmd, argtable, true);
    CLIParserFree(ctx);
    ShowGraphWindow();
    return PM3_SUCCESS;
}

int CmdSave(const char *Cmd) {

    CLIParserContext *ctx;
    CLIParserInit(&ctx, "data save",
                  "Save signal trace from graph window , i.e. the GraphBuffer\n"
                  "This is a text file with number -127 to 127.  With the option `w` you can save it as wave file\n"
                  "Filename should be without file extension",
                  "data save -f myfilename         -> save graph buffer to file\n"
                  "data save --wave -f myfilename  -> save graph buffer to wave file"
                 );

    void *argtable[] = {
        arg_param_begin,
        arg_lit0("w", "wave", "save as wave format (.wav)"),
        arg_str1("f", "file", "<fn w/o ext>", "save file name"),
        arg_param_end
    };
    CLIExecWithReturn(ctx, Cmd, argtable, false);

    bool as_wave = arg_get_lit(ctx, 1);

    int fnlen = 0;
    char filename[FILE_PATH_SIZE] = {0};
    // CLIGetStrWithReturn(ctx, 2, (uint8_t *)filename, &fnlen);
    CLIParamStrToBuf(arg_get_str(ctx, 2), (uint8_t *)filename, FILE_PATH_SIZE, &fnlen);
    CLIParserFree(ctx);

    if (g_GraphTraceLen == 0) {
        PrintAndLogEx(WARNING, "Graphbuffer is empty, nothing to save");
        return PM3_SUCCESS;
    }

    if (as_wave)
        return saveFileWAVE(filename, g_GraphBuffer, g_GraphTraceLen);
    else
        return saveFilePM3(filename, g_GraphBuffer, g_GraphTraceLen);
}

static int CmdTimeScale(const char *Cmd) {

    CLIParserContext *ctx;
    CLIParserInit(&ctx, "data timescale",
                  "Set cursor display timescale.\n"
                  "Setting the timescale makes the differential `dt` reading between the yellow and purple markers meaningful.\n"
                  "once the timescale is set, the differential reading between brackets can become a time duration.",
                  "data timescale --sr 125   -u ms  -> for LF sampled at 125 kHz. Reading will be in milliseconds\n"
                  "data timescale --sr 1.695 -u us  -> for HF sampled at 16 * fc/128. Reading will be in microseconds\n"
                  "data timescale --sr 16    -u ETU -> for HF with 16 samples per ETU (fc/128). Reading will be in ETUs"
                 );
    void *argtable[] = {
        arg_param_begin,
        arg_dbl1(NULL,  "sr", "<float>", "sets timescale factor according to sampling rate"),
        arg_str0("u", "unit", "<string>", "time unit to display (max 10 chars)"),
        arg_param_end
    };
    CLIExecWithReturn(ctx, Cmd, argtable, false);
    g_CursorScaleFactor = arg_get_dbl_def(ctx, 1, 1);
    if (g_CursorScaleFactor <= 0) {
        PrintAndLogEx(FAILED, "bad, can't have negative or zero timescale factor");
        g_CursorScaleFactor = 1;
    }
    int len = 0;
    g_CursorScaleFactorUnit[0] = '\x00';
    CLIParamStrToBuf(arg_get_str(ctx, 2), (uint8_t *)g_CursorScaleFactorUnit, sizeof(g_CursorScaleFactorUnit), &len);
    CLIParserFree(ctx);
    RepaintGraphWindow();
    return PM3_SUCCESS;
}

int directionalThreshold(const int *in, int *out, size_t len, int8_t up, int8_t down) {

    int lastValue = in[0];

    // Will be changed at the end, but init 0 as we adjust to last samples
    // value if no threshold kicks in.
    out[0] = 0;

    for (size_t i = 1; i < len; ++i) {
        // Apply first threshold to samples heading up
        if (in[i] >= up && in[i] > lastValue) {
            lastValue = out[i]; // Buffer last value as we overwrite it.
            out[i] = 1;
        }
        // Apply second threshold to samples heading down
        else if (in[i] <= down && in[i] < lastValue) {
            lastValue = out[i]; // Buffer last value as we overwrite it.
            out[i] = -1;
        } else {
            lastValue = out[i]; // Buffer last value as we overwrite it.
            out[i] = out[i - 1];
        }
    }

    // Align with first edited sample.
    out[0] = out[1];
    return PM3_SUCCESS;
}

static int CmdDirectionalThreshold(const char *Cmd) {
    CLIParserContext *ctx;
    CLIParserInit(&ctx, "data dirthreshold",
                  "Max rising higher up-thres/ Min falling lower down-thres, keep rest as prev.",
                  "data dirthreshold -u 10 -d -10"
                 );
    void *argtable[] = {
        arg_param_begin,
        arg_int1("d", "down", "<dec>", "threshold down"),
        arg_int1("u", "up", "<dec>", "threshold up"),
        arg_param_end
    };
    CLIExecWithReturn(ctx, Cmd, argtable, false);
    int8_t down = arg_get_int(ctx, 1);
    int8_t up = arg_get_int(ctx, 2);
    CLIParserFree(ctx);

    PrintAndLogEx(INFO, "Applying up threshold: " _YELLOW_("%i") ", down threshold: " _YELLOW_("%i") "\n", up, down);

    directionalThreshold(g_GraphBuffer, g_GraphBuffer, g_GraphTraceLen, up, down);

    // set signal properties low/high/mean/amplitude and isnoice detection
    uint8_t *bits = calloc(g_GraphTraceLen, sizeof(uint8_t));
    if (bits == NULL) {
        PrintAndLogEx(FAILED, "failed to allocate memory");
        return PM3_EMALLOC;
    }
    size_t size = getFromGraphBuffer(bits);
    // set signal properties low/high/mean/amplitude and is_noice detection
    computeSignalProperties(bits, size);

    RepaintGraphWindow();
    free(bits);
    return PM3_SUCCESS;
}

static int CmdZerocrossings(const char *Cmd) {
    CLIParserContext *ctx;
    CLIParserInit(&ctx, "data zerocrossings",
                  "Count time between zero-crossings",
                  "data zerocrossings"
                 );
    void *argtable[] = {
        arg_param_begin,
        arg_param_end
    };
    CLIExecWithReturn(ctx, Cmd, argtable, true);
    CLIParserFree(ctx);

    // Zero-crossings aren't meaningful unless the signal is zero-mean.
    CmdHpf("");

    int sign = 1, zc = 0, lastZc = 0;

    for (uint32_t i = 0; i < g_GraphTraceLen; ++i) {
        if (g_GraphBuffer[i] * sign >= 0) {
            // No change in sign, reproduce the previous sample count.
            zc++;
            g_GraphBuffer[i] = lastZc;
        } else {
            // Change in sign, reset the sample count.
            sign = -sign;
            g_GraphBuffer[i] = lastZc;
            if (sign > 0) {
                lastZc = zc;
                zc = 0;
            }
        }
    }

    uint8_t *bits = calloc(g_GraphTraceLen, sizeof(uint8_t));
    if (bits == NULL) {
        PrintAndLogEx(FAILED, "failed to allocate memory");
        return PM3_EMALLOC;
    }
    size_t size = getFromGraphBuffer(bits);
    // set signal properties low/high/mean/amplitude and is_noise detection
    computeSignalProperties(bits, size);
    RepaintGraphWindow();
    free(bits);
    return PM3_SUCCESS;
}

static bool data_verify_hex(uint8_t *d, size_t n) {
    if (d == NULL)
        return false;

    for (size_t i = 0; i < n; i++) {
        if (isxdigit(d[i]) == false) {
            PrintAndLogEx(ERR, "Non hex digit found");
            return false;
        }
    }
    return true;
}

/* // example of FSK2 RF/50 Tones
static const int LowTone[]  = {
1,  1,  1,  1,  1, -1, -1, -1, -1, -1,
1,  1,  1,  1,  1, -1, -1, -1, -1, -1,
1,  1,  1,  1,  1, -1, -1, -1, -1, -1,
1,  1,  1,  1,  1, -1, -1, -1, -1, -1,
1,  1,  1,  1,  1, -1, -1, -1, -1, -1
};
static const int HighTone[] = {
1,  1,  1,  1,  1,     -1, -1, -1, -1, // note one extra 1 to padd due to 50/8 remainder (1/2 the remainder)
1,  1,  1,  1,         -1, -1, -1, -1,
1,  1,  1,  1,         -1, -1, -1, -1,
1,  1,  1,  1,         -1, -1, -1, -1,
1,  1,  1,  1,         -1, -1, -1, -1,
1,  1,  1,  1,     -1, -1, -1, -1, -1, // note one extra -1 to padd due to 50/8 remainder
};
*/
static void GetHiLoTone(int *LowTone, int *HighTone, int clk, int LowToneFC, int HighToneFC) {
    int i, j = 0;
    int Left_Modifier = ((clk % LowToneFC) % 2) + ((clk % LowToneFC) / 2);
    int Right_Modifier = (clk % LowToneFC) / 2;
    //int HighToneMod = clk mod HighToneFC;
    int LeftHalfFCCnt = (LowToneFC % 2) + (LowToneFC / 2); //truncate
    int FCs_per_clk = clk / LowToneFC;

    // need to correctly split up the clock to field clocks.
    // First attempt uses modifiers on each end to make up for when FCs don't evenly divide into Clk

    // start with LowTone
    // set extra 1 modifiers to make up for when FC doesn't divide evenly into Clk
    for (i = 0; i < Left_Modifier; i++) {
        LowTone[i] = 1;
    }

    // loop # of field clocks inside the main clock
    for (i = 0; i < (FCs_per_clk); i++) {
        // loop # of samples per field clock
        for (j = 0; j < LowToneFC; j++) {
            LowTone[(i * LowToneFC) + Left_Modifier + j] = (j < LeftHalfFCCnt) ? 1 : -1;
        }
    }

    int k;
    // add last -1 modifiers
    for (k = 0; k < Right_Modifier; k++) {
        LowTone[((i - 1) * LowToneFC) + Left_Modifier + j + k] = -1;
    }

    // now do hightone
    Left_Modifier = ((clk % HighToneFC) % 2) + ((clk % HighToneFC) / 2);
    Right_Modifier = (clk % HighToneFC) / 2;
    LeftHalfFCCnt = (HighToneFC % 2) + (HighToneFC / 2); //truncate
    FCs_per_clk = clk / HighToneFC;

    for (i = 0; i < Left_Modifier; i++) {
        HighTone[i] = 1;
    }

    // loop # of field clocks inside the main clock
    for (i = 0; i < (FCs_per_clk); i++) {
        // loop # of samples per field clock
        for (j = 0; j < HighToneFC; j++) {
            HighTone[(i * HighToneFC) + Left_Modifier + j] = (j < LeftHalfFCCnt) ? 1 : -1;
        }
    }

    // add last -1 modifiers
    for (k = 0; k < Right_Modifier; k++) {
        PrintAndLogEx(NORMAL, "(i-1)*HighToneFC+lm+j+k %i", ((i - 1) * HighToneFC) + Left_Modifier + j + k);
        HighTone[((i - 1) * HighToneFC) + Left_Modifier + j + k] = -1;
    }
    if (g_debugMode == 2) {
        for (i = 0; i < clk; i++) {
            PrintAndLogEx(NORMAL, "Low: %i,  High: %i", LowTone[i], HighTone[i]);
        }
    }
}

//old CmdFSKdemod adapted by marshmellow
//converts FSK to clear NRZ style wave.  (or demodulates)
static int FSKToNRZ(int *data, size_t *dataLen, uint8_t clk, uint8_t LowToneFC, uint8_t HighToneFC) {
    uint8_t ans = 0;
    if (clk == 0 || LowToneFC == 0 || HighToneFC == 0) {
        int firstClockEdge = 0;
        ans = fskClocks((uint8_t *) &LowToneFC, (uint8_t *) &HighToneFC, (uint8_t *) &clk, &firstClockEdge);
        if (g_debugMode > 1) {
            PrintAndLogEx(NORMAL, "DEBUG FSKtoNRZ: detected clocks: fc_low %i, fc_high %i, clk %i, firstClockEdge %i, ans %u", LowToneFC, HighToneFC, clk, firstClockEdge, ans);
        }
    }
    // currently only know fsk modulations with field clocks < 10 samples and > 4 samples. filter out to remove false positives (and possibly destroying ask/psk modulated waves...)
    if (ans == 0 || clk == 0 || LowToneFC == 0 || HighToneFC == 0 || LowToneFC > 10 || HighToneFC < 4) {
        if (g_debugMode > 1) {
            PrintAndLogEx(NORMAL, "DEBUG FSKtoNRZ: no fsk clocks found");
        }
        return PM3_ESOFT;
    }

    int LowTone[clk];
    int HighTone[clk];
    GetHiLoTone(LowTone, HighTone, clk, LowToneFC, HighToneFC);

    // loop through ([all samples] - clk)
    for (size_t i = 0; i < *dataLen - clk; ++i) {
        int lowSum = 0, highSum = 0;

        // sum all samples together starting from this sample for [clk] samples for each tone (multiply tone value with sample data)
        for (size_t j = 0; j < clk; ++j) {
            lowSum += LowTone[j] * data[i + j];
            highSum += HighTone[j] * data[i + j];
        }
        // get abs( [average sample value per clk] * 100 )  (or a rolling average of sorts)
        lowSum = abs(100 * lowSum / clk);
        highSum = abs(100 * highSum / clk);
        // save these back to buffer for later use
        data[i] = (highSum << 16) | lowSum;
    }

    // now we have the abs( [average sample value per clk] * 100 ) for each tone
    //   loop through again [all samples] - clk - 16
    //                  note why 16???  is 16 the largest FC? changed to LowToneFC as that should be the > fc
    for (size_t i = 0; i < *dataLen - clk - LowToneFC; ++i) {
        int lowTot = 0, highTot = 0;

        // sum a field clock width of abs( [average sample values per clk] * 100) for each tone
        for (size_t j = 0; j < LowToneFC; ++j) {  //10 for fsk2
            lowTot += (data[i + j] & 0xffff);
        }
        for (size_t j = 0; j < HighToneFC; j++) {  //8 for fsk2
            highTot += (data[i + j] >> 16);
        }

        // subtract the sum of lowTone averages by the sum of highTone averages as it
        //   and write back the new graph value
        data[i] = lowTot - highTot;
    }
    // update dataLen to what we put back to the data sample buffer
    *dataLen -= (clk + LowToneFC);
    return PM3_SUCCESS;
}

static int CmdFSKToNRZ(const char *Cmd) {

    CLIParserContext *ctx;
    CLIParserInit(&ctx, "data fsktonrz",
                  "Convert fsk2 to nrz wave for alternate fsk demodulating (for weak fsk)\n"
                  "Omitted values are autodetect instead",
                  "data fsktonrz\n"
                  "data fsktonrz -c 32 --low 8 --hi 10");

    void *argtable[] = {
        arg_param_begin,
        arg_int0("c", "clk", "<dec>", "clock"),
        arg_int0(NULL, "low", "<dec>", "low field clock"),
        arg_int0(NULL, "hi", "<dec>", "high field clock"),
        arg_param_end
    };
    CLIExecWithReturn(ctx, Cmd, argtable, true);

    int clk = arg_get_int_def(ctx, 1, 0);
    int fc_low = arg_get_int_def(ctx, 2, 0);
    int fc_high = arg_get_int_def(ctx, 3, 0);
    CLIParserFree(ctx);

    setClockGrid(0, 0);
    g_DemodBufferLen = 0;
    int ans = FSKToNRZ(g_GraphBuffer, &g_GraphTraceLen, clk, fc_low, fc_high);
    CmdNorm("");
    RepaintGraphWindow();
    return ans;
}

static int CmdDataIIR(const char *Cmd) {

    CLIParserContext *ctx;
    CLIParserInit(&ctx, "data iir",
                  "Apply IIR buttersworth filter on plot data",
                  "data iir -n 2"
                 );
    void *argtable[] = {
        arg_param_begin,
        arg_u64_1("n", NULL, "<dec>", "factor n"),
        arg_param_end
    };
    CLIExecWithReturn(ctx, Cmd, argtable, false);
    uint8_t k = (arg_get_u32_def(ctx, 1, 0) & 0xFF);
    CLIParserFree(ctx);

    iceSimple_Filter(g_GraphBuffer, g_GraphTraceLen, k);

    uint8_t *bits = calloc(g_GraphTraceLen, sizeof(uint8_t));
    if (bits == NULL) {
        PrintAndLogEx(FAILED, "failed to allocate memory");
        return PM3_EMALLOC;
    }
    size_t size = getFromGraphBuffer(bits);
    // set signal properties low/high/mean/amplitude and is_noise detection
    computeSignalProperties(bits, size);
    RepaintGraphWindow();
    free(bits);
    return PM3_SUCCESS;
}

typedef struct {
    t55xx_modulation modulation;
    int bitrate;
    int carrier;
    uint8_t fc1;
    uint8_t fc2;
} lf_modulation_t;

static int print_modulation(lf_modulation_t b) {
    PrintAndLogEx(INFO, " Modulation........ " _GREEN_("%s"), GetSelectedModulationStr(b.modulation));
    PrintAndLogEx(INFO, " Bit clock......... " _GREEN_("RF/%d"), b.bitrate);
    PrintAndLogEx(INFO, " Approx baudrate... " _GREEN_("%.f") " baud", (125000 / (float)b.bitrate));
    switch (b.modulation) {
        case DEMOD_PSK1:
        case DEMOD_PSK2:
        case DEMOD_PSK3:
            PrintAndLogEx(SUCCESS, " Carrier rate...... %d", b.carrier);
            break;
        case DEMOD_FSK:
        case DEMOD_FSK1:
        case DEMOD_FSK1a:
        case DEMOD_FSK2:
        case DEMOD_FSK2a:
            PrintAndLogEx(SUCCESS, " Field Clocks...... FC/%u, FC/%u", b.fc1, b.fc2);
            break;
        case DEMOD_NRZ:
        case DEMOD_ASK:
        case DEMOD_BI:
        case DEMOD_BIa:
        default:
            break;
    }
    PrintAndLogEx(NORMAL, "");
    return PM3_SUCCESS;
}

static int try_detect_modulation(void) {

#define LF_NUM_OF_TESTS     6

    lf_modulation_t tests[LF_NUM_OF_TESTS];
    for (int i = 0; i < ARRAYLEN(tests); i++) {
        memset(&tests[i], 0, sizeof(lf_modulation_t));
    }

    int clk = 0, firstClockEdge = 0;
    uint8_t hits = 0, fc1 = 0, fc2 = 0;
    bool st = false;


    uint8_t ans = fskClocks(&fc1, &fc2, (uint8_t *)&clk, &firstClockEdge);

    if (ans && ((fc1 == 10 && fc2 == 8) || (fc1 == 8 && fc2 == 5))) {

        if ((FSKrawDemod(0, 0, 0, 0, false) == PM3_SUCCESS)) {
            tests[hits].modulation = DEMOD_FSK;
            if (fc1 == 8 && fc2 == 5) {
                tests[hits].modulation = DEMOD_FSK1a;
            } else if (fc1 == 10 && fc2 == 8) {
                tests[hits].modulation = DEMOD_FSK2;
            }

            tests[hits].bitrate = clk;
            tests[hits].fc1 = fc1;
            tests[hits].fc2 = fc2;
            ++hits;
        }

    } else {
        clk = GetAskClock("", false);
        if (clk > 0) {
            // 0 = auto clock
            // 0 = no invert
            // 1 = maxError 1
            // 0 = max len
            // false = no amplify
            // false = no verbose
            // false = no emSearch
            // 1 = Ask/Man
            // st = true
            if ((ASKDemod_ext(0, 0, 1, 0, false, false, false, 1, &st) == PM3_SUCCESS)) {
                tests[hits].modulation = DEMOD_ASK;
                tests[hits].bitrate = clk;
                ++hits;
            }
            // "0 0 1 " == clock auto, invert true, maxError 1.
            // false = no verbose
            // false = no emSearch
            // 1 = Ask/Man
            // st = true

            // ASK / biphase
            if ((ASKbiphaseDemod(0, 0, 0, 2, false) == PM3_SUCCESS)) {
                tests[hits].modulation = DEMOD_BI;
                tests[hits].bitrate = clk;
                ++hits;
            }
            // ASK / Diphase
            if ((ASKbiphaseDemod(0, 0, 1, 2, false) == PM3_SUCCESS)) {
                tests[hits].modulation = DEMOD_BIa;
                tests[hits].bitrate = clk;
                ++hits;
            }
        }
        clk = GetNrzClock("", false);
        if ((NRZrawDemod(0, 0, 1, false) == PM3_SUCCESS)) {
            tests[hits].modulation = DEMOD_NRZ;
            tests[hits].bitrate = clk;
            ++hits;
        }

        clk = GetPskClock("", false);
        if (clk > 0) {
            // allow undo
            buffer_savestate_t saveState = save_bufferS32(g_GraphBuffer, g_GraphTraceLen);
            saveState.offset = g_GridOffset;
            // skip first 160 samples to allow antenna to settle in (psk gets inverted occasionally otherwise)
            CmdLtrim("-i 160");
            if ((PSKDemod(0, 0, 6, false) == PM3_SUCCESS)) {
                tests[hits].modulation = DEMOD_PSK1;
                tests[hits].bitrate = clk;
                ++hits;

                // get psk carrier
                tests[hits].carrier = GetPskCarrier(false);
            }
            //undo trim samples
            restore_bufferS32(saveState, g_GraphBuffer);
            g_GridOffset = saveState.offset;
        }
    }

    if (hits) {
        PrintAndLogEx(SUCCESS, "Found [%d] possible matches for modulation.", hits);
        for (int i = 0; i < hits; ++i) {
            PrintAndLogEx(INFO, "--[%d]---------------", i + 1);
            print_modulation(tests[i]);
        }
        return PM3_SUCCESS;
    } else {
        PrintAndLogEx(INFO, "Signal doesn't match");
        return PM3_ESOFT;
    }
}

static int CmdDataModulationSearch(const char *Cmd) {
    CLIParserContext *ctx;
    CLIParserInit(&ctx, "data modulation",
                  "search LF signal after clock and modulation\n",
                  "data modulation"
                 );

    void *argtable[] = {
        arg_param_begin,
        arg_param_end
    };
    CLIExecWithReturn(ctx, Cmd, argtable, true);
    CLIParserFree(ctx);
    return try_detect_modulation();
}

static int CmdAsn1Decoder(const char *Cmd) {

    CLIParserContext *ctx;
    CLIParserInit(&ctx, "data asn1",
                  "Decode ASN1 bytearray\n"
                  "",
                  "data asn1 -d 303381050186922305a5020500a6088101010403030008a7188516eeee4facacf4fbde5e5c49d95e55bfbca74267b02407a9020500\n"
                 );

    void *argtable[] = {
        arg_param_begin,
        arg_str0("d", NULL, "<hex>", "ASN1 encoded byte array"),
        arg_lit0("t", "test", "perform self test"),
        arg_param_end
    };
    CLIExecWithReturn(ctx, Cmd, argtable, false);
    int dlen = 2048;
    uint8_t data[2048];
    CLIGetHexWithReturn(ctx, 1, data, &dlen);
    bool selftest = arg_get_lit(ctx, 2);
    CLIParserFree(ctx);
    if (selftest) {
        return asn1_selftest();
    }

    // print ASN1 decoded array in TLV view
    PrintAndLogEx(INFO, "---------------- " _CYAN_("ASN1 TLV") " -----------------");
    asn1_print(data, dlen, "  ");
    PrintAndLogEx(NORMAL, "");
    return PM3_SUCCESS;
}

static int CmdDiff(const char *Cmd) {

    CLIParserContext *ctx;
    CLIParserInit(&ctx, "data diff",
                  "Diff takes a multitude of input data and makes a binary compare.\n"
                  "It accepts filenames (filesystem or RDV4 flashmem SPIFFS), emulator memory, magic gen1",
                  "data diff -w 4 -a hf-mfu-01020304.bin -b hf-mfu-04030201.bin\n"
                  "data diff -a fileA -b fileB\n"
                  "data diff -a fileA --eb\n"
                  "data diff --fa fileA -b fileB\n"
                  "data diff --fa fileA --fb fileB\n"
                 );

    void *argtable[] = {
        arg_param_begin,
        arg_str0("a",  NULL, "<fn>", "input file name A"),
        arg_str0("b",  NULL, "<fn>", "input file name B"),
        arg_lit0(NULL, "eb", "emulator memory <hf mf esave>"),
        arg_str0(NULL, "fa", "<fn>", "input spiffs file A"),
        arg_str0(NULL, "fb", "<fn>", "input spiffs file B"),
        arg_int0("w",  NULL, "<4|8|16>", "Width of data output"),
        arg_param_end
    };
    CLIExecWithReturn(ctx, Cmd, argtable, false);

    int fnlenA = 0;
    char filenameA[FILE_PATH_SIZE] = {0};
    CLIParamStrToBuf(arg_get_str(ctx, 1), (uint8_t *)filenameA, FILE_PATH_SIZE, &fnlenA);

    int fnlenB = 0;
    char filenameB[FILE_PATH_SIZE] = {0};
    CLIParamStrToBuf(arg_get_str(ctx, 2), (uint8_t *)filenameB, FILE_PATH_SIZE, &fnlenB);

    bool use_e = arg_get_lit(ctx, 3);

    // SPIFFS filename A
    int splenA = 0;
    char spnameA[FILE_PATH_SIZE] = {0};
    CLIParamStrToBuf(arg_get_str(ctx, 4), (uint8_t *)spnameA, FILE_PATH_SIZE, &splenA);

    // SPIFFS filename B
    int splenB = 0;
    char spnameB[FILE_PATH_SIZE] = {0};
    CLIParamStrToBuf(arg_get_str(ctx, 5), (uint8_t *)spnameB, FILE_PATH_SIZE, &splenB);

    int width = arg_get_int_def(ctx, 6, 16);
    CLIParserFree(ctx);

    // sanity check
    if (IfPm3Rdv4Fw() == false && (splenA > 0 || splenB > 0)) {
        PrintAndLogEx(WARNING, "No RDV4 Flashmemory available");
        return PM3_EINVARG;
    }

    if (splenA > 32) {
        PrintAndLogEx(WARNING, "SPIFFS filname A length is large than 32 bytes, got %d", splenA);
        return PM3_EINVARG;
    }
    if (splenB > 32) {
        PrintAndLogEx(WARNING, "SPIFFS filname B length is large than 32 bytes, got %d", splenB);
        return PM3_EINVARG;
    }

    //
    if (width > 16 || width < 1) {
        PrintAndLogEx(INFO, "Width out of range, using default 16 bytes width");
        width = 16;
    }

    // if user supplied dump file,  time to load it
    int res = PM3_SUCCESS;
    uint8_t *inA = NULL, *inB = NULL;
    size_t datalenA = 0, datalenB = 0;



    // read file A
    if (fnlenA) {
        // read dump file
        res = pm3_load_dump(filenameA, (void **)&inA, &datalenA, MIFARE_4K_MAX_BYTES);
        if (res != PM3_SUCCESS) {
            return res;
        }
    }

    // read file B
    if (fnlenB) {
        // read dump file
        res = pm3_load_dump(filenameB, (void **)&inB, &datalenB, MIFARE_4K_MAX_BYTES);
        if (res != PM3_SUCCESS) {
            return res;
        }
    }

    // read spiffs file A
    if (splenA) {
        res = flashmem_spiffs_download(spnameA, splenA, (void **)&inA, &datalenA);
        if (res != PM3_SUCCESS) {
            return res;
        }
    }

    // read spiffs file B
    if (splenB) {
        res = flashmem_spiffs_download(spnameB, splenB, (void **)&inB, &datalenB);
        if (res != PM3_SUCCESS) {
            return res;
        }
    }

    // download emulator memory
    if (use_e) {

        uint8_t *d = calloc(MIFARE_4K_MAX_BYTES, sizeof(uint8_t));
        if (d == NULL) {
            PrintAndLogEx(WARNING, "Fail, cannot allocate memory");
            return PM3_EMALLOC;
        }

        PrintAndLogEx(INFO, "downloading from emulator memory");
        if (GetFromDevice(BIG_BUF_EML, d, MIFARE_4K_MAX_BYTES, 0, NULL, 0, NULL, 2500, false) == false) {
            PrintAndLogEx(WARNING, "Fail, transfer from device time-out");
            free(inA);
            free(inB);
            free(d);
            return PM3_ETIMEOUT;
        }

        if (fnlenA) {
            datalenB = MIFARE_4K_MAX_BYTES;
            inB = d;
        } else {
            datalenA = MIFARE_4K_MAX_BYTES;
            inA = d;
        }
    }

    size_t biggest = (datalenA > datalenB) ? datalenA : datalenB;
    PrintAndLogEx(DEBUG, "data len:  %zu   A %zu  B %zu", biggest, datalenA, datalenB);

    if (inA == NULL) {
        PrintAndLogEx(INFO, "inA null");
    }

    if (inB == NULL) {
        PrintAndLogEx(INFO, "inB null");
    }

    char hdr0[400] = {0};

    int hdr_sln = (width * 4) + 2;
    int max_fn_space = (width * 4);

    if (max_fn_space < fnlenA) {
        truncate_filename(filenameA, max_fn_space);
        fnlenA = strlen(filenameA);
    }

    if (max_fn_space < fnlenB) {
        truncate_filename(filenameB, max_fn_space);
        fnlenB = strlen(filenameB);
    }

    if (fnlenA && fnlenB) {

        snprintf(hdr0, sizeof(hdr0) - 1, " #  | " _CYAN_("%.*s"), max_fn_space, filenameA);

        // add space if needed
        int padding_len = (hdr_sln - fnlenA - 1);
        if (padding_len > 0) {
            memset(hdr0 + strlen(hdr0), ' ', padding_len);
        }
        snprintf(hdr0 + strlen(hdr0), sizeof(hdr0) - 1 - strlen(hdr0), "| " _CYAN_("%.*s"), max_fn_space, filenameB);

    } else {
        strcat(hdr0, " #  | " _CYAN_("a"));
        memset(hdr0 + strlen(hdr0), ' ', hdr_sln - 2);
        strcat(hdr0 + strlen(hdr0), "| " _CYAN_("b"));
    }

    char hdr1[200] = "----+";
    memset(hdr1 + strlen(hdr1), '-', hdr_sln);
    memset(hdr1 + strlen(hdr1), '+', 1);
    memset(hdr1 + strlen(hdr1), '-', hdr_sln);

    PrintAndLogEx(INFO, "");
    PrintAndLogEx(INFO, hdr1);
    PrintAndLogEx(INFO, hdr0);
    PrintAndLogEx(INFO, hdr1);

    char line[880] = {0};

    // print data diff loop
    for (int i = 0 ; i < biggest ; i += width) {
        char dlnA[240] = {0};
        char dlnB[240] = {0};
        char dlnAii[180] = {0};
        char dlnBii[180] = {0};

        memset(dlnA, 0, sizeof(dlnA));
        memset(dlnB, 0, sizeof(dlnB));
        memset(dlnAii, 0, sizeof(dlnAii));
        memset(dlnBii, 0, sizeof(dlnBii));

        for (int j = i; j < i + width; j++) {
            int dlnALen = strlen(dlnA);
            int dlnBLen = strlen(dlnB);
            int dlnAiiLen = strlen(dlnAii);
            int dlnBiiLen = strlen(dlnBii);

            //both files ended
            if (j >= datalenA && j >= datalenB) {
                snprintf(dlnA + dlnALen, sizeof(dlnA) - dlnALen, "-- ");
                snprintf(dlnAii + dlnAiiLen, sizeof(dlnAii) - dlnAiiLen, ".") ;
                snprintf(dlnB + dlnBLen, sizeof(dlnB) - dlnBLen, "-- ");
                snprintf(dlnBii + dlnBiiLen, sizeof(dlnBii) - dlnBiiLen, ".") ;
                continue ;
            }

            char ca, cb;

            if (j >= datalenA) {
                // file A ended. print B without colors
                cb = inB[j];
                snprintf(dlnA + dlnALen, sizeof(dlnA) - dlnALen, "-- ");
                snprintf(dlnAii + dlnAiiLen, sizeof(dlnAii) - dlnAiiLen, ".") ;
                snprintf(dlnB + dlnBLen, sizeof(dlnB) - dlnBLen, "%02X ", inB[j]);
                snprintf(dlnBii + dlnBiiLen, sizeof(dlnBii) - dlnBiiLen, "%c", ((cb < 32) || (cb == 127)) ? '.' : cb);
                continue ;
            }
            ca = inA[j];
            if (j >= datalenB) {
                // file B ended. print A without colors
                snprintf(dlnA + dlnALen, sizeof(dlnA) - dlnALen, "%02X ", inA[j]);
                snprintf(dlnAii + dlnAiiLen, sizeof(dlnAii) - dlnAiiLen, "%c", ((ca < 32) || (ca == 127)) ? '.' : ca);
                snprintf(dlnB + dlnBLen, sizeof(dlnB) - dlnBLen, "-- ");
                snprintf(dlnBii + dlnBiiLen, sizeof(dlnBii) - dlnBiiLen, ".") ;
                continue ;
            }
            cb = inB[j];
            if (inA[j] != inB[j]) {
                // diff / add colors
                snprintf(dlnA + dlnALen, sizeof(dlnA) - dlnALen, _GREEN_("%02X "), inA[j]);
                snprintf(dlnB + dlnBLen, sizeof(dlnB) - dlnBLen, _RED_("%02X "), inB[j]);
                snprintf(dlnAii + dlnAiiLen, sizeof(dlnAii) - dlnAiiLen, _GREEN_("%c"), ((ca < 32) || (ca == 127)) ? '.' : ca);
                snprintf(dlnBii + dlnBiiLen, sizeof(dlnBii) - dlnBiiLen, _RED_("%c"), ((cb < 32) || (cb == 127)) ? '.' : cb);
            } else {
                // normal
                snprintf(dlnA + dlnALen, sizeof(dlnA) - dlnALen, "%02X ", inA[j]);
                snprintf(dlnB + dlnBLen, sizeof(dlnB) - dlnBLen, "%02X ", inB[j]);
                snprintf(dlnAii + dlnAiiLen, sizeof(dlnAii) - dlnAiiLen, "%c", ((ca < 32) || (ca == 127)) ? '.' : ca);
                snprintf(dlnBii + dlnBiiLen, sizeof(dlnBii) - dlnBiiLen, "%c", ((cb < 32) || (cb == 127)) ? '.' : cb);
            }
        }
        snprintf(line, sizeof(line), "%s%s | %s%s", dlnA, dlnAii, dlnB, dlnBii);

        PrintAndLogEx(INFO, "%03X | %s", i, line);
    }

    // footer
    PrintAndLogEx(INFO, hdr1);
    PrintAndLogEx(NORMAL, "");

    free(inB);
    free(inA);
    return PM3_SUCCESS;
}

/**
 * @brief Utility for number conversion via cmdline.
 * @param Cmd
 * @return
 */
static int CmdNumCon(const char *Cmd) {
    CLIParserContext *ctx;
    CLIParserInit(&ctx, "data num",
                  "Function takes a decimal or hexdecimal number and print it in decimal/hex/binary\n"
                  "Will print message if number is a prime number\n",
                  "data num --dec 2023\n"
                  "data num --hex 0x1000\n"
                 );

    void *argtable[] = {
        arg_param_begin,
        arg_str0(NULL,  "dec", "<dec>", "decimal value"),
        arg_str0(NULL,  "hex", "<hex>", "hexadecimal value"),
        arg_str0(NULL,  "bin", "<bin>", "binary value"),
        arg_lit0("i",  NULL,  "print inverted value"),
        arg_lit0("r",  NULL,  "print reversed value"),
        arg_param_end
    };
    CLIExecWithReturn(ctx, Cmd, argtable, false);

    int dlen = 256;
    char dec[256];
    memset(dec, 0, sizeof(dec));
    int res = CLIParamStrToBuf(arg_get_str(ctx, 1), (uint8_t *)dec, sizeof(dec), &dlen);

    int hlen = 256;
    char hex[256];
    memset(hex, 0, sizeof(hex));
    res |= CLIParamStrToBuf(arg_get_str(ctx, 2), (uint8_t *)hex, sizeof(hex), &hlen);

    int blen = 256;
    char bin[256];
    memset(bin, 0, sizeof(bin));
    res |= CLIParamStrToBuf(arg_get_str(ctx, 3), (uint8_t *)bin, sizeof(bin), &blen);

    bool shall_invert = arg_get_lit(ctx, 4);
    bool shall_reverse = arg_get_lit(ctx, 5);
    CLIParserFree(ctx);

    // sanity checks
    if (res) {
        PrintAndLogEx(FAILED, "Error parsing bytes");
        return PM3_EINVARG;
    }

    // results for MPI actions
    bool ret = false;
    (void) ret;

    // container of big number
    mbedtls_mpi N;
    mbedtls_mpi_init(&N);

    // hex
    if (hlen > 0) {
        if (data_verify_hex((uint8_t *)hex, hlen) == false) {
            return PM3_EINVARG;
        }
        MBEDTLS_MPI_CHK(mbedtls_mpi_read_string(&N, 16, hex));
        PrintAndLogEx(INFO, "#....... %d", hlen);
    }

    // decimal
    if (dlen > 0) {
        // should have decimal string check here too
        MBEDTLS_MPI_CHK(mbedtls_mpi_read_string(&N, 10, dec));
    }

    // binary
    if (blen > 0) {
        // should have bianry string check here too
        MBEDTLS_MPI_CHK(mbedtls_mpi_read_string(&N, 2, bin));
        PrintAndLogEx(INFO, "#bits... %d", blen);
    }

    mbedtls_mpi base;
    mbedtls_mpi_init(&base);
    mbedtls_mpi_add_int(&base, &base, 10);

    // printing
    typedef struct {
        const char *desc;
        uint8_t radix;
    } radix_t;

    radix_t radix[] = {
        {"dec..... ", 10},
        {"hex..... ", 16},
        {"bin..... ", 2}
    };

    char s[600] = {0};
    size_t slen = 0;

    for (uint8_t i = 0; i < ARRAYLEN(radix); i++) {
        MBEDTLS_MPI_CHK(mbedtls_mpi_write_string(&N, radix[i].radix, s, sizeof(s), &slen));
        if (slen) {
            PrintAndLogEx(SUCCESS, "%s%s", radix[i].desc, s);
        }
    }

    // ascii
    MBEDTLS_MPI_CHK(mbedtls_mpi_write_string(&N, 16, s, sizeof(s), &slen));
    if (slen) {
        size_t n = (slen >> 1);
        uint8_t *d = calloc(n, sizeof(uint8_t));
        if (d != NULL) {
            hexstr_to_byte_array(s, d, &n);
            PrintAndLogEx(SUCCESS, "ascii... " _YELLOW_("%s"), sprint_ascii((const uint8_t *)d, n));
            free(d);
        }
    }

    // reverse
    if (shall_reverse) {
        PrintAndLogEx(SUCCESS, _CYAN_("Reversed"));
        for (uint8_t i = 0; i < ARRAYLEN(radix); i++) {
            MBEDTLS_MPI_CHK(mbedtls_mpi_write_string(&N, radix[i].radix, s, sizeof(s), &slen));

            str_reverse(s, strlen(s));

            if (slen) {
                PrintAndLogEx(SUCCESS, "%s%s", radix[i].desc, s);
            }
        }

        // ascii
        MBEDTLS_MPI_CHK(mbedtls_mpi_write_string(&N, 16, s, sizeof(s), &slen));
        if (slen) {
            str_reverse(s, strlen(s));
            size_t n = (slen >> 1);
            uint8_t *d = calloc(n, sizeof(uint8_t));
            if (d != NULL) {
                hexstr_to_byte_array(s, d, &n);
                PrintAndLogEx(SUCCESS, "ascii... " _YELLOW_("%s"), sprint_ascii((const uint8_t *)d, n));
                free(d);
            }
        }
    }

    // invert
    if (shall_invert) {
        PrintAndLogEx(SUCCESS, _CYAN_("Inverted"));
        for (uint8_t i = 0; i < ARRAYLEN(radix); i++) {
            MBEDTLS_MPI_CHK(mbedtls_mpi_write_string(&N, radix[i].radix, s, sizeof(s), &slen));
            if (slen == 0) {
                continue;
            }

            switch (i) {
                case 0:
//                    MBEDTLS_MPI_CHK(mbedtls_mpi_inv_mod(&N, &N, &base));
                    break;
                case 1:
                    str_inverse_hex(s, strlen(s));
                    PrintAndLogEx(SUCCESS, "%s%s", radix[i].desc, s);
                    break;
                case 2:
                    str_inverse_bin(s, strlen(s));
                    PrintAndLogEx(SUCCESS, "%s%s", radix[i].desc, s);
                    break;
                default:
                    break;
            }
        }
        // ascii
        MBEDTLS_MPI_CHK(mbedtls_mpi_write_string(&N, 16, s, sizeof(s), &slen));
        if (slen) {
            str_inverse_hex(s, strlen(s));
            size_t n = (slen >> 1);
            uint8_t *d = calloc(n, sizeof(uint8_t));
            if (d != NULL) {
                hexstr_to_byte_array(s, d, &n);
                PrintAndLogEx(SUCCESS, "ascii... " _YELLOW_("%s"), sprint_ascii((const uint8_t *)d, n));
                free(d);
            }
        }
    }


    // check if number is a prime
    mbedtls_entropy_context entropy;
    mbedtls_ctr_drbg_context ctr_drbg;
    mbedtls_ctr_drbg_init(&ctr_drbg);
    mbedtls_entropy_init(&entropy);

    MBEDTLS_MPI_CHK(mbedtls_ctr_drbg_seed(&ctr_drbg, mbedtls_entropy_func, &entropy, NULL, 0));

    res = mbedtls_mpi_is_prime_ext(&N, 50, mbedtls_ctr_drbg_random, &ctr_drbg);
    if (res == 0) {
        PrintAndLogEx(INFO, "prime... " _YELLOW_("yes"));
    }

cleanup:
    mbedtls_mpi_free(&N);
    mbedtls_mpi_free(&base);
    mbedtls_entropy_free(&entropy);
    mbedtls_ctr_drbg_free(&ctr_drbg);
    return PM3_SUCCESS;
}

int centerThreshold(const int *in, int *out, size_t len, int8_t up, int8_t down) {
    if (len < 5) {
        return PM3_EINVARG;
    }

    for (size_t i = 0; i < len; ++i) {
        if ((in[i] <= up) && (in[i] >= down)) {
            out[i] = 0;
        }
    }

    // clean out spikes.
    for (size_t i = 2; i < len - 2; ++i) {

        int a = out[i - 2] + out[i - 1];
        int b = out[i + 2] + out[i + 1];
        if (a == 0 && b == 0) {
            out[i] = 0;
        }
    }
    return PM3_SUCCESS;
}

static int CmdCenterThreshold(const char *Cmd) {
    CLIParserContext *ctx;
    CLIParserInit(&ctx, "data cthreshold",
                  "Inverse of dirty threshold command,  all values between up and down will be average out",
                  "data cthreshold -u 10 -d -10"
                 );
    void *argtable[] = {
        arg_param_begin,
        arg_int1("d", "down", "<dec>", "threshold down"),
        arg_int1("u", "up", "<dec>", "threshold up"),
        arg_param_end
    };
    CLIExecWithReturn(ctx, Cmd, argtable, false);
    int8_t down = arg_get_int(ctx, 1);
    int8_t up = arg_get_int(ctx, 2);
    CLIParserFree(ctx);

    PrintAndLogEx(INFO, "Applying up threshold: " _YELLOW_("%i") ", down threshold: " _YELLOW_("%i") "\n", up, down);

    centerThreshold(g_GraphBuffer, g_GraphBuffer, g_GraphTraceLen, up, down);

    // set signal properties low/high/mean/amplitude and isnoice detection
    uint8_t *bits = calloc(g_GraphTraceLen, sizeof(uint8_t));
    if (bits == NULL) {
        PrintAndLogEx(FAILED, "failed to allocate memory");
        return PM3_EMALLOC;
    }
    size_t size = getFromGraphBuffer(bits);
    // set signal properties low/high/mean/amplitude and is_noice detection
    computeSignalProperties(bits, size);
    RepaintGraphWindow();
    free(bits);
    return PM3_SUCCESS;
}

static int envelope_square(const int *in, int *out, size_t len) {
    if (len < 10) {
        return PM3_EINVARG;
    }


    size_t i = 0;
    while (i < len - 8) {

        if (in[i] == 0 && in[i + 1] == 0 && in[i + 2] == 0 && in[i + 3] == 0 &&
                in[i + 4] == 0 && in[i + 5] == 0 && in[i + 6] == 0 && in[i + 7] == 0) {

            i += 8;
            continue;
        }

        out[i] = 255;
        i++;
    }
    return PM3_SUCCESS;
}

static int CmdEnvelope(const char *Cmd) {
    CLIParserContext *ctx;
    CLIParserInit(&ctx, "data envelop",
                  "Create an square envelop of the samples",
                  "data envelop"
                 );
    void *argtable[] = {
        arg_param_begin,
        arg_param_end
    };
    CLIExecWithReturn(ctx, Cmd, argtable, true);
    CLIParserFree(ctx);

    envelope_square(g_GraphBuffer, g_GraphBuffer, g_GraphTraceLen);

    uint8_t *bits = calloc(g_GraphTraceLen, sizeof(uint8_t));
    if (bits == NULL) {
        PrintAndLogEx(FAILED, "failed to allocate memory");
        return PM3_EMALLOC;
    }
    size_t size = getFromGraphBuffer(bits);
    // set signal properties low/high/mean/amplitude and is_noice detection
    computeSignalProperties(bits, size);
    RepaintGraphWindow();
    free(bits);
    return PM3_SUCCESS;
}

static int CmdAtrLookup(const char *Cmd) {
    CLIParserContext *ctx;
    CLIParserInit(&ctx, "data atr",
                  "look up ATR record from bytearray\n"
                  "",
                  "data atr -d 3B6B00000031C064BE1B0100079000\n"
                 );

    void *argtable[] = {
        arg_param_begin,
        arg_str0("d", NULL, "<hex>", "ASN1 encoded byte array"),
//        arg_lit0("t", "test", "perform self test"),
        arg_param_end
    };
    CLIExecWithReturn(ctx, Cmd, argtable, false);
    int dlen = 128;
    uint8_t data[128 + 1];
    CLIGetStrWithReturn(ctx, 1, data, &dlen);

//    bool selftest = arg_get_lit(ctx, 2);
    CLIParserFree(ctx);
//    if (selftest) {
//        return atr_selftest();
//    }
    PrintAndLogEx(INFO, "ISO7816-3 ATR... " _YELLOW_("%s"), data);
    PrintAndLogEx(INFO, "Fingerprint...");

    char *copy = str_dup(getAtrInfo((char *)data));

    char *token = strtok(copy, "\n");
    while (token != NULL) {
        PrintAndLogEx(INFO, "    %s", token);
        token = strtok(NULL, "\n");
    }
    free(copy);
    return PM3_SUCCESS;
}

static int CmdCryptography(const char *Cmd) {
    CLIParserContext *ctx;
    CLIParserInit(&ctx, "data crypto",
                  "Encrypt data, right here, right now. Or decrypt.",
                  "Supply data, key, IV (needed for des MAC or aes), and cryptography action.\n"
                  "To calculate a MAC for FMCOS, supply challenge as IV, data as data, and session/line protection key as key.\n"
                  "To calculate a MAC for FeliCa, supply first RC as IV, BLE+data as data and session key as key.\n"
                  "data crypto -d 04D6850E06AABB80 -k FFFFFFFFFFFFFFFF --iv 9EA0401A00000000 --des  -> Calculate a MAC for FMCOS chip. The result should be ED3A0133\n"
                 );
    void *argtable[] = {
        arg_param_begin,
        arg_str1("d", "data", "<hex>", "Data to process"),
        arg_str1("k", "key", "<hex>", "Key to use"),
        arg_lit0("r", "rev", "Decrypt, not encrypt"),
        arg_lit0(NULL, "des", "Cipher with DES, not AES"),
        arg_lit0(NULL, "mac", "Calculate AES CMAC/FeliCa Lite MAC"),
        arg_str0(NULL, "iv", "<hex>", "IV value if needed"),
        arg_param_end
    };
    CLIExecWithReturn(ctx, Cmd, argtable, false);
    uint8_t dati[250] = {0};
    uint8_t dato[250] = {0};
    int datilen = 0;
    CLIGetHexWithReturn(ctx, 1, dati, &datilen);
    uint8_t key[25] = {0};
    int keylen = 0;
    CLIGetHexWithReturn(ctx, 2, key, &keylen);
    int type = 0;
    if (arg_get_lit(ctx, 3)) type ^= 8;
    if (arg_get_lit(ctx, 4)) type ^= 4;
    if (arg_get_lit(ctx, 5)) type ^= 2;
    uint8_t iv[250] = {0};
    int ivlen = 0;
    CLIGetHexWithReturn(ctx, 6, iv, &ivlen);
    CLIParserFree(ctx);

    // Do data length check
    if ((type & 0x4) >> 2) { // Use AES(0) or DES(1)?

        if (datilen % 8 != 0) {
            PrintAndLogEx(ERR, "<data> length must be a multiple of 8. Got %d", datilen);
            return PM3_EINVARG;
        }

        if (keylen != 8 && keylen != 16 && keylen != 24) {
            PrintAndLogEx(ERR, "<key> must be 8, 16 or 24 bytes. Got %d", keylen);
            return PM3_EINVARG;
        }

    } else {

        if (datilen % 16 != 0 && ((type & 0x2) >> 1 == 0)) {
            PrintAndLogEx(ERR, "<data> length must be a multiple of 16. Got %d", datilen);
            return PM3_EINVARG;
        }

        if (keylen != 16) {
            PrintAndLogEx(ERR, "<key> must be 16 bytes. Got %d", keylen);
            return PM3_EINVARG;
        }
    }

    // Encrypt(0) or decrypt(1)?
    if ((type & 0x8) >> 3) {

        if ((type & 0x4) >> 2) { // AES or DES?

            if (keylen > 8) {

                PrintAndLogEx(INFO, "Called 3DES decrypt");
                des3_decrypt(dato, dati, key, keylen / 8);

            } else {

                PrintAndLogEx(INFO, "Called DES decrypt");
                if (ivlen == 0) {
                    // If there's an IV, use CBC
                    des_decrypt_ecb(dato, dati, datilen, key);
                } else {
                    des_decrypt_cbc(dato, dati, datilen, key, iv);
                }
            }
        } else {
            PrintAndLogEx(INFO, "Called AES decrypt");
            aes_decode(iv, key, dati, dato, datilen);
        }

    } else {
        if (type & 0x4) { // AES or DES?
            if (type & 0x02) { // If we will calculate a MAC
                /*PrintAndLogEx(INFO, "Called FeliCa MAC");
                    // For DES all I know useful is the felica and fudan MAC algorithm.This is just des-cbc, but felica needs it in its way.
                    for (int i = 0; i < datilen; i+=8){ // For all 8 byte sequences
                        reverser(dati, &dati[i], 8, i);
                        if (i){ // If IV is processed
                            for (int n = 0; n < 8; ++n){
                                dato[n] ^= dati[i+n]; // XOR with Dx
                            }
                            des_encrypt_ecb(dato, dato, 8, key); // Cipher itself
                        } else { // If we didn't start with IV
                            for (int n = 0; n < 8; ++n){
                                dato[n] = iv[n]; // Feed data into output
                                dato[n] ^= dati[i+n]; // XOR with D1
                            }
                            des_encrypt_ecb(dato, dato, 8, key); // Cipher itself
                        }
                    }
                    PrintAndLogEx(SUCCESS, "MAC: %s", sprint_hex_inrow(dato, 8));*/
                PrintAndLogEx(INFO, "Not implemented yet - feel free to contribute!");
                return PM3_SUCCESS;
            } else {

                if (keylen > 8) {
                    PrintAndLogEx(INFO, "Called 3DES encrypt keysize: %i", keylen / 8);
                    des3_encrypt(dato, dati, key, keylen / 8);
                } else {

                    PrintAndLogEx(INFO, "Called DES encrypt");

                    if (ivlen == 0) {
                        // If there's an IV, use ECB
                        des_encrypt_ecb(dato, dati, datilen, key);
                    } else {
                        des_encrypt_cbc(dato, dati, datilen, key, iv);
                        char pad[250];
                        memset(pad, ' ', 4 + 8 + (datilen - 8) * 3);
                        pad[8 + (datilen - 8) * 3] = 0; // Make a padding to insert FMCOS macing algorithm guide
                        PrintAndLogEx(INFO, "%sVV VV VV VV FMCOS MAC", pad);
                    }
                }
            }
        } else {

            if (type & 0x02) {
                PrintAndLogEx(INFO, "Called AES CMAC");
                // If we will calculate a MAC
                aes_cmac8(iv, key, dati, dato, datilen);
            } else {
                PrintAndLogEx(INFO, "Called AES encrypt");
                aes_encode(iv, key, dati, dato, datilen);
            }
        }
    }
    PrintAndLogEx(SUCCESS, "Result: %s", sprint_hex(dato, datilen));
    return PM3_SUCCESS;
}

static int CmdBinaryMap(const char *Cmd) {
    CLIParserContext *ctx;
    CLIParserInit(&ctx, "data bmap",
                  "Breaks down a hex value to binary according a template\n"
                  "   data bmap -d 16 -m 4,4\n"
                  "This will give two rows each with four bits",
                  "data bmap -d 3B\n"
                  "data bmap -d 3B -m 2,5,1\n"
                 );

    void *argtable[] = {
        arg_param_begin,
        arg_str0("d", NULL, "<hex>", "hex string"),
        arg_str0("m", NULL, "<str>", "binary template"),
        arg_param_end
    };
    CLIExecWithReturn(ctx, Cmd, argtable, false);

    int hlen = 5;
    uint8_t hex[5 + 1];
    CLIGetStrWithReturn(ctx, 1, hex, &hlen);

    int tlen = 40;
    uint8_t template[40 + 1];
    CLIGetStrWithReturn(ctx, 2, template, &tlen);
    CLIParserFree(ctx);

    char bits[(8 * 4) + 1] = {0};
    hextobinstring_n(bits, (char *)hex, hlen);

    if (tlen == 0) {
        template[0] = '8';
        template[1] = 0;
    }

    char *token = strtok((char *)template, ",");

    // header
    PrintAndLogEx(INFO, "---+-------------------------");
    PrintAndLogEx(INFO, "   | b0 b1 b2 b3 b4 b5 b6 b7");
    PrintAndLogEx(INFO, "---+-------------------------");

    uint8_t i = 0;
    uint8_t cnt = 1;
    int x = 0;
    while (token != NULL) {
        sscanf(token, "%d", &x);

        PrintAndLogEx(INFO, " %d | %.*s" NOLF, cnt, i * 3, "                         ");

        // incease with previous offset
        x += i;

        for (; i < (uint8_t)x; i++) {
            PrintAndLogEx(NORMAL, "%c  " NOLF, bits[7 - i]);
        }

        PrintAndLogEx(NORMAL, "");
        token = strtok(NULL, ",");
        cnt++;
    }

    PrintAndLogEx(NORMAL, "");
    return PM3_SUCCESS;
}

static int CmdXor(const char *Cmd) {
    CLIParserContext *ctx;
    CLIParserInit(&ctx, "data xor",
                  "takes input string and xor string. Perform xor on it.\n"
                  "If no xor string, try the most reoccuring value to xor against",
                  "data xor -d 99aabbcc8888888888\n"
                  "data xor -d 99aabbcc --xor 88888888\n"
                 );

    void *argtable[] = {
        arg_param_begin,
        arg_str1("d", "data", "<hex>", "input hex string"),
        arg_str0("x", "xor", "<str>", "input xor string"),
        arg_param_end
    };
    CLIExecWithReturn(ctx, Cmd, argtable, false);

    int hlen = 128;
    uint8_t hex[128 + 1];
    CLIGetHexWithReturn(ctx, 1, hex, &hlen);

    int xlen = 128;
    uint8_t xor[128 + 1];
    CLIGetHexWithReturn(ctx, 2, xor, &xlen);
    CLIParserFree(ctx);

    // find xor value
    if (xlen == 0) {
        uint8_t x = get_highest_frequency(hex, hlen);
        xlen = hlen;
        memset(xor, x, xlen);
    }

    if (hlen != xlen) {
        PrintAndLogEx(FAILED, "Length mismatch, got %i != %i", hlen, xlen);
        return PM3_EINVARG;
    }

    PrintAndLogEx(SUCCESS, "input... %s", sprint_hex_inrow(hex, hlen));
    PrintAndLogEx(SUCCESS, "xor..... %s", sprint_hex_inrow(xor, xlen));
    hex_xor(hex, xor, hlen);
    PrintAndLogEx(SUCCESS, "plain... " _YELLOW_("%s"), sprint_hex_inrow(hex, hlen));
    return PM3_SUCCESS;
}

static int CmdTestSaveState8(const char *Cmd) {
    CLIParserContext *ctx;
    CLIParserInit(&ctx, "data test_ss8",
                  "Tests the implementation of Buffer Save States (8-bit buffer)",
                  "data test_ss8");
    void *argtable[] = {
        arg_param_begin,
        arg_param_end
    };
    CLIExecWithReturn(ctx, Cmd, argtable, true);
    CLIParserFree(ctx);

    srand(time(NULL));

<<<<<<< HEAD
    size_t length = (rand() % 256);
    PrintAndLogEx(DEBUG, "Testing with length = %llu", length);
    uint8_t *srcBuffer = (uint8_t*)calloc(length + 1, sizeof(uint8_t));
=======
    size_t length = 64;
    uint8_t *srcBuffer = (uint8_t *)calloc(length, sizeof(uint8_t));
>>>>>>> e5d5510b

    //Set up the source buffer with random data
    for (int i = 0; i < length; i++) {
        srcBuffer[i] = (rand() % 256);
    }

    buffer_savestate_t test8 = save_buffer8(srcBuffer, length);
    PrintAndLogEx(DEBUG, "Save State created, length = %llu, padding = %i, type = %i", test8.bufferSize, test8.padding, test8.type);

    test8.clock = rand();
    test8.offset = rand();
    PrintAndLogEx(DEBUG, "Save State clock = %u, offset = %u", test8.clock, test8.offset);

    uint8_t *destBuffer = (uint8_t *)calloc(length, sizeof(uint8_t));
    size_t returnedLength = restore_buffer8(test8, destBuffer);

<<<<<<< HEAD
    if(returnedLength != length) {
        PrintAndLogEx(DEBUG, _YELLOW_("Returned length != expected length!"));
        PrintAndLogEx(WARNING, "Returned Length = %llu Buffer Length = %llu Expected = %llu", returnedLength, test8.bufferSize, length);
    } else {
        PrintAndLogEx(DEBUG, _GREEN_("Lengths match!") "\n");
    }
    
    for(size_t i = 0; i < returnedLength; i++) {
        if(srcBuffer[i] != destBuffer[i]) {
=======
    if (returnedLength != length) {
        PrintAndLogEx(FAILED, "Return Length != Buffer Length! Expected '%llu', got '%llu", g_DemodBufferLen, returnedLength);
        free(srcBuffer);
        free(destBuffer);
        return PM3_EFAILED;
    }
    PrintAndLogEx(DEBUG, _GREEN_("Lengths match!") "\n");

    for (size_t i = 0; i < length; i++) {
        if (srcBuffer[i] != destBuffer[i]) {
>>>>>>> e5d5510b
            PrintAndLogEx(FAILED, "Buffers don't match at index %lu!, Expected %i, got %i", i, srcBuffer[i], destBuffer[i]);
            free(srcBuffer);
            free(destBuffer);
            return PM3_EFAILED;
        }
        PrintAndLogEx(DEBUG, "Index %lu matches: %u", i, destBuffer[i]);
    }
    PrintAndLogEx(SUCCESS, _GREEN_("Save State (8-bit) test success!") "\n");

    free(srcBuffer);
    free(destBuffer);
    return PM3_SUCCESS;
}

static int CmdTestSaveState32(const char *Cmd) {
    CLIParserContext *ctx;
    CLIParserInit(&ctx, "data test_ss32",
                  "Tests the implementation of Buffer Save States (32-bit buffer)",
                  "data test_ss32");
    void *argtable[] = {
        arg_param_begin,
        arg_param_end
    };
    CLIExecWithReturn(ctx, Cmd, argtable, true);
    CLIParserFree(ctx);

    srand(time(NULL));

    size_t length = 64;
    uint32_t *srcBuffer = (uint32_t *)calloc(length, sizeof(uint32_t));

    //Set up the source buffer with random data
    for (size_t i = 0; i < length; i++) {
        srcBuffer[i] = (rand());
    }

    buffer_savestate_t test32 = save_buffer32(srcBuffer, length);
    PrintAndLogEx(DEBUG, "Save State created, length=%llu, type=%i", test32.bufferSize, test32.type);

    test32.clock = rand();
    test32.offset = rand();
    PrintAndLogEx(DEBUG, "Save State clock=%u, offset=%u", test32.clock, test32.offset);

    uint32_t *destBuffer = (uint32_t *)calloc(length, sizeof(uint32_t));
    size_t returnedLength = restore_buffer32(test32, destBuffer);

    if (returnedLength != length) {
        PrintAndLogEx(FAILED, "Return Length != Buffer Length! Expected '%llu', got '%llu", g_DemodBufferLen, returnedLength);
        free(srcBuffer);
        free(destBuffer);
        return PM3_EFAILED;
    }
    PrintAndLogEx(DEBUG, _GREEN_("Lengths match!") "\n");

    for (size_t i = 0; i < length; i++) {
        if (srcBuffer[i] != destBuffer[i]) {
            PrintAndLogEx(FAILED, "Buffers don't match at index %lu!, Expected %i, got %i", i, srcBuffer[i], destBuffer[i]);
            free(srcBuffer);
            free(destBuffer);
            return PM3_EFAILED;
        }
        PrintAndLogEx(DEBUG, "Index %lu matches: %i", i, destBuffer[i]);
    }
    PrintAndLogEx(SUCCESS, _GREEN_("Save State (32-bit) test success!") "\n");

    free(srcBuffer);
    free(destBuffer);
    return PM3_SUCCESS;
}

static int CmdTestSaveState32S(const char *Cmd) {
    CLIParserContext *ctx;
    CLIParserInit(&ctx, "data test_ss32s",
                  "Tests the implementation of Buffer Save States (32-bit signed buffer)",
                  "data test_ss32s");
    void *argtable[] = {
        arg_param_begin,
        arg_param_end
    };
    CLIExecWithReturn(ctx, Cmd, argtable, true);
    CLIParserFree(ctx);

    srand(time(NULL));

    size_t length = 64;
    int32_t *srcBuffer = (int32_t *)calloc(length, sizeof(int32_t));

    //Set up the source buffer with random data
    for (int i = 0; i < length; i++) {
        srcBuffer[i] = (rand() - 4294967296);
    }

    buffer_savestate_t test32 = save_bufferS32(srcBuffer, length);
    PrintAndLogEx(DEBUG, "Save State created, length=%llu, type=%i", test32.bufferSize, test32.type);

    test32.clock = rand();
    test32.offset = rand();
    PrintAndLogEx(DEBUG, "Save State clock=%u, offset=%u", test32.clock, test32.offset);

    int32_t *destBuffer = (int32_t *)calloc(length, sizeof(int32_t));
    size_t returnedLength = restore_bufferS32(test32, destBuffer);

    if (returnedLength != length) {
        PrintAndLogEx(FAILED, "Return Length != Buffer Length! Expected '%llu', got '%llu", g_DemodBufferLen, returnedLength);
        free(srcBuffer);
        free(destBuffer);
        return PM3_EFAILED;
    }
    PrintAndLogEx(DEBUG, _GREEN_("Lengths match!") "\n");

    for (int i = 0; i < length; i++) {
        if (srcBuffer[i] != destBuffer[i]) {
            PrintAndLogEx(FAILED, "Buffers don't match at index %i!, Expected %i, got %i", i, srcBuffer[i], destBuffer[i]);
            free(srcBuffer);
            free(destBuffer);
            return PM3_EFAILED;
        }
        PrintAndLogEx(DEBUG, "Index %i matches: %i", i, destBuffer[i]);
    }
    PrintAndLogEx(SUCCESS, _GREEN_("Save State (signed 32-bit) test success!") "\n");

    free(srcBuffer);
    free(destBuffer);
    return PM3_SUCCESS;
}

static command_t CommandTable[] = {
    {"help",             CmdHelp,                 AlwaysAvailable,  "This help"},
    {"-----------",      CmdHelp,                 AlwaysAvailable, "------------------------- " _CYAN_("General") "-------------------------"},
    {"clear",            CmdBuffClear,            AlwaysAvailable,  "Clears various buffers used by the graph window"},
    {"hide",             CmdHide,                 AlwaysAvailable,  "Hide the graph window"},
    {"load",             CmdLoad,                 AlwaysAvailable,  "Load contents of file into graph window"},
    {"num",              CmdNumCon,               AlwaysAvailable,  "Converts dec/hex/bin"},
    {"plot",             CmdPlot,                 AlwaysAvailable,  "Show the graph window"},
    {"print",            CmdPrintDemodBuff,       AlwaysAvailable,  "Print the data in the DemodBuffer"},
    {"save",             CmdSave,                 AlwaysAvailable,  "Save signal trace data"},
    {"setdebugmode",     CmdSetDebugMode,         AlwaysAvailable,  "Set Debugging Level on client side"},
    {"xor",              CmdXor,                  AlwaysAvailable,  "Xor a input string"},

    {"-----------",      CmdHelp,                 AlwaysAvailable, "------------------------- " _CYAN_("Modulation") "-------------------------"},
    {"biphaserawdecode", CmdBiphaseDecodeRaw,     AlwaysAvailable,  "Biphase decode bin stream in DemodBuffer"},
    {"detectclock",      CmdDetectClockRate,      AlwaysAvailable,  "Detect ASK, FSK, NRZ, PSK clock rate of wave in GraphBuffer"},
    {"fsktonrz",         CmdFSKToNRZ,             AlwaysAvailable,  "Convert fsk2 to nrz wave for alternate fsk demodulating (for weak fsk)"},
    {"manrawdecode",     Cmdmandecoderaw,         AlwaysAvailable,  "Manchester decode binary stream in DemodBuffer"},
    {"modulation",       CmdDataModulationSearch, AlwaysAvailable,  "Identify LF signal for clock and modulation"},
    {"rawdemod",         CmdRawDemod,             AlwaysAvailable,  "Demodulate the data in the GraphBuffer and output binary"},

    {"-----------",      CmdHelp,                 AlwaysAvailable, "------------------------- " _CYAN_("Graph") "-------------------------"},
    {"askedgedetect",    CmdAskEdgeDetect,        AlwaysAvailable,  "Adjust Graph for manual ASK demod"},
    {"autocorr",         CmdAutoCorr,             AlwaysAvailable,  "Autocorrelation over window"},
    {"convertbitstream", CmdConvertBitStream,     AlwaysAvailable,  "Convert GraphBuffer's 0/1 values to 127 / -127"},
    {"cthreshold",       CmdCenterThreshold,      AlwaysAvailable,  "Average out all values between"},
    {"dirthreshold",     CmdDirectionalThreshold, AlwaysAvailable,  "Max rising higher up-thres/ Min falling lower down-thres"},
    {"decimate",         CmdDecimate,             AlwaysAvailable,  "Decimate samples"},
    {"envelope",         CmdEnvelope,             AlwaysAvailable,  "Generate square envelope of samples"},
    {"grid",             CmdGrid,                 AlwaysAvailable,  "overlay grid on graph window"},
    {"getbitstream",     CmdGetBitStream,         AlwaysAvailable,  "Convert GraphBuffer's >=1 values to 1 and <1 to 0"},
    {"hpf",              CmdHpf,                  AlwaysAvailable,  "Remove DC offset from trace"},
    {"iir",              CmdDataIIR,              AlwaysAvailable,  "Apply IIR buttersworth filter on plot data"},
    {"ltrim",            CmdLtrim,                AlwaysAvailable,  "Trim samples from left of trace"},
    {"mtrim",            CmdMtrim,                AlwaysAvailable,  "Trim out samples from the specified start to the specified stop"},
    {"norm",             CmdNorm,                 AlwaysAvailable,  "Normalize max/min to +/-128"},
    {"rtrim",            CmdRtrim,                AlwaysAvailable,  "Trim samples from right of trace"},
    {"setgraphmarkers",  CmdSetGraphMarkers,      AlwaysAvailable,  "Set the markers in the graph window"},
    {"shiftgraphzero",   CmdGraphShiftZero,       AlwaysAvailable,  "Shift 0 for Graphed wave + or - shift value"},
    {"timescale",        CmdTimeScale,            AlwaysAvailable,  "Set cursor display timescale"},
    {"undecimate",       CmdUndecimate,           AlwaysAvailable,  "Un-decimate samples"},
    {"zerocrossings",    CmdZerocrossings,        AlwaysAvailable,  "Count time between zero-crossings"},

    {"-----------",      CmdHelp,                 AlwaysAvailable, "------------------------- " _CYAN_("Operations") "-------------------------"},
    {"asn1",             CmdAsn1Decoder,          AlwaysAvailable,  "ASN1 decoder"},
    {"atr",              CmdAtrLookup,            AlwaysAvailable,  "ATR lookup"},
    {"bitsamples",       CmdBitsamples,           IfPm3Present,     "Get raw samples as bitstring"},
    {"bmap",             CmdBinaryMap,            AlwaysAvailable,  "Convert hex value according a binary template"},
    {"crypto",           CmdCryptography,         AlwaysAvailable,  "Encrypt and decrypt data"},
    {"diff",             CmdDiff,                 AlwaysAvailable,  "Diff of input files"},
    {"hexsamples",       CmdHexsamples,           IfPm3Present,     "Dump big buffer as hex bytes"},
    {"samples",          CmdSamples,              IfPm3Present,     "Get raw samples for graph window ( GraphBuffer )"},

    {"-----------",      CmdHelp,                 IfClientDebugEnabled, "------------------------- " _CYAN_("Debug") "-------------------------"},
    {"test_ss8",         CmdTestSaveState8,       IfClientDebugEnabled, "Test the implementation of Buffer Save States (8-bit buffer)"},
    {"test_ss32",        CmdTestSaveState32,      IfClientDebugEnabled, "Test the implementation of Buffer Save States (32-bit buffer)"},
    {"test_ss32s",       CmdTestSaveState32S,     IfClientDebugEnabled, "Test the implementation of Buffer Save States (32-bit signed buffer)"},

    {NULL, NULL, NULL, NULL}
};

static int CmdHelp(const char *Cmd) {
    (void)Cmd; // Cmd is not used so far
    CmdsHelp(CommandTable);
    return PM3_SUCCESS;
}

int CmdData(const char *Cmd) {
    clearCommandBuffer();
    return CmdsParse(CommandTable, Cmd);
}<|MERGE_RESOLUTION|>--- conflicted
+++ resolved
@@ -3681,14 +3681,9 @@
 
     srand(time(NULL));
 
-<<<<<<< HEAD
     size_t length = (rand() % 256);
     PrintAndLogEx(DEBUG, "Testing with length = %llu", length);
     uint8_t *srcBuffer = (uint8_t*)calloc(length + 1, sizeof(uint8_t));
-=======
-    size_t length = 64;
-    uint8_t *srcBuffer = (uint8_t *)calloc(length, sizeof(uint8_t));
->>>>>>> e5d5510b
 
     //Set up the source buffer with random data
     for (int i = 0; i < length; i++) {
@@ -3705,28 +3700,15 @@
     uint8_t *destBuffer = (uint8_t *)calloc(length, sizeof(uint8_t));
     size_t returnedLength = restore_buffer8(test8, destBuffer);
 
-<<<<<<< HEAD
-    if(returnedLength != length) {
+    if (returnedLength != length) {
         PrintAndLogEx(DEBUG, _YELLOW_("Returned length != expected length!"));
         PrintAndLogEx(WARNING, "Returned Length = %llu Buffer Length = %llu Expected = %llu", returnedLength, test8.bufferSize, length);
     } else {
         PrintAndLogEx(DEBUG, _GREEN_("Lengths match!") "\n");
     }
     
-    for(size_t i = 0; i < returnedLength; i++) {
-        if(srcBuffer[i] != destBuffer[i]) {
-=======
-    if (returnedLength != length) {
-        PrintAndLogEx(FAILED, "Return Length != Buffer Length! Expected '%llu', got '%llu", g_DemodBufferLen, returnedLength);
-        free(srcBuffer);
-        free(destBuffer);
-        return PM3_EFAILED;
-    }
-    PrintAndLogEx(DEBUG, _GREEN_("Lengths match!") "\n");
-
-    for (size_t i = 0; i < length; i++) {
+    for (size_t i = 0; i < returnedLength; i++) {
         if (srcBuffer[i] != destBuffer[i]) {
->>>>>>> e5d5510b
             PrintAndLogEx(FAILED, "Buffers don't match at index %lu!, Expected %i, got %i", i, srcBuffer[i], destBuffer[i]);
             free(srcBuffer);
             free(destBuffer);
