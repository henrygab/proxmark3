--- conflicted
+++ resolved
@@ -24,17 +24,9 @@
 MOC = $(QTDIR)/bin/moc
 LUAPLATFORM = mingw
 else ifeq ($(platform),Darwin)
-<<<<<<< HEAD
-#CXXFLAGS = -I/Library/Frameworks/QtGui.framework/Versions/Current/Headers -I/Library/Frameworks/QtCore.framework/Versions/Current/Headers
-#QTLDLIBS = -framework QtGui -framework QtCore
-CXXFLAGS = -I$(QTDIR)/include -I$(QTDIR)/include/QtCore -I$(QTDIR)/include/QtGui
-QTLDLIBS = -F/opt/local/Library/Frameworks -framework QtGui -framework QtCore
-MOC = moc 
-=======
 CXXFLAGS = $(shell pkg-config --cflags QtCore QtGui 2>/dev/null) -Wall -O4
 QTLDLIBS = $(shell pkg-config --libs QtCore QtGui 2>/dev/null)
 MOC = $(shell pkg-config --variable=moc_location QtCore)
->>>>>>> fecd8202
 LUAPLATFORM = macosx
 else
 CXXFLAGS = $(shell pkg-config --cflags QtCore QtGui 2>/dev/null) -Wall -O4
@@ -68,6 +60,8 @@
 		loclass/cipherutils.c \
 		loclass/des.c \
 		loclass/ikeys.c \
+		loclass/elite_crack.c\
+		loclass/fileutils.c\
 			mifarehost.c\
 			crc16.c \
 			iso14443crc.c \
