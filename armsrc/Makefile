--- conflicted
+++ resolved
@@ -37,11 +37,8 @@
 SRC_LF = lfops.c lfsampling.c pcf7931.c lfdemod.c lfadc.c
 SRC_HF = hfops.c
 SRC_ISO15693 = iso15693.c iso15693tools.c
-<<<<<<< HEAD
-SRC_ISO14443a = iso14443a.c mifareutil.c mifarecmd.c epa.c mifaresim.c sam_mfc.c sam_seos.c emvsim.c
-=======
-SRC_ISO14443a = iso14443a.c mifareutil.c mifarecmd.c epa.c mifaresim.c sam_common.c sam_mfc.c sam_seos.c
->>>>>>> d100dcc8
+SRC_ISO14443a = iso14443a.c mifareutil.c mifarecmd.c epa.c mifaresim.c sam_common.c sam_mfc.c sam_seos.c emvsim.c
+
 #UNUSED: mifaresniff.c
 SRC_ISO14443b = iso14443b.c
 SRC_FELICA = felica.c
