//-----------------------------------------------------------------------------
// This code is licensed to you under the terms of the GNU GPL, version 2 or,
// at your option, any later version. See the LICENSE.txt file for the text of
// the license.
//-----------------------------------------------------------------------------
// Miscellaneous routines for low frequency tag operations.
// Tags supported here so far are Texas Instruments (TI), HID
// Also routines for raw mode reading/simulating of LF waveform
//-----------------------------------------------------------------------------

#include "proxmark3.h"
#include "apps.h"
#include "util.h"
#include "hitag2.h"
#include "crc16.h"
#include "string.h"
#include "lfdemod.h"
#include "lfsampling.h"
#include "usb_cdc.h"


/**
 * Function to do a modulation and then get samples.
 * @param delay_off
 * @param period_0
 * @param period_1
 * @param command
 */
void ModThenAcquireRawAdcSamples125k(int delay_off, int period_0, int period_1, uint8_t *command)
{

	int divisor_used = 95; // 125 KHz
	// see if 'h' was specified

	if (command[strlen((char *) command) - 1] == 'h')
		divisor_used = 88; // 134.8 KHz

	sample_config sc = { 0,0,1, divisor_used, 0};
	setSamplingConfig(&sc);

    /* Make sure the tag is reset */
    FpgaDownloadAndGo(FPGA_BITSTREAM_LF);
    FpgaWriteConfWord(FPGA_MAJOR_MODE_OFF);
    SpinDelay(2500);

	LFSetupFPGAForADC(sc.divisor, 1);

    // And a little more time for the tag to fully power up
    SpinDelay(2000);

	// now modulate the reader field
	while(*command != '\0' && *command != ' ') {
		FpgaWriteConfWord(FPGA_MAJOR_MODE_OFF);
		LED_D_OFF();
		SpinDelayUs(delay_off);
		FpgaSendCommand(FPGA_CMD_SET_DIVISOR, sc.divisor);

		FpgaWriteConfWord(FPGA_MAJOR_MODE_LF_ADC | FPGA_LF_ADC_READER_FIELD);
		LED_D_ON();
		if(*(command++) == '0')
			SpinDelayUs(period_0);
		else
			SpinDelayUs(period_1);
	}
	FpgaWriteConfWord(FPGA_MAJOR_MODE_OFF);
	LED_D_OFF();
	SpinDelayUs(delay_off);
	FpgaSendCommand(FPGA_CMD_SET_DIVISOR, sc.divisor);

	FpgaWriteConfWord(FPGA_MAJOR_MODE_LF_ADC | FPGA_LF_ADC_READER_FIELD);

	// now do the read
	DoAcquisition_config(false);
}

/* blank r/w tag data stream
...0000000000000000 01111111
1010101010101010101010101010101010101010101010101010101010101010
0011010010100001
01111111
101010101010101[0]000...

[5555fe852c5555555555555555fe0000]
*/
void ReadTItag(void)
{
	// some hardcoded initial params
	// when we read a TI tag we sample the zerocross line at 2Mhz
	// TI tags modulate a 1 as 16 cycles of 123.2Khz
	// TI tags modulate a 0 as 16 cycles of 134.2Khz
 #define FSAMPLE 2000000
 #define FREQLO 123200
 #define FREQHI 134200

	signed char *dest = (signed char *)BigBuf_get_addr();
	uint16_t n = BigBuf_max_traceLen();
	// 128 bit shift register [shift3:shift2:shift1:shift0]
	uint32_t shift3 = 0, shift2 = 0, shift1 = 0, shift0 = 0;

	int i, cycles=0, samples=0;
	// how many sample points fit in 16 cycles of each frequency
	uint32_t sampleslo = (FSAMPLE<<4)/FREQLO, sampleshi = (FSAMPLE<<4)/FREQHI;
	// when to tell if we're close enough to one freq or another
	uint32_t threshold = (sampleslo - sampleshi + 1)>>1;

	// TI tags charge at 134.2Khz
	FpgaDownloadAndGo(FPGA_BITSTREAM_LF);
	FpgaSendCommand(FPGA_CMD_SET_DIVISOR, 88); //134.8Khz

	// Place FPGA in passthrough mode, in this mode the CROSS_LO line
	// connects to SSP_DIN and the SSP_DOUT logic level controls
	// whether we're modulating the antenna (high)
	// or listening to the antenna (low)
	FpgaWriteConfWord(FPGA_MAJOR_MODE_LF_PASSTHRU);

	// get TI tag data into the buffer
	AcquireTiType();

	FpgaWriteConfWord(FPGA_MAJOR_MODE_OFF);

	for (i=0; i<n-1; i++) {
		// count cycles by looking for lo to hi zero crossings
		if ( (dest[i]<0) && (dest[i+1]>0) ) {
			cycles++;
			// after 16 cycles, measure the frequency
			if (cycles>15) {
				cycles=0;
				samples=i-samples; // number of samples in these 16 cycles

				// TI bits are coming to us lsb first so shift them
				// right through our 128 bit right shift register
				shift0 = (shift0>>1) | (shift1 << 31);
				shift1 = (shift1>>1) | (shift2 << 31);
				shift2 = (shift2>>1) | (shift3 << 31);
				shift3 >>= 1;

				// check if the cycles fall close to the number
				// expected for either the low or high frequency
				if ( (samples>(sampleslo-threshold)) && (samples<(sampleslo+threshold)) ) {
					// low frequency represents a 1
					shift3 |= (1<<31);
				} else if ( (samples>(sampleshi-threshold)) && (samples<(sampleshi+threshold)) ) {
					// high frequency represents a 0
				} else {
					// probably detected a gay waveform or noise
					// use this as gaydar or discard shift register and start again
					shift3 = shift2 = shift1 = shift0 = 0;
				}
				samples = i;

				// for each bit we receive, test if we've detected a valid tag

				// if we see 17 zeroes followed by 6 ones, we might have a tag
				// remember the bits are backwards
				if ( ((shift0 & 0x7fffff) == 0x7e0000) ) {
					// if start and end bytes match, we have a tag so break out of the loop
					if ( ((shift0>>16)&0xff) == ((shift3>>8)&0xff) ) {
						cycles = 0xF0B; //use this as a flag (ugly but whatever)
						break;
					}
				}
			}
		}
	}

	// if flag is set we have a tag
	if (cycles!=0xF0B) {
		DbpString("Info: No valid tag detected.");
	} else {
		// put 64 bit data into shift1 and shift0
		shift0 = (shift0>>24) | (shift1 << 8);
		shift1 = (shift1>>24) | (shift2 << 8);

		// align 16 bit crc into lower half of shift2
		shift2 = ((shift2>>24) | (shift3 << 8)) & 0x0ffff;

		// if r/w tag, check ident match
		if (shift3 & (1<<15) ) {
			DbpString("Info: TI tag is rewriteable");
			// only 15 bits compare, last bit of ident is not valid
			if (((shift3 >> 16) ^ shift0) & 0x7fff ) {
				DbpString("Error: Ident mismatch!");
			} else {
				DbpString("Info: TI tag ident is valid");
			}
		} else {
			DbpString("Info: TI tag is readonly");
		}

		// WARNING the order of the bytes in which we calc crc below needs checking
		// i'm 99% sure the crc algorithm is correct, but it may need to eat the
		// bytes in reverse or something
		// calculate CRC
		uint32_t crc=0;

		crc = update_crc16(crc, (shift0)&0xff);
		crc = update_crc16(crc, (shift0>>8)&0xff);
		crc = update_crc16(crc, (shift0>>16)&0xff);
		crc = update_crc16(crc, (shift0>>24)&0xff);
		crc = update_crc16(crc, (shift1)&0xff);
		crc = update_crc16(crc, (shift1>>8)&0xff);
		crc = update_crc16(crc, (shift1>>16)&0xff);
		crc = update_crc16(crc, (shift1>>24)&0xff);

		Dbprintf("Info: Tag data: %x%08x, crc=%x",
				 (unsigned int)shift1, (unsigned int)shift0, (unsigned int)shift2 & 0xFFFF);
		if (crc != (shift2&0xffff)) {
			Dbprintf("Error: CRC mismatch, expected %x", (unsigned int)crc);
		} else {
			DbpString("Info: CRC is good");
		}
	}
}

void WriteTIbyte(uint8_t b)
{
	int i = 0;

	// modulate 8 bits out to the antenna
	for (i=0; i<8; i++)
	{
		if (b&(1<<i)) {
			// stop modulating antenna
			LOW(GPIO_SSC_DOUT);
			SpinDelayUs(1000);
			// modulate antenna
			HIGH(GPIO_SSC_DOUT);
			SpinDelayUs(1000);
		} else {
			// stop modulating antenna
			LOW(GPIO_SSC_DOUT);
			SpinDelayUs(300);
			// modulate antenna
			HIGH(GPIO_SSC_DOUT);
			SpinDelayUs(1700);
		}
	}
}

void AcquireTiType(void)
{
	int i, j, n;
	// tag transmission is <20ms, sampling at 2M gives us 40K samples max
	// each sample is 1 bit stuffed into a uint32_t so we need 1250 uint32_t
 #define TIBUFLEN 1250

	// clear buffer
	uint32_t *BigBuf = (uint32_t *)BigBuf_get_addr();
	memset(BigBuf,0,BigBuf_max_traceLen()/sizeof(uint32_t));

	// Set up the synchronous serial port
	AT91C_BASE_PIOA->PIO_PDR = GPIO_SSC_DIN;
	AT91C_BASE_PIOA->PIO_ASR = GPIO_SSC_DIN;

	// steal this pin from the SSP and use it to control the modulation
	AT91C_BASE_PIOA->PIO_PER = GPIO_SSC_DOUT;
	AT91C_BASE_PIOA->PIO_OER = GPIO_SSC_DOUT;

	AT91C_BASE_SSC->SSC_CR = AT91C_SSC_SWRST;
	AT91C_BASE_SSC->SSC_CR = AT91C_SSC_RXEN | AT91C_SSC_TXEN;

	// Sample at 2 Mbit/s, so TI tags are 16.2 vs. 14.9 clocks long
	// 48/2 = 24 MHz clock must be divided by 12
	AT91C_BASE_SSC->SSC_CMR = 12;

	AT91C_BASE_SSC->SSC_RCMR = SSC_CLOCK_MODE_SELECT(0);
	AT91C_BASE_SSC->SSC_RFMR = SSC_FRAME_MODE_BITS_IN_WORD(32) | AT91C_SSC_MSBF;
	AT91C_BASE_SSC->SSC_TCMR = 0;
	AT91C_BASE_SSC->SSC_TFMR = 0;

	LED_D_ON();

	// modulate antenna
	HIGH(GPIO_SSC_DOUT);

	// Charge TI tag for 50ms.
	SpinDelay(50);

	// stop modulating antenna and listen
	LOW(GPIO_SSC_DOUT);

	LED_D_OFF();

	i = 0;
	for(;;) {
		if(AT91C_BASE_SSC->SSC_SR & AT91C_SSC_RXRDY) {
			BigBuf[i] = AT91C_BASE_SSC->SSC_RHR;	// store 32 bit values in buffer
			i++; if(i >= TIBUFLEN) break;
		}
		WDT_HIT();
	}

	// return stolen pin to SSP
	AT91C_BASE_PIOA->PIO_PDR = GPIO_SSC_DOUT;
	AT91C_BASE_PIOA->PIO_ASR = GPIO_SSC_DIN | GPIO_SSC_DOUT;

	char *dest = (char *)BigBuf_get_addr();
	n = TIBUFLEN*32;
	// unpack buffer
	for (i=TIBUFLEN-1; i>=0; i--) {
		for (j=0; j<32; j++) {
			if(BigBuf[i] & (1 << j)) {
				dest[--n] = 1;
			} else {
				dest[--n] = -1;
			}
		}
	}
}

// arguments: 64bit data split into 32bit idhi:idlo and optional 16bit crc
// if crc provided, it will be written with the data verbatim (even if bogus)
// if not provided a valid crc will be computed from the data and written.
void WriteTItag(uint32_t idhi, uint32_t idlo, uint16_t crc)
{
	FpgaDownloadAndGo(FPGA_BITSTREAM_LF);
	if(crc == 0) {
		crc = update_crc16(crc, (idlo)&0xff);
		crc = update_crc16(crc, (idlo>>8)&0xff);
		crc = update_crc16(crc, (idlo>>16)&0xff);
		crc = update_crc16(crc, (idlo>>24)&0xff);
		crc = update_crc16(crc, (idhi)&0xff);
		crc = update_crc16(crc, (idhi>>8)&0xff);
		crc = update_crc16(crc, (idhi>>16)&0xff);
		crc = update_crc16(crc, (idhi>>24)&0xff);
	}
	Dbprintf("Writing to tag: %x%08x, crc=%x",
			(unsigned int) idhi, (unsigned int) idlo, crc);

	// TI tags charge at 134.2Khz
	FpgaSendCommand(FPGA_CMD_SET_DIVISOR, 88); //134.8Khz
	// Place FPGA in passthrough mode, in this mode the CROSS_LO line
	// connects to SSP_DIN and the SSP_DOUT logic level controls
	// whether we're modulating the antenna (high)
	// or listening to the antenna (low)
	FpgaWriteConfWord(FPGA_MAJOR_MODE_LF_PASSTHRU);
	LED_A_ON();

	// steal this pin from the SSP and use it to control the modulation
	AT91C_BASE_PIOA->PIO_PER = GPIO_SSC_DOUT;
	AT91C_BASE_PIOA->PIO_OER = GPIO_SSC_DOUT;

	// writing algorithm:
	// a high bit consists of a field off for 1ms and field on for 1ms
	// a low bit consists of a field off for 0.3ms and field on for 1.7ms
	// initiate a charge time of 50ms (field on) then immediately start writing bits
	// start by writing 0xBB (keyword) and 0xEB (password)
	// then write 80 bits of data (or 64 bit data + 16 bit crc if you prefer)
	// finally end with 0x0300 (write frame)
	// all data is sent lsb firts
	// finish with 15ms programming time

	// modulate antenna
	HIGH(GPIO_SSC_DOUT);
	SpinDelay(50);	// charge time

	WriteTIbyte(0xbb); // keyword
	WriteTIbyte(0xeb); // password
	WriteTIbyte( (idlo    )&0xff );
	WriteTIbyte( (idlo>>8 )&0xff );
	WriteTIbyte( (idlo>>16)&0xff );
	WriteTIbyte( (idlo>>24)&0xff );
	WriteTIbyte( (idhi    )&0xff );
	WriteTIbyte( (idhi>>8 )&0xff );
	WriteTIbyte( (idhi>>16)&0xff );
	WriteTIbyte( (idhi>>24)&0xff ); // data hi to lo
	WriteTIbyte( (crc     )&0xff ); // crc lo
	WriteTIbyte( (crc>>8  )&0xff ); // crc hi
	WriteTIbyte(0x00); // write frame lo
	WriteTIbyte(0x03); // write frame hi
	HIGH(GPIO_SSC_DOUT);
	SpinDelay(50);	// programming time

	LED_A_OFF();

	// get TI tag data into the buffer
	AcquireTiType();

	FpgaWriteConfWord(FPGA_MAJOR_MODE_OFF);
	DbpString("Now use tiread to check");
}

void SimulateTagLowFrequency(uint16_t period, uint32_t gap, uint8_t ledcontrol)
{
	int i;
	uint8_t *tab = BigBuf_get_addr();

	FpgaDownloadAndGo(FPGA_BITSTREAM_LF);
	FpgaWriteConfWord(FPGA_MAJOR_MODE_LF_EDGE_DETECT);

	AT91C_BASE_PIOA->PIO_PER = GPIO_SSC_DOUT | GPIO_SSC_CLK;

	AT91C_BASE_PIOA->PIO_OER = GPIO_SSC_DOUT;
	AT91C_BASE_PIOA->PIO_ODR = GPIO_SSC_CLK;

 #define SHORT_COIL()	LOW(GPIO_SSC_DOUT)
 #define OPEN_COIL()		HIGH(GPIO_SSC_DOUT)

	i = 0;
	for(;;) {
		//wait until SSC_CLK goes HIGH
		while(!(AT91C_BASE_PIOA->PIO_PDSR & GPIO_SSC_CLK)) {
			if(BUTTON_PRESS() || usb_poll()) {
				DbpString("Stopped");
				return;
			}
			WDT_HIT();
		}
		if (ledcontrol)
			LED_D_ON();

		if(tab[i])
			OPEN_COIL();
		else
			SHORT_COIL();

		if (ledcontrol)
			LED_D_OFF();
		//wait until SSC_CLK goes LOW
		while(AT91C_BASE_PIOA->PIO_PDSR & GPIO_SSC_CLK) {
			if(BUTTON_PRESS()) {
				DbpString("Stopped");
				return;
			}
			WDT_HIT();
		}

		i++;
		if(i == period) {

			i = 0;
			if (gap) {
				SHORT_COIL();
				SpinDelayUs(gap);
			}
		}
	}
}

#define DEBUG_FRAME_CONTENTS 1
void SimulateTagLowFrequencyBidir(int divisor, int t0)
{
}

// compose fc/8 fc/10 waveform (FSK2)
static void fc(int c, int *n)
{
	uint8_t *dest = BigBuf_get_addr();
	int idx;

	// for when we want an fc8 pattern every 4 logical bits
	if(c==0) {
		dest[((*n)++)]=1;
		dest[((*n)++)]=1;
		dest[((*n)++)]=1;
		dest[((*n)++)]=1;
		dest[((*n)++)]=0;
		dest[((*n)++)]=0;
		dest[((*n)++)]=0;
		dest[((*n)++)]=0;
	}

	//	an fc/8  encoded bit is a bit pattern of  11110000  x6 = 48 samples
	if(c==8) {
		for (idx=0; idx<6; idx++) {
			dest[((*n)++)]=1;
			dest[((*n)++)]=1;
			dest[((*n)++)]=1;
			dest[((*n)++)]=1;
			dest[((*n)++)]=0;
			dest[((*n)++)]=0;
			dest[((*n)++)]=0;
			dest[((*n)++)]=0;
		}
	}

	//	an fc/10 encoded bit is a bit pattern of 1111100000 x5 = 50 samples
	if(c==10) {
		for (idx=0; idx<5; idx++) {
			dest[((*n)++)]=1;
			dest[((*n)++)]=1;
			dest[((*n)++)]=1;
			dest[((*n)++)]=1;
			dest[((*n)++)]=1;
			dest[((*n)++)]=0;
			dest[((*n)++)]=0;
			dest[((*n)++)]=0;
			dest[((*n)++)]=0;
			dest[((*n)++)]=0;
		}
	}
}
// compose fc/X fc/Y waveform (FSKx)
static void fcAll(uint8_t fc, int *n, uint8_t clock, uint16_t *modCnt) 
{
	uint8_t *dest = BigBuf_get_addr();
	uint8_t halfFC = fc/2;
	uint8_t wavesPerClock = clock/fc;
	uint8_t mod = clock % fc;    //modifier
	uint8_t modAdj = fc/mod;     //how often to apply modifier
	bool modAdjOk = !(fc % mod); //if (fc % mod==0) modAdjOk=TRUE;
	// loop through clock - step field clock
	for (uint8_t idx=0; idx < wavesPerClock; idx++){
		// put 1/2 FC length 1's and 1/2 0's per field clock wave (to create the wave)
		memset(dest+(*n), 0, fc-halfFC);  //in case of odd number use extra here
		memset(dest+(*n)+(fc-halfFC), 1, halfFC);
		*n += fc;
	}
	if (mod>0) (*modCnt)++;
	if ((mod>0) && modAdjOk){  //fsk2 
		if ((*modCnt % modAdj) == 0){ //if 4th 8 length wave in a rf/50 add extra 8 length wave
			memset(dest+(*n), 0, fc-halfFC);
			memset(dest+(*n)+(fc-halfFC), 1, halfFC);
			*n += fc;
		}
	}
	if (mod>0 && !modAdjOk){  //fsk1
		memset(dest+(*n), 0, mod-(mod/2));
		memset(dest+(*n)+(mod-(mod/2)), 1, mod/2);
		*n += mod;
	}
}

// prepare a waveform pattern in the buffer based on the ID given then
// simulate a HID tag until the button is pressed
void CmdHIDsimTAG(int hi, int lo, int ledcontrol)
{
	int n=0, i=0;
	/*
	 HID tag bitstream format
	 The tag contains a 44bit unique code. This is sent out MSB first in sets of 4 bits
	 A 1 bit is represented as 6 fc8 and 5 fc10 patterns
	 A 0 bit is represented as 5 fc10 and 6 fc8 patterns
	 A fc8 is inserted before every 4 bits
	 A special start of frame pattern is used consisting a0b0 where a and b are neither 0
	 nor 1 bits, they are special patterns (a = set of 12 fc8 and b = set of 10 fc10)
	*/

	if (hi>0xFFF) {
		DbpString("Tags can only have 44 bits. - USE lf simfsk for larger tags");
		return;
	}
	fc(0,&n);
	// special start of frame marker containing invalid bit sequences
	fc(8,  &n);	fc(8,  &n); // invalid
	fc(8,  &n);	fc(10, &n); // logical 0
	fc(10, &n);	fc(10, &n); // invalid
	fc(8,  &n);	fc(10, &n); // logical 0

	WDT_HIT();
	// manchester encode bits 43 to 32
	for (i=11; i>=0; i--) {
		if ((i%4)==3) fc(0,&n);
		if ((hi>>i)&1) {
			fc(10, &n); fc(8,  &n);		// low-high transition
		} else {
			fc(8,  &n); fc(10, &n);		// high-low transition
		}
	}

	WDT_HIT();
	// manchester encode bits 31 to 0
	for (i=31; i>=0; i--) {
		if ((i%4)==3) fc(0,&n);
		if ((lo>>i)&1) {
			fc(10, &n); fc(8,  &n);		// low-high transition
		} else {
			fc(8,  &n); fc(10, &n);		// high-low transition
		}
	}

	if (ledcontrol)
		LED_A_ON();
	SimulateTagLowFrequency(n, 0, ledcontrol);

	if (ledcontrol)
		LED_A_OFF();
}

// prepare a waveform pattern in the buffer based on the ID given then
// simulate a FSK tag until the button is pressed
// arg1 contains fcHigh and fcLow, arg2 contains invert and clock
void CmdFSKsimTAG(uint16_t arg1, uint16_t arg2, size_t size, uint8_t *BitStream)
{
	int ledcontrol=1;
	int n=0, i=0;
	uint8_t fcHigh = arg1 >> 8;
	uint8_t fcLow = arg1 & 0xFF;
	uint16_t modCnt = 0;
	uint8_t clk = arg2 & 0xFF;
	uint8_t invert = (arg2 >> 8) & 1;

	for (i=0; i<size; i++){
		if (BitStream[i] == invert){
			fcAll(fcLow, &n, clk, &modCnt);
		} else {
			fcAll(fcHigh, &n, clk, &modCnt);
		}
	}
	Dbprintf("Simulating with fcHigh: %d, fcLow: %d, clk: %d, invert: %d, n: %d",fcHigh, fcLow, clk, invert, n);
	/*Dbprintf("DEBUG: First 32:");
	uint8_t *dest = BigBuf_get_addr();
	i=0;
	Dbprintf("%d%d%d%d%d%d%d%d%d%d%d%d%d%d%d%d", dest[i],dest[i+1],dest[i+2],dest[i+3],dest[i+4],dest[i+5],dest[i+6],dest[i+7],dest[i+8],dest[i+9],dest[i+10],dest[i+11],dest[i+12],dest[i+13],dest[i+14],dest[i+15]);
	i+=16;
	Dbprintf("%d%d%d%d%d%d%d%d%d%d%d%d%d%d%d%d", dest[i],dest[i+1],dest[i+2],dest[i+3],dest[i+4],dest[i+5],dest[i+6],dest[i+7],dest[i+8],dest[i+9],dest[i+10],dest[i+11],dest[i+12],dest[i+13],dest[i+14],dest[i+15]);
	*/
	if (ledcontrol)
		LED_A_ON();

	SimulateTagLowFrequency(n, 0, ledcontrol);

	if (ledcontrol)
		LED_A_OFF();
}

// compose ask waveform for one bit(ASK)
static void askSimBit(uint8_t c, int *n, uint8_t clock, uint8_t manchester)
{
	uint8_t *dest = BigBuf_get_addr();
	uint8_t halfClk = clock/2;
	// c = current bit 1 or 0
	if (manchester==1){
		memset(dest+(*n), c, halfClk);
		memset(dest+(*n) + halfClk, c^1, halfClk);
	} else {
		memset(dest+(*n), c, clock);
	}
	*n += clock;
}

static void biphaseSimBit(uint8_t c, int *n, uint8_t clock, uint8_t *phase)
{
	uint8_t *dest = BigBuf_get_addr();
	uint8_t halfClk = clock/2;
	if (c){
		memset(dest+(*n), c ^ 1 ^ *phase, halfClk);
		memset(dest+(*n) + halfClk, c ^ *phase, halfClk);
	} else {
		memset(dest+(*n), c ^ *phase, clock);
		*phase ^= 1;
	}

}

// args clock, ask/man or askraw, invert, transmission separator
void CmdASKsimTag(uint16_t arg1, uint16_t arg2, size_t size, uint8_t *BitStream)
{
<<<<<<< HEAD
    int ledcontrol = 1;
    int n=0, i=0;
    uint8_t clk = (arg1 >> 8) & 0xFF;
    uint8_t encoding = arg1 & 1;
    uint8_t separator = arg2 & 1;
    uint8_t invert = (arg2 >> 8) & 1;

    if (encoding==2){  //biphase
        uint8_t phase=0;
    for (i=0; i<size; i++){
            biphaseSimBit(BitStream[i]^invert, &n, clk, &phase);
    }
        if (BitStream[0]==BitStream[size-1]){ //run a second set inverted to keep phase in check
        for (i=0; i<size; i++){
                biphaseSimBit(BitStream[i]^invert, &n, clk, &phase);
            }
        }
    } else {  // ask/manchester || ask/raw
        for (i=0; i<size; i++){
            askSimBit(BitStream[i]^invert, &n, clk, encoding);
        }
        if (encoding==0 && BitStream[0]==BitStream[size-1]){ //run a second set inverted (for biphase phase)
            for (i=0; i<size; i++){
                askSimBit(BitStream[i]^invert^1, &n, clk, encoding);
        }    
        }    
    }
    
    if (separator==1) Dbprintf("sorry but separator option not yet available"); 

    Dbprintf("Simulating with clk: %d, invert: %d, encoding: %d, separator: %d, n: %d",clk, invert, encoding, separator, n);
    //DEBUG
    //Dbprintf("First 32:");
    //uint8_t *dest = BigBuf_get_addr();
    //i=0;
    //Dbprintf("%d%d%d%d%d%d%d%d%d%d%d%d%d%d%d%d", dest[i],dest[i+1],dest[i+2],dest[i+3],dest[i+4],dest[i+5],dest[i+6],dest[i+7],dest[i+8],dest[i+9],dest[i+10],dest[i+11],dest[i+12],dest[i+13],dest[i+14],dest[i+15]);
    //i+=16;
    //Dbprintf("%d%d%d%d%d%d%d%d%d%d%d%d%d%d%d%d", dest[i],dest[i+1],dest[i+2],dest[i+3],dest[i+4],dest[i+5],dest[i+6],dest[i+7],dest[i+8],dest[i+9],dest[i+10],dest[i+11],dest[i+12],dest[i+13],dest[i+14],dest[i+15]);

    if (ledcontrol)
        LED_A_ON();
    
    SimulateTagLowFrequency(n, 0, ledcontrol);

    if (ledcontrol)
        LED_A_OFF();
=======
	int ledcontrol = 1;
	int n=0, i=0;
	uint8_t clk = (arg1 >> 8) & 0xFF;
	uint8_t encoding = arg1 & 1;
	uint8_t separator = arg2 & 1;
	uint8_t invert = (arg2 >> 8) & 1;

	if (encoding==2){  //biphase
		uint8_t phase=0;
		for (i=0; i<size; i++){
			biphaseSimBit(BitStream[i]^invert, &n, clk, &phase);
		}
		if (BitStream[0]==BitStream[size-1]){ //run a second set inverted to keep phase in check
			for (i=0; i<size; i++){
				biphaseSimBit(BitStream[i]^invert, &n, clk, &phase);
			}
		}
	} else {  // ask/manchester || ask/raw
		for (i=0; i<size; i++){
			askSimBit(BitStream[i]^invert, &n, clk, encoding);
		}
		if (encoding==0 && BitStream[0]==BitStream[size-1]){ //run a second set inverted (for biphase phase)
			for (i=0; i<size; i++){
				askSimBit(BitStream[i]^invert^1, &n, clk, encoding);
			}
		}
	}
	
	if (separator==1) Dbprintf("sorry but separator option not yet available"); 

	Dbprintf("Simulating with clk: %d, invert: %d, encoding: %d, separator: %d, n: %d",clk, invert, encoding, separator, n);
	//DEBUG
	//Dbprintf("First 32:");
	//uint8_t *dest = BigBuf_get_addr();
	//i=0;
	//Dbprintf("%d%d%d%d%d%d%d%d%d%d%d%d%d%d%d%d", dest[i],dest[i+1],dest[i+2],dest[i+3],dest[i+4],dest[i+5],dest[i+6],dest[i+7],dest[i+8],dest[i+9],dest[i+10],dest[i+11],dest[i+12],dest[i+13],dest[i+14],dest[i+15]);
	//i+=16;
	//Dbprintf("%d%d%d%d%d%d%d%d%d%d%d%d%d%d%d%d", dest[i],dest[i+1],dest[i+2],dest[i+3],dest[i+4],dest[i+5],dest[i+6],dest[i+7],dest[i+8],dest[i+9],dest[i+10],dest[i+11],dest[i+12],dest[i+13],dest[i+14],dest[i+15]);

	if (ledcontrol)
		LED_A_ON();
	
	SimulateTagLowFrequency(n, 0, ledcontrol);

	if (ledcontrol)
		LED_A_OFF();
>>>>>>> 616970b3
}

//carrier can be 2,4 or 8
static void pskSimBit(uint8_t waveLen, int *n, uint8_t clk, uint8_t *curPhase, bool phaseChg)
{
	uint8_t *dest = BigBuf_get_addr();
	uint8_t halfWave = waveLen/2;
	//uint8_t idx;
	int i = 0;
	if (phaseChg){
		// write phase change
		memset(dest+(*n), *curPhase^1, halfWave);
		memset(dest+(*n) + halfWave, *curPhase, halfWave);
		*n += waveLen;
		*curPhase ^= 1;
		i += waveLen;
	}
	//write each normal clock wave for the clock duration
	for (; i < clk; i+=waveLen){
		memset(dest+(*n), *curPhase, halfWave);
		memset(dest+(*n) + halfWave, *curPhase^1, halfWave);
		*n += waveLen;
	}
}

// args clock, carrier, invert,
void CmdPSKsimTag(uint16_t arg1, uint16_t arg2, size_t size, uint8_t *BitStream)
{
	int ledcontrol=1;
	int n=0, i=0;
	uint8_t clk = arg1 >> 8;
	uint8_t carrier = arg1 & 0xFF;
	uint8_t invert = arg2 & 0xFF;
	uint8_t curPhase = 0;
	for (i=0; i<size; i++){
		if (BitStream[i] == curPhase){
			pskSimBit(carrier, &n, clk, &curPhase, FALSE);
		} else {
			pskSimBit(carrier, &n, clk, &curPhase, TRUE);
		}
	}
	Dbprintf("Simulating with Carrier: %d, clk: %d, invert: %d, n: %d",carrier, clk, invert, n);
	//Dbprintf("DEBUG: First 32:");
	//uint8_t *dest = BigBuf_get_addr();
	//i=0;
	//Dbprintf("%d%d%d%d%d%d%d%d%d%d%d%d%d%d%d%d", dest[i],dest[i+1],dest[i+2],dest[i+3],dest[i+4],dest[i+5],dest[i+6],dest[i+7],dest[i+8],dest[i+9],dest[i+10],dest[i+11],dest[i+12],dest[i+13],dest[i+14],dest[i+15]);
	//i+=16;
	//Dbprintf("%d%d%d%d%d%d%d%d%d%d%d%d%d%d%d%d", dest[i],dest[i+1],dest[i+2],dest[i+3],dest[i+4],dest[i+5],dest[i+6],dest[i+7],dest[i+8],dest[i+9],dest[i+10],dest[i+11],dest[i+12],dest[i+13],dest[i+14],dest[i+15]);
		   
	if (ledcontrol)
		LED_A_ON();
	SimulateTagLowFrequency(n, 0, ledcontrol);

	if (ledcontrol)
		LED_A_OFF();
}

// loop to get raw HID waveform then FSK demodulate the TAG ID from it
void CmdHIDdemodFSK(int findone, int *high, int *low, int ledcontrol)
{
	uint8_t *dest = BigBuf_get_addr();
	const size_t sizeOfBigBuff = BigBuf_max_traceLen();
	size_t size = 0; 
	uint32_t hi2=0, hi=0, lo=0;
	int idx=0;
	// Configure to go in 125Khz listen mode
	LFSetupFPGAForADC(95, true);

	while(!BUTTON_PRESS()) {

		WDT_HIT();
		if (ledcontrol) LED_A_ON();

		DoAcquisition_default(-1,true);
<<<<<<< HEAD
        // FSK demodulator
        size = sizeOfBigBuff;  //variable size will change after demod so re initialize it before use
=======
		// FSK demodulator
		size = sizeOfBigBuff;  //variable size will change after demod so re initialize it before use
>>>>>>> 616970b3
		idx = HIDdemodFSK(dest, &size, &hi2, &hi, &lo);
		
		if (idx>0 && lo>0){
			// final loop, go over previously decoded manchester data and decode into usable tag ID
			// 111000 bit pattern represent start of frame, 01 pattern represents a 1 and 10 represents a 0
			if (hi2 != 0){ //extra large HID tags
				Dbprintf("TAG ID: %x%08x%08x (%d)",
				  (unsigned int) hi2, (unsigned int) hi, (unsigned int) lo, (unsigned int) (lo>>1) & 0xFFFF);
			}else {  //standard HID tags <38 bits
				//Dbprintf("TAG ID: %x%08x (%d)",(unsigned int) hi, (unsigned int) lo, (unsigned int) (lo>>1) & 0xFFFF); //old print cmd
				uint8_t bitlen = 0;
				uint32_t fc = 0;
				uint32_t cardnum = 0;
				if (((hi>>5)&1) == 1){//if bit 38 is set then < 37 bit format is used
					uint32_t lo2=0;
					lo2=(((hi & 31) << 12) | (lo>>20)); //get bits 21-37 to check for format len bit
					uint8_t idx3 = 1;
					while(lo2 > 1){ //find last bit set to 1 (format len bit)
						lo2=lo2 >> 1;
						idx3++;
					}
					bitlen = idx3+19;
					fc =0;
					cardnum=0;
					if(bitlen == 26){
						cardnum = (lo>>1)&0xFFFF;
						fc = (lo>>17)&0xFF;
					}
					if(bitlen == 37){
						cardnum = (lo>>1)&0x7FFFF;
						fc = ((hi&0xF)<<12)|(lo>>20);
					}
					if(bitlen == 34){
						cardnum = (lo>>1)&0xFFFF;
						fc= ((hi&1)<<15)|(lo>>17);
					}
					if(bitlen == 35){
						cardnum = (lo>>1)&0xFFFFF;
						fc = ((hi&1)<<11)|(lo>>21);
					}
				}
				else { //if bit 38 is not set then 37 bit format is used
					bitlen= 37;
					fc =0;
					cardnum=0;
					if(bitlen==37){
						cardnum = (lo>>1)&0x7FFFF;
						fc = ((hi&0xF)<<12)|(lo>>20);
					}
				}
				//Dbprintf("TAG ID: %x%08x (%d)",
				// (unsigned int) hi, (unsigned int) lo, (unsigned int) (lo>>1) & 0xFFFF);
				Dbprintf("TAG ID: %x%08x (%d) - Format Len: %dbit - FC: %d - Card: %d",
						 (unsigned int) hi, (unsigned int) lo, (unsigned int) (lo>>1) & 0xFFFF,
						 (unsigned int) bitlen, (unsigned int) fc, (unsigned int) cardnum);
			}
			if (findone){
				if (ledcontrol)	LED_A_OFF();
				*high = hi;
				*low = lo;
				return;
			}
			// reset
			hi2 = hi = lo = 0;
		}
		WDT_HIT();
	}
	DbpString("Stopped");
	if (ledcontrol) LED_A_OFF();
}

void CmdEM410xdemod(int findone, int *high, int *low, int ledcontrol)
{
<<<<<<< HEAD
    uint8_t *dest = BigBuf_get_addr();

	size_t size=0, idx=0;
    int clk=0, invert=0, errCnt=0, maxErr=20;
    uint32_t hi=0;
    uint64_t lo=0;
    // Configure to go in 125Khz listen mode
    LFSetupFPGAForADC(95, true);

    while(!BUTTON_PRESS()) {

        WDT_HIT();
        if (ledcontrol) LED_A_ON();

		DoAcquisition_default(-1,true);
        size  = BigBuf_max_traceLen();
        //Dbprintf("DEBUG: Buffer got");
		//askdemod and manchester decode
		errCnt = askmandemod(dest, &size, &clk, &invert, maxErr);
        //Dbprintf("DEBUG: ASK Got");
        WDT_HIT();

        if (errCnt>=0){
            errCnt = Em410xDecode(dest, &size, &idx, &hi, &lo);
            //Dbprintf("DEBUG: EM GOT");
            if (errCnt){
                if (size>64){
                    Dbprintf("EM XL TAG ID: %06x%08x%08x - (%05d_%03d_%08d)",
                        hi,
                        (uint32_t)(lo>>32),
                        (uint32_t)lo,
                        (uint32_t)(lo&0xFFFF),
                        (uint32_t)((lo>>16LL) & 0xFF),
                        (uint32_t)(lo & 0xFFFFFF));
                } else {
				Dbprintf("EM TAG ID: %02x%08x - (%05d_%03d_%08d)",
				    (uint32_t)(lo>>32),
				    (uint32_t)lo,
				    (uint32_t)(lo&0xFFFF),
				    (uint32_t)((lo>>16LL) & 0xFF),
				    (uint32_t)(lo & 0xFFFFFF));
            }
            }
            if (findone){
                if (ledcontrol)	LED_A_OFF();
                *high=lo>>32;
                *low=lo & 0xFFFFFFFF;
                return;
            }
        } else{
            //Dbprintf("DEBUG: No Tag");
        }
        WDT_HIT();
        lo = 0;
        clk=0;
        invert=0;
        errCnt=0;
        size=0;
    }
    DbpString("Stopped");
    if (ledcontrol) LED_A_OFF();
=======
	uint8_t *dest = BigBuf_get_addr();

	size_t size=0, idx=0;
	int clk=0, invert=0, errCnt=0, maxErr=20;
	uint32_t hi=0;
	uint64_t lo=0;
	// Configure to go in 125Khz listen mode
	LFSetupFPGAForADC(95, true);

	while(!BUTTON_PRESS()) {

		WDT_HIT();
		if (ledcontrol) LED_A_ON();

		DoAcquisition_default(-1,true);
		size  = BigBuf_max_traceLen();
		//Dbprintf("DEBUG: Buffer got");
		//askdemod and manchester decode
		errCnt = askmandemod(dest, &size, &clk, &invert, maxErr);
		//Dbprintf("DEBUG: ASK Got");
		WDT_HIT();

		if (errCnt>=0){
			errCnt = Em410xDecode(dest, &size, &idx, &hi, &lo);
			//Dbprintf("DEBUG: EM GOT");
			if (errCnt){
				if (size>64){
					Dbprintf("EM XL TAG ID: %06x%08x%08x - (%05d_%03d_%08d)",
					  hi,
					  (uint32_t)(lo>>32),
					  (uint32_t)lo,
					  (uint32_t)(lo&0xFFFF),
					  (uint32_t)((lo>>16LL) & 0xFF),
					  (uint32_t)(lo & 0xFFFFFF));
				} else {
					Dbprintf("EM TAG ID: %02x%08x - (%05d_%03d_%08d)",
					  (uint32_t)(lo>>32),
					  (uint32_t)lo,
					  (uint32_t)(lo&0xFFFF),
					  (uint32_t)((lo>>16LL) & 0xFF),
					  (uint32_t)(lo & 0xFFFFFF));
				}
			}
			if (findone){
				if (ledcontrol) LED_A_OFF();
				*high=lo>>32;
				*low=lo & 0xFFFFFFFF;
				return;
			}
		} else{
			//Dbprintf("DEBUG: No Tag");
		}
		WDT_HIT();
		hi = 0;
		lo = 0;
		clk=0;
		invert=0;
		errCnt=0;
		size=0;
	}
	DbpString("Stopped");
	if (ledcontrol) LED_A_OFF();
>>>>>>> 616970b3
}

void CmdIOdemodFSK(int findone, int *high, int *low, int ledcontrol)
{
<<<<<<< HEAD
    uint8_t *dest = BigBuf_get_addr();
    int idx=0;
    uint32_t code=0, code2=0;
    uint8_t version=0;
    uint8_t facilitycode=0;
    uint16_t number=0;
	uint8_t crc = 0;
	uint16_t calccrc = 0;
    // Configure to go in 125Khz listen mode
    LFSetupFPGAForADC(95, true);

    while(!BUTTON_PRESS()) {
        WDT_HIT();
        if (ledcontrol) LED_A_ON();
		DoAcquisition_default(-1,true);
        //fskdemod and get start index
        WDT_HIT();
        idx = IOdemodFSK(dest, BigBuf_max_traceLen());
        if (idx>0){
            //valid tag found

            //Index map
            //0           10          20          30          40          50          60
            //|           |           |           |           |           |           |
            //01234567 8 90123456 7 89012345 6 78901234 5 67890123 4 56789012 3 45678901 23
            //-----------------------------------------------------------------------------
            //00000000 0 11110000 1 facility 1 version* 1 code*one 1 code*two 1 checksum 11
            //
			//Checksum:  
			//00000000 0 11110000 1 11100000 1 00000001 1 00000011 1 10110110 1 01110101 11
			//preamble      F0         E0         01         03         B6         75
			// How to calc checksum,
			// http://www.proxmark.org/forum/viewtopic.php?id=364&p=6
			//   F0 + E0 + 01 + 03 + B6 = 28A
			//   28A & FF = 8A
			//   FF - 8A = 75
			// Checksum: 0x75
            //XSF(version)facility:codeone+codetwo
            //Handle the data
            if(findone){ //only print binary if we are doing one
                Dbprintf("%d%d%d%d%d%d%d%d %d",dest[idx],   dest[idx+1],   dest[idx+2],dest[idx+3],dest[idx+4],dest[idx+5],dest[idx+6],dest[idx+7],dest[idx+8]);
                Dbprintf("%d%d%d%d%d%d%d%d %d",dest[idx+9], dest[idx+10],dest[idx+11],dest[idx+12],dest[idx+13],dest[idx+14],dest[idx+15],dest[idx+16],dest[idx+17]);
                Dbprintf("%d%d%d%d%d%d%d%d %d",dest[idx+18],dest[idx+19],dest[idx+20],dest[idx+21],dest[idx+22],dest[idx+23],dest[idx+24],dest[idx+25],dest[idx+26]);
                Dbprintf("%d%d%d%d%d%d%d%d %d",dest[idx+27],dest[idx+28],dest[idx+29],dest[idx+30],dest[idx+31],dest[idx+32],dest[idx+33],dest[idx+34],dest[idx+35]);
                Dbprintf("%d%d%d%d%d%d%d%d %d",dest[idx+36],dest[idx+37],dest[idx+38],dest[idx+39],dest[idx+40],dest[idx+41],dest[idx+42],dest[idx+43],dest[idx+44]);
                Dbprintf("%d%d%d%d%d%d%d%d %d",dest[idx+45],dest[idx+46],dest[idx+47],dest[idx+48],dest[idx+49],dest[idx+50],dest[idx+51],dest[idx+52],dest[idx+53]);
                Dbprintf("%d%d%d%d%d%d%d%d %d%d",dest[idx+54],dest[idx+55],dest[idx+56],dest[idx+57],dest[idx+58],dest[idx+59],dest[idx+60],dest[idx+61],dest[idx+62],dest[idx+63]);
            }
            code = bytebits_to_byte(dest+idx,32);
            code2 = bytebits_to_byte(dest+idx+32,32);
            version = bytebits_to_byte(dest+idx+27,8); //14,4
            facilitycode = bytebits_to_byte(dest+idx+18,8) ;
            number = (bytebits_to_byte(dest+idx+36,8)<<8)|(bytebits_to_byte(dest+idx+45,8)); //36,9

			crc = bytebits_to_byte(dest+idx+54,8);
			for (uint8_t i=1; i<6; ++i)
				calccrc += bytebits_to_byte(dest+idx+9*i,8);
			calccrc &= 0xff;
			calccrc = 0xff - calccrc;
			
			char *crcStr = (crc == calccrc) ? "ok":"!crc";

            Dbprintf("IO Prox XSF(%02d)%02x:%05d (%08x%08x)  [%02x %s]",version,facilitycode,number,code,code2, crc, crcStr);
            // if we're only looking for one tag
            if (findone){
                if (ledcontrol)	LED_A_OFF();
                //LED_A_OFF();
                *high=code;
                *low=code2;
                return;
            }
            code=code2=0;
            version=facilitycode=0;
            number=0;
            idx=0;
        }
        WDT_HIT();
    }
    DbpString("Stopped");
    if (ledcontrol) LED_A_OFF();
=======
	uint8_t *dest = BigBuf_get_addr();
	int idx=0;
	uint32_t code=0, code2=0;
	uint8_t version=0;
	uint8_t facilitycode=0;
	uint16_t number=0;
	// Configure to go in 125Khz listen mode
	LFSetupFPGAForADC(95, true);

	while(!BUTTON_PRESS()) {
		WDT_HIT();
		if (ledcontrol) LED_A_ON();
		DoAcquisition_default(-1,true);
		//fskdemod and get start index
		WDT_HIT();
		idx = IOdemodFSK(dest, BigBuf_max_traceLen());
		if (idx>0){
			//valid tag found

			//Index map
			//0           10          20          30          40          50          60
			//|           |           |           |           |           |           |
			//01234567 8 90123456 7 89012345 6 78901234 5 67890123 4 56789012 3 45678901 23
			//-----------------------------------------------------------------------------
			//00000000 0 11110000 1 facility 1 version* 1 code*one 1 code*two 1 ???????? 11
			//
			//XSF(version)facility:codeone+codetwo
			//Handle the data
			if(findone){ //only print binary if we are doing one
				Dbprintf("%d%d%d%d%d%d%d%d %d",dest[idx],   dest[idx+1],   dest[idx+2],dest[idx+3],dest[idx+4],dest[idx+5],dest[idx+6],dest[idx+7],dest[idx+8]);
				Dbprintf("%d%d%d%d%d%d%d%d %d",dest[idx+9], dest[idx+10],dest[idx+11],dest[idx+12],dest[idx+13],dest[idx+14],dest[idx+15],dest[idx+16],dest[idx+17]);
				Dbprintf("%d%d%d%d%d%d%d%d %d",dest[idx+18],dest[idx+19],dest[idx+20],dest[idx+21],dest[idx+22],dest[idx+23],dest[idx+24],dest[idx+25],dest[idx+26]);
				Dbprintf("%d%d%d%d%d%d%d%d %d",dest[idx+27],dest[idx+28],dest[idx+29],dest[idx+30],dest[idx+31],dest[idx+32],dest[idx+33],dest[idx+34],dest[idx+35]);
				Dbprintf("%d%d%d%d%d%d%d%d %d",dest[idx+36],dest[idx+37],dest[idx+38],dest[idx+39],dest[idx+40],dest[idx+41],dest[idx+42],dest[idx+43],dest[idx+44]);
				Dbprintf("%d%d%d%d%d%d%d%d %d",dest[idx+45],dest[idx+46],dest[idx+47],dest[idx+48],dest[idx+49],dest[idx+50],dest[idx+51],dest[idx+52],dest[idx+53]);
				Dbprintf("%d%d%d%d%d%d%d%d %d%d",dest[idx+54],dest[idx+55],dest[idx+56],dest[idx+57],dest[idx+58],dest[idx+59],dest[idx+60],dest[idx+61],dest[idx+62],dest[idx+63]);
			}
			code = bytebits_to_byte(dest+idx,32);
			code2 = bytebits_to_byte(dest+idx+32,32);
			version = bytebits_to_byte(dest+idx+27,8); //14,4
			facilitycode = bytebits_to_byte(dest+idx+18,8) ;
			number = (bytebits_to_byte(dest+idx+36,8)<<8)|(bytebits_to_byte(dest+idx+45,8)); //36,9

			Dbprintf("XSF(%02d)%02x:%05d (%08x%08x)",version,facilitycode,number,code,code2);
			// if we're only looking for one tag
			if (findone){
				if (ledcontrol)	LED_A_OFF();
				//LED_A_OFF();
				*high=code;
				*low=code2;
				return;
			}
			code=code2=0;
			version=facilitycode=0;
			number=0;
			idx=0;
		}
		WDT_HIT();
	}
	DbpString("Stopped");
	if (ledcontrol) LED_A_OFF();
>>>>>>> 616970b3
}

/*------------------------------
 * T5555/T5557/T5567 routines
 *------------------------------
 */

/* T55x7 configuration register definitions */
#define T55x7_POR_DELAY			0x00000001
#define T55x7_ST_TERMINATOR		0x00000008
#define T55x7_PWD			0x00000010
#define T55x7_MAXBLOCK_SHIFT		5
#define T55x7_AOR			0x00000200
#define T55x7_PSKCF_RF_2		0
#define T55x7_PSKCF_RF_4		0x00000400
#define T55x7_PSKCF_RF_8		0x00000800
#define T55x7_MODULATION_DIRECT		0
#define T55x7_MODULATION_PSK1		0x00001000
#define T55x7_MODULATION_PSK2		0x00002000
#define T55x7_MODULATION_PSK3		0x00003000
#define T55x7_MODULATION_FSK1		0x00004000
#define T55x7_MODULATION_FSK2		0x00005000
#define T55x7_MODULATION_FSK1a		0x00006000
#define T55x7_MODULATION_FSK2a		0x00007000
#define T55x7_MODULATION_MANCHESTER	0x00008000
#define T55x7_MODULATION_BIPHASE	0x00010000
#define T55x7_BITRATE_RF_8		0
#define T55x7_BITRATE_RF_16		0x00040000
#define T55x7_BITRATE_RF_32		0x00080000
#define T55x7_BITRATE_RF_40		0x000C0000
#define T55x7_BITRATE_RF_50		0x00100000
#define T55x7_BITRATE_RF_64		0x00140000
#define T55x7_BITRATE_RF_100		0x00180000
#define T55x7_BITRATE_RF_128		0x001C0000

/* T5555 (Q5) configuration register definitions */
#define T5555_ST_TERMINATOR		0x00000001
#define T5555_MAXBLOCK_SHIFT		0x00000001
#define T5555_MODULATION_MANCHESTER	0
#define T5555_MODULATION_PSK1		0x00000010
#define T5555_MODULATION_PSK2		0x00000020
#define T5555_MODULATION_PSK3		0x00000030
#define T5555_MODULATION_FSK1		0x00000040
#define T5555_MODULATION_FSK2		0x00000050
#define T5555_MODULATION_BIPHASE	0x00000060
#define T5555_MODULATION_DIRECT		0x00000070
#define T5555_INVERT_OUTPUT		0x00000080
#define T5555_PSK_RF_2			0
#define T5555_PSK_RF_4			0x00000100
#define T5555_PSK_RF_8			0x00000200
#define T5555_USE_PWD			0x00000400
#define T5555_USE_AOR			0x00000800
#define T5555_BITRATE_SHIFT		12
#define T5555_FAST_WRITE		0x00004000
#define T5555_PAGE_SELECT		0x00008000

/*
 * Relevant times in microsecond
 * To compensate antenna falling times shorten the write times
 * and enlarge the gap ones.
 */
#define START_GAP 50*8 // 10 - 50fc 250
#define WRITE_GAP 20*8 //  8 - 30fc
#define WRITE_0   24*8 // 16 - 31fc 24fc 192
#define WRITE_1   54*8 // 48 - 63fc 54fc 432 for T55x7; 448 for E5550

//  VALUES TAKEN FROM EM4x function: SendForward
//  START_GAP = 440;       (55*8) cycles at 125Khz (8us = 1cycle)
//  WRITE_GAP = 128;       (16*8)
//  WRITE_1   = 256 32*8;  (32*8) 

//  These timings work for 4469/4269/4305 (with the 55*8 above)
//  WRITE_0 = 23*8 , 9*8  SpinDelayUs(23*8); 

// Sam7s has several timers, we will use the source TIMER_CLOCK1 (aka AT91C_TC_CLKS_TIMER_DIV1_CLOCK)
// TIMER_CLOCK1 = MCK/2, MCK is running at 48 MHz, Timer is running at 48/2 = 24 MHz
// Hitag units (T0) have duration of 8 microseconds (us), which is 1/125000 per second (carrier)
// T0 = TIMER_CLOCK1 / 125000 = 192
// 1 Cycle = 8 microseconds(us)

#define T55xx_SAMPLES_SIZE		12000 // 32 x 32 x 10  (32 bit times numofblock (7), times clock skip..)

// Write one bit to card
void T55xxWriteBit(int bit)
{
<<<<<<< HEAD
    FpgaDownloadAndGo(FPGA_BITSTREAM_LF);
    FpgaSendCommand(FPGA_CMD_SET_DIVISOR, 95); //125Khz
    FpgaWriteConfWord(FPGA_MAJOR_MODE_LF_ADC | FPGA_LF_ADC_READER_FIELD);
	if (!bit)
        SpinDelayUs(WRITE_0);
    else
        SpinDelayUs(WRITE_1);
    FpgaWriteConfWord(FPGA_MAJOR_MODE_OFF);
    SpinDelayUs(WRITE_GAP);
=======
	FpgaDownloadAndGo(FPGA_BITSTREAM_LF);
	FpgaSendCommand(FPGA_CMD_SET_DIVISOR, 95); //125Khz
	FpgaWriteConfWord(FPGA_MAJOR_MODE_LF_ADC | FPGA_LF_ADC_READER_FIELD);
	if (bit == 0)
		SpinDelayUs(WRITE_0);
	else
		SpinDelayUs(WRITE_1);
	FpgaWriteConfWord(FPGA_MAJOR_MODE_OFF);
	SpinDelayUs(WRITE_GAP);
>>>>>>> 616970b3
}

// Write one card block in page 0, no lock
void T55xxWriteBlock(uint32_t Data, uint32_t Block, uint32_t Pwd, uint8_t PwdMode)
{
	uint32_t i = 0;

	// Set up FPGA, 125kHz
	// Wait for config.. (192+8190xPOW)x8 == 67ms
	LFSetupFPGAForADC(0, true);

	// Now start writting
	FpgaWriteConfWord(FPGA_MAJOR_MODE_OFF);
	SpinDelayUs(START_GAP);

	// Opcode
	T55xxWriteBit(1);
	T55xxWriteBit(0); //Page 0
	if (PwdMode == 1){
		// Pwd
		for (i = 0x80000000; i != 0; i >>= 1)
			T55xxWriteBit(Pwd & i);
	}
	// Lock bit
	T55xxWriteBit(0);

	// Data
	for (i = 0x80000000; i != 0; i >>= 1)
		T55xxWriteBit(Data & i);

	// Block
	for (i = 0x04; i != 0; i >>= 1)
		T55xxWriteBit(Block & i);

	// Now perform write (nominal is 5.6 ms for T55x7 and 18ms for E5550,
	// so wait a little more)
	FpgaSendCommand(FPGA_CMD_SET_DIVISOR, 95); //125Khz
	FpgaWriteConfWord(FPGA_MAJOR_MODE_LF_ADC | FPGA_LF_ADC_READER_FIELD);
	SpinDelay(20);
	FpgaWriteConfWord(FPGA_MAJOR_MODE_OFF);
}

void TurnReadLFOn(){
	FpgaWriteConfWord(FPGA_MAJOR_MODE_LF_ADC | FPGA_LF_ADC_READER_FIELD);
	// Give it a bit of time for the resonant antenna to settle.
	SpinDelayUs(8*150);
}


// Read one card block in page 0
void T55xxReadBlock(uint32_t Block, uint32_t Pwd, uint8_t PwdMode)
{
	uint32_t i = 0;
	uint8_t *dest = BigBuf_get_addr();
	uint16_t bufferlength = BigBuf_max_traceLen();
	if ( bufferlength > T55xx_SAMPLES_SIZE )
		bufferlength = T55xx_SAMPLES_SIZE;

	// Clear destination buffer before sending the command
	memset(dest, 0x80, bufferlength);

	// Set up FPGA, 125kHz
	// Wait for config.. (192+8190xPOW)x8 == 67ms
	LFSetupFPGAForADC(0, true);
	FpgaWriteConfWord(FPGA_MAJOR_MODE_OFF);
	SpinDelayUs(START_GAP);

	// Opcode
	T55xxWriteBit(1);
	T55xxWriteBit(0); //Page 0
	if (PwdMode == 1){
		// Pwd
		for (i = 0x80000000; i != 0; i >>= 1)
			T55xxWriteBit(Pwd & i);
	}
	// Lock bit
	T55xxWriteBit(0);
	// Block
	for (i = 0x04; i != 0; i >>= 1)
		T55xxWriteBit(Block & i);

	// Turn field on to read the response
	TurnReadLFOn();
	// Now do the acquisition
	i = 0;
	for(;;) {
		if (AT91C_BASE_SSC->SSC_SR & AT91C_SSC_TXRDY) {
			AT91C_BASE_SSC->SSC_THR = 0x43;
			LED_D_ON();
		}
		if (AT91C_BASE_SSC->SSC_SR & AT91C_SSC_RXRDY) {
			dest[i] = (uint8_t)AT91C_BASE_SSC->SSC_RHR;
			i++;
			LED_D_OFF();
			if (i >= bufferlength) break;
		}
	}

	cmd_send(CMD_ACK,0,0,0,0,0);    
	FpgaWriteConfWord(FPGA_MAJOR_MODE_OFF); // field off
	LED_D_OFF();
}

// Read card traceability data (page 1)
void T55xxReadTrace(void){
<<<<<<< HEAD
    
    uint32_t i = 0;
    uint8_t *dest = BigBuf_get_addr();
    uint16_t bufferlength = BigBuf_max_traceLen();
    if ( bufferlength > T55xx_SAMPLES_SIZE )
        bufferlength= T55xx_SAMPLES_SIZE;

    // Clear destination buffer before sending the command
    memset(dest, 0x80, bufferlength);

    LFSetupFPGAForADC(0, true);
    FpgaWriteConfWord(FPGA_MAJOR_MODE_OFF);
    SpinDelayUs(START_GAP);

    // Opcode
    T55xxWriteBit(1);
    T55xxWriteBit(1); //Page 1

    // Turn field on to read the response
    TurnReadLFOn();

    // Now do the acquisition
    for(;;) {
        if (AT91C_BASE_SSC->SSC_SR & AT91C_SSC_TXRDY) {
            AT91C_BASE_SSC->SSC_THR = 0x43;
            LED_D_ON();
        }
        if (AT91C_BASE_SSC->SSC_SR & AT91C_SSC_RXRDY) {
            dest[i] = (uint8_t)AT91C_BASE_SSC->SSC_RHR;
            i++;
            LED_D_OFF();

            if (i >= bufferlength) break;
		}
	}
  
	cmd_send(CMD_ACK,0,0,0,0,0);
    cmd_send(CMD_ACK,0,0,0,0,0);
    FpgaWriteConfWord(FPGA_MAJOR_MODE_OFF); // field off
    LED_D_OFF();
=======
	
	uint32_t i = 0;
	uint8_t *dest = BigBuf_get_addr();
	uint16_t bufferlength = BigBuf_max_traceLen();
	if ( bufferlength > T55xx_SAMPLES_SIZE )
		bufferlength= T55xx_SAMPLES_SIZE;

	// Clear destination buffer before sending the command
	memset(dest, 0x80, bufferlength);

	LFSetupFPGAForADC(0, true);
	FpgaWriteConfWord(FPGA_MAJOR_MODE_OFF);
	SpinDelayUs(START_GAP);

	// Opcode
	T55xxWriteBit(1);
	T55xxWriteBit(1); //Page 1

	// Turn field on to read the response
	TurnReadLFOn();

	// Now do the acquisition
	for(;;) {
		if (AT91C_BASE_SSC->SSC_SR & AT91C_SSC_TXRDY) {
			AT91C_BASE_SSC->SSC_THR = 0x43;
			LED_D_ON();
		}
		if (AT91C_BASE_SSC->SSC_SR & AT91C_SSC_RXRDY) {
			dest[i] = (uint8_t)AT91C_BASE_SSC->SSC_RHR;
			i++;
			LED_D_OFF();

			if (i >= bufferlength) break;
		}
	}

	cmd_send(CMD_ACK,0,0,0,0,0);
	FpgaWriteConfWord(FPGA_MAJOR_MODE_OFF); // field off
	LED_D_OFF();
>>>>>>> 616970b3
}

void TurnReadLFOn(){
	//FpgaSendCommand(FPGA_CMD_SET_DIVISOR, 95); //125Khz
	FpgaWriteConfWord(FPGA_MAJOR_MODE_LF_ADC | FPGA_LF_ADC_READER_FIELD);
	// Give it a bit of time for the resonant antenna to settle.
	//SpinDelay(30);
	SpinDelayUs(8*150);
}

/*-------------- Cloning routines -----------*/
// Copy HID id to card and setup block 0 config
void CopyHIDtoT55x7(uint32_t hi2, uint32_t hi, uint32_t lo, uint8_t longFMT)
{
	int data1=0, data2=0, data3=0, data4=0, data5=0, data6=0; //up to six blocks for long format
	int last_block = 0;

	if (longFMT){
		// Ensure no more than 84 bits supplied
		if (hi2>0xFFFFF) {
			DbpString("Tags can only have 84 bits.");
			return;
		}
		// Build the 6 data blocks for supplied 84bit ID
		last_block = 6;
		data1 = 0x1D96A900; // load preamble (1D) & long format identifier (9E manchester encoded)
		for (int i=0;i<4;i++) {
			if (hi2 & (1<<(19-i)))
				data1 |= (1<<(((3-i)*2)+1)); // 1 -> 10
			else
				data1 |= (1<<((3-i)*2)); // 0 -> 01
		}

		data2 = 0;
		for (int i=0;i<16;i++) {
			if (hi2 & (1<<(15-i)))
				data2 |= (1<<(((15-i)*2)+1)); // 1 -> 10
			else
				data2 |= (1<<((15-i)*2)); // 0 -> 01
		}

		data3 = 0;
		for (int i=0;i<16;i++) {
			if (hi & (1<<(31-i)))
				data3 |= (1<<(((15-i)*2)+1)); // 1 -> 10
			else
				data3 |= (1<<((15-i)*2)); // 0 -> 01
		}

		data4 = 0;
		for (int i=0;i<16;i++) {
			if (hi & (1<<(15-i)))
				data4 |= (1<<(((15-i)*2)+1)); // 1 -> 10
			else
				data4 |= (1<<((15-i)*2)); // 0 -> 01
		}

		data5 = 0;
		for (int i=0;i<16;i++) {
			if (lo & (1<<(31-i)))
				data5 |= (1<<(((15-i)*2)+1)); // 1 -> 10
			else
				data5 |= (1<<((15-i)*2)); // 0 -> 01
		}

		data6 = 0;
		for (int i=0;i<16;i++) {
			if (lo & (1<<(15-i)))
				data6 |= (1<<(((15-i)*2)+1)); // 1 -> 10
			else
				data6 |= (1<<((15-i)*2)); // 0 -> 01
		}
	}
	else {
		// Ensure no more than 44 bits supplied
		if (hi>0xFFF) {
			DbpString("Tags can only have 44 bits.");
			return;
		}

		// Build the 3 data blocks for supplied 44bit ID
		last_block = 3;

		data1 = 0x1D000000; // load preamble

		for (int i=0;i<12;i++) {
			if (hi & (1<<(11-i)))
				data1 |= (1<<(((11-i)*2)+1)); // 1 -> 10
			else
				data1 |= (1<<((11-i)*2)); // 0 -> 01
		}

		data2 = 0;
		for (int i=0;i<16;i++) {
			if (lo & (1<<(31-i)))
				data2 |= (1<<(((15-i)*2)+1)); // 1 -> 10
			else
				data2 |= (1<<((15-i)*2)); // 0 -> 01
		}

		data3 = 0;
		for (int i=0;i<16;i++) {
			if (lo & (1<<(15-i)))
				data3 |= (1<<(((15-i)*2)+1)); // 1 -> 10
			else
				data3 |= (1<<((15-i)*2)); // 0 -> 01
		}
	}

	LED_D_ON();
	// Program the data blocks for supplied ID
	// and the block 0 for HID format
	T55xxWriteBlock(data1,1,0,0);
	T55xxWriteBlock(data2,2,0,0);
	T55xxWriteBlock(data3,3,0,0);

	if (longFMT) { // if long format there are 6 blocks
		T55xxWriteBlock(data4,4,0,0);
		T55xxWriteBlock(data5,5,0,0);
		T55xxWriteBlock(data6,6,0,0);
	}

	// Config for HID (RF/50, FSK2a, Maxblock=3 for short/6 for long)
	T55xxWriteBlock(T55x7_BITRATE_RF_50    |
					T55x7_MODULATION_FSK2a |
					last_block << T55x7_MAXBLOCK_SHIFT,
					0,0,0);

	LED_D_OFF();

	DbpString("DONE!");
}

void CopyIOtoT55x7(uint32_t hi, uint32_t lo, uint8_t longFMT)
{
	int data1=0, data2=0; //up to six blocks for long format

	data1 = hi;  // load preamble
	data2 = lo;

	LED_D_ON();
	// Program the data blocks for supplied ID
	// and the block 0 for HID format
	T55xxWriteBlock(data1,1,0,0);
	T55xxWriteBlock(data2,2,0,0);

	//Config Block
	T55xxWriteBlock(0x00147040,0,0,0);
	LED_D_OFF();

	DbpString("DONE!");
}

// Define 9bit header for EM410x tags
#define EM410X_HEADER		0x1FF
#define EM410X_ID_LENGTH	40

void WriteEM410x(uint32_t card, uint32_t id_hi, uint32_t id_lo)
{
	int i, id_bit;
	uint64_t id = EM410X_HEADER;
	uint64_t rev_id = 0;	// reversed ID
	int c_parity[4];	// column parity
	int r_parity = 0;	// row parity
	uint32_t clock = 0;

	// Reverse ID bits given as parameter (for simpler operations)
	for (i = 0; i < EM410X_ID_LENGTH; ++i) {
		if (i < 32) {
			rev_id = (rev_id << 1) | (id_lo & 1);
			id_lo >>= 1;
		} else {
			rev_id = (rev_id << 1) | (id_hi & 1);
			id_hi >>= 1;
		}
	}

	for (i = 0; i < EM410X_ID_LENGTH; ++i) {
		id_bit = rev_id & 1;

		if (i % 4 == 0) {
			// Don't write row parity bit at start of parsing
			if (i)
				id = (id << 1) | r_parity;
			// Start counting parity for new row
			r_parity = id_bit;
		} else {
			// Count row parity
			r_parity ^= id_bit;
		}

		// First elements in column?
		if (i < 4)
			// Fill out first elements
			c_parity[i] = id_bit;
		else
			// Count column parity
			c_parity[i % 4] ^= id_bit;

		// Insert ID bit
		id = (id << 1) | id_bit;
		rev_id >>= 1;
	}

	// Insert parity bit of last row
	id = (id << 1) | r_parity;

	// Fill out column parity at the end of tag
	for (i = 0; i < 4; ++i)
		id = (id << 1) | c_parity[i];

	// Add stop bit
	id <<= 1;

	Dbprintf("Started writing %s tag ...", card ? "T55x7":"T5555");
	LED_D_ON();

	// Write EM410x ID
	T55xxWriteBlock((uint32_t)(id >> 32), 1, 0, 0);
	T55xxWriteBlock((uint32_t)id, 2, 0, 0);

	// Config for EM410x (RF/64, Manchester, Maxblock=2)
	if (card) {
		// Clock rate is stored in bits 8-15 of the card value
		clock = (card & 0xFF00) >> 8;
		Dbprintf("Clock rate: %d", clock);
		switch (clock)
		{
		case 32:
			clock = T55x7_BITRATE_RF_32;
			break;
		case 16:
			clock = T55x7_BITRATE_RF_16;
			break;
		case 0:
			// A value of 0 is assumed to be 64 for backwards-compatibility
			// Fall through...
		case 64:
			clock = T55x7_BITRATE_RF_64;
			break;
		default:
			Dbprintf("Invalid clock rate: %d", clock);
			return;
		}

		// Writing configuration for T55x7 tag
		T55xxWriteBlock(clock	    |
						T55x7_MODULATION_MANCHESTER |
						2 << T55x7_MAXBLOCK_SHIFT,
						0, 0, 0);
	}
	else
		// Writing configuration for T5555(Q5) tag
		T55xxWriteBlock(0x1F << T5555_BITRATE_SHIFT |
						T5555_MODULATION_MANCHESTER |
						2 << T5555_MAXBLOCK_SHIFT,
						0, 0, 0);

	LED_D_OFF();
	Dbprintf("Tag %s written with 0x%08x%08x\n", card ? "T55x7":"T5555",
			 (uint32_t)(id >> 32), (uint32_t)id);
}

// Clone Indala 64-bit tag by UID to T55x7
void CopyIndala64toT55x7(int hi, int lo)
{

	//Program the 2 data blocks for supplied 64bit UID
	// and the block 0 for Indala64 format
	T55xxWriteBlock(hi,1,0,0);
	T55xxWriteBlock(lo,2,0,0);
	//Config for Indala (RF/32;PSK1 with RF/2;Maxblock=2)
	T55xxWriteBlock(T55x7_BITRATE_RF_32    |
					T55x7_MODULATION_PSK1 |
					2 << T55x7_MAXBLOCK_SHIFT,
					0, 0, 0);
	//Alternative config for Indala (Extended mode;RF/32;PSK1 with RF/2;Maxblock=2;Inverse data)
	//	T5567WriteBlock(0x603E1042,0);

	DbpString("DONE!");

}

void CopyIndala224toT55x7(int uid1, int uid2, int uid3, int uid4, int uid5, int uid6, int uid7)
{

	//Program the 7 data blocks for supplied 224bit UID
	// and the block 0 for Indala224 format
	T55xxWriteBlock(uid1,1,0,0);
	T55xxWriteBlock(uid2,2,0,0);
	T55xxWriteBlock(uid3,3,0,0);
	T55xxWriteBlock(uid4,4,0,0);
	T55xxWriteBlock(uid5,5,0,0);
	T55xxWriteBlock(uid6,6,0,0);
	T55xxWriteBlock(uid7,7,0,0);
	//Config for Indala (RF/32;PSK1 with RF/2;Maxblock=7)
	T55xxWriteBlock(T55x7_BITRATE_RF_32    |
					T55x7_MODULATION_PSK1 |
					7 << T55x7_MAXBLOCK_SHIFT,
					0,0,0);
	//Alternative config for Indala (Extended mode;RF/32;PSK1 with RF/2;Maxblock=7;Inverse data)
	//	T5567WriteBlock(0x603E10E2,0);

	DbpString("DONE!");

}


#define abs(x) ( ((x)<0) ? -(x) : (x) )
#define max(x,y) ( x<y ? y:x)

int DemodPCF7931(uint8_t **outBlocks) {
<<<<<<< HEAD

    uint8_t bits[256] = {0x00};
	uint8_t blocks[8][16];
    uint8_t *dest = BigBuf_get_addr();
    
	int GraphTraceLen = BigBuf_max_traceLen();
	if (  GraphTraceLen > 18000 )
		GraphTraceLen = 18000;
	
	
    int i, j, lastval, bitidx, half_switch;
    int clock = 64;
    int tolerance = clock / 8;
    int pmc, block_done;
    int lc, warnings = 0;
    int num_blocks = 0;
    int lmin=128, lmax=128;
    uint8_t dir;
=======
	uint8_t BitStream[256];
	uint8_t Blocks[8][16];
	uint8_t *GraphBuffer = BigBuf_get_addr();
	int GraphTraceLen = BigBuf_max_traceLen();
	int i, j, lastval, bitidx, half_switch;
	int clock = 64;
	int tolerance = clock / 8;
	int pmc, block_done;
	int lc, warnings = 0;
	int num_blocks = 0;
	int lmin=128, lmax=128;
	uint8_t dir;
>>>>>>> 616970b3

	LFSetupFPGAForADC(95, true);
	DoAcquisition_default(0, true);

<<<<<<< HEAD
    lmin = 64;
    lmax = 192;

    i = 2;

    /* Find first local max/min */
    if(dest[1] > dest[0]) {
        while(i < GraphTraceLen) {
            if( !(dest[i] > dest[i-1]) && dest[i] > lmax)
                break;
            i++;
        }
        dir = 0;
    }
    else {
        while(i < GraphTraceLen) {
            if( !(dest[i] < dest[i-1]) && dest[i] < lmin)
                break;
            i++;
        }
        dir = 1;
    }

    lastval = i++;
    half_switch = 0;
    pmc = 0;
    block_done = 0;

    for (bitidx = 0; i < GraphTraceLen; i++)
    {
        if ( (dest[i-1] > dest[i] && dir == 1 && dest[i] > lmax) || (dest[i-1] < dest[i] && dir == 0 && dest[i] < lmin))
        {
            lc = i - lastval;
            lastval = i;

            // Switch depending on lc length:
            // Tolerance is 1/8 of clock rate (arbitrary)
            if (abs(lc-clock/4) < tolerance) {
                // 16T0
                if((i - pmc) == lc) { /* 16T0 was previous one */
                    /* It's a PMC ! */
                    i += (128+127+16+32+33+16)-1;
                    lastval = i;
                    pmc = 0;
                    block_done = 1;
                }
                else {
                    pmc = i;
                }
            } else if (abs(lc-clock/2) < tolerance) {
                // 32TO
                if((i - pmc) == lc) { /* 16T0 was previous one */
                    /* It's a PMC ! */
                    i += (128+127+16+32+33)-1;
                    lastval = i;
                    pmc = 0;
                    block_done = 1;
                }
                else if(half_switch == 1) {
                    bits[bitidx++] = 0;
                    half_switch = 0;
                }
                else
                    half_switch++;
            } else if (abs(lc-clock) < tolerance) {
                // 64TO
                bits[bitidx++] = 1;
            } else {
                // Error
                warnings++;
                if (warnings > 10)
                {
                    Dbprintf("Error: too many detection errors, aborting.");
                    return 0;
                }
            }

            if(block_done == 1) {
                if(bitidx == 128) {
                    for(j=0; j<16; j++) {
                        blocks[num_blocks][j] = 128*bits[j*8+7]+
                                64*bits[j*8+6]+
                                32*bits[j*8+5]+
                                16*bits[j*8+4]+
                                8*bits[j*8+3]+
                                4*bits[j*8+2]+
                                2*bits[j*8+1]+
                                bits[j*8];
						
                    }
                    num_blocks++;
                }
                bitidx = 0;
                block_done = 0;
                half_switch = 0;
            }
            if(i < GraphTraceLen)
                dir =(dest[i-1] > dest[i]) ? 0 : 1;
        }
        if(bitidx==255)
            bitidx=0;
        warnings = 0;
        if(num_blocks == 4) break;
    }
    memcpy(outBlocks, blocks, 16*num_blocks);
    return num_blocks;
=======
	lmin = 64;
	lmax = 192;

	i = 2;

	/* Find first local max/min */
	if(GraphBuffer[1] > GraphBuffer[0]) {
		while(i < GraphTraceLen) {
			if( !(GraphBuffer[i] > GraphBuffer[i-1]) && GraphBuffer[i] > lmax)
				break;
			i++;
		}
		dir = 0;
	}
	else {
		while(i < GraphTraceLen) {
			if( !(GraphBuffer[i] < GraphBuffer[i-1]) && GraphBuffer[i] < lmin)
				break;
			i++;
		}
		dir = 1;
	}

	lastval = i++;
	half_switch = 0;
	pmc = 0;
	block_done = 0;

	for (bitidx = 0; i < GraphTraceLen; i++)
	{
		if ( (GraphBuffer[i-1] > GraphBuffer[i] && dir == 1 && GraphBuffer[i] > lmax) || (GraphBuffer[i-1] < GraphBuffer[i] && dir == 0 && GraphBuffer[i] < lmin))
		{
			lc = i - lastval;
			lastval = i;

			// Switch depending on lc length:
			// Tolerance is 1/8 of clock rate (arbitrary)
			if (abs(lc-clock/4) < tolerance) {
				// 16T0
				if((i - pmc) == lc) { /* 16T0 was previous one */
					/* It's a PMC ! */
					i += (128+127+16+32+33+16)-1;
					lastval = i;
					pmc = 0;
					block_done = 1;
				}
				else {
					pmc = i;
				}
			} else if (abs(lc-clock/2) < tolerance) {
				// 32TO
				if((i - pmc) == lc) { /* 16T0 was previous one */
					/* It's a PMC ! */
					i += (128+127+16+32+33)-1;
					lastval = i;
					pmc = 0;
					block_done = 1;
				}
				else if(half_switch == 1) {
					BitStream[bitidx++] = 0;
					half_switch = 0;
				}
				else
					half_switch++;
			} else if (abs(lc-clock) < tolerance) {
				// 64TO
				BitStream[bitidx++] = 1;
			} else {
				// Error
				warnings++;
				if (warnings > 10)
				{
					Dbprintf("Error: too many detection errors, aborting.");
					return 0;
				}
			}

			if(block_done == 1) {
				if(bitidx == 128) {
					for(j=0; j<16; j++) {
						Blocks[num_blocks][j] = 128*BitStream[j*8+7]+
								64*BitStream[j*8+6]+
								32*BitStream[j*8+5]+
								16*BitStream[j*8+4]+
								8*BitStream[j*8+3]+
								4*BitStream[j*8+2]+
								2*BitStream[j*8+1]+
								BitStream[j*8];
					}
					num_blocks++;
				}
				bitidx = 0;
				block_done = 0;
				half_switch = 0;
			}
			if(i < GraphTraceLen)
			{
				if (GraphBuffer[i-1] > GraphBuffer[i]) dir=0;
				else dir = 1;
			}
		}
		if(bitidx==255)
			bitidx=0;
		warnings = 0;
		if(num_blocks == 4) break;
	}
	memcpy(outBlocks, Blocks, 16*num_blocks);
	return num_blocks;
>>>>>>> 616970b3
}

int IsBlock0PCF7931(uint8_t *Block) {
	// Assume RFU means 0 :)
	if((memcmp(Block, "\x00\x00\x00\x00\x00\x00\x00\x01", 8) == 0) && memcmp(Block+9, "\x00\x00\x00\x00\x00\x00\x00", 7) == 0) // PAC enabled
		return 1;
	if((memcmp(Block+9, "\x00\x00\x00\x00\x00\x00\x00", 7) == 0) && Block[7] == 0) // PAC disabled, can it *really* happen ?
		return 1;
	return 0;
}

int IsBlock1PCF7931(uint8_t *Block) {
	// Assume RFU means 0 :)
	if(Block[10] == 0 && Block[11] == 0 && Block[12] == 0 && Block[13] == 0)
		if((Block[14] & 0x7f) <= 9 && Block[15] <= 9)
			return 1;

	return 0;
}

#define ALLOC 16

void ReadPCF7931() {
	uint8_t Blocks[8][17];
	uint8_t tmpBlocks[4][16];
	int i, j, ind, ind2, n;
	int num_blocks = 0;
	int max_blocks = 8;
	int ident = 0;
	int error = 0;
	int tries = 0;

	memset(Blocks, 0, 8*17*sizeof(uint8_t));

	do {
		memset(tmpBlocks, 0, 4*16*sizeof(uint8_t));
		n = DemodPCF7931((uint8_t**)tmpBlocks);
		if(!n)
			error++;
		if(error==10 && num_blocks == 0) {
			Dbprintf("Error, no tag or bad tag");
			return;
		}
		else if (tries==20 || error==10) {
			Dbprintf("Error reading the tag");
			Dbprintf("Here is the partial content");
			goto end;
		}

		for(i=0; i<n; i++)
			Dbprintf("(dbg) %02x %02x %02x %02x %02x %02x %02x %02x %02x %02x %02x %02x %02x %02x %02x %02x",
					 tmpBlocks[i][0], tmpBlocks[i][1], tmpBlocks[i][2], tmpBlocks[i][3], tmpBlocks[i][4], tmpBlocks[i][5], tmpBlocks[i][6], tmpBlocks[i][7],
					tmpBlocks[i][8], tmpBlocks[i][9], tmpBlocks[i][10], tmpBlocks[i][11], tmpBlocks[i][12], tmpBlocks[i][13], tmpBlocks[i][14], tmpBlocks[i][15]);
		if(!ident) {
			for(i=0; i<n; i++) {
				if(IsBlock0PCF7931(tmpBlocks[i])) {
					// Found block 0 ?
					if(i < n-1 && IsBlock1PCF7931(tmpBlocks[i+1])) {
						// Found block 1!
						// \o/
						ident = 1;
						memcpy(Blocks[0], tmpBlocks[i], 16);
						Blocks[0][ALLOC] = 1;
						memcpy(Blocks[1], tmpBlocks[i+1], 16);
						Blocks[1][ALLOC] = 1;
						max_blocks = max((Blocks[1][14] & 0x7f), Blocks[1][15]) + 1;
						// Debug print
						Dbprintf("(dbg) Max blocks: %d", max_blocks);
						num_blocks = 2;
						// Handle following blocks
						for(j=i+2, ind2=2; j!=i; j++, ind2++, num_blocks++) {
							if(j==n) j=0;
							if(j==i) break;
							memcpy(Blocks[ind2], tmpBlocks[j], 16);
							Blocks[ind2][ALLOC] = 1;
						}
						break;
					}
				}
			}
		}
		else {
			for(i=0; i<n; i++) { // Look for identical block in known blocks
				if(memcmp(tmpBlocks[i], "\x00\x00\x00\x00\x00\x00\x00\x00\x00\x00\x00\x00\x00\x00\x00\x00", 16)) { // Block is not full of 00
					for(j=0; j<max_blocks; j++) {
						if(Blocks[j][ALLOC] == 1 && !memcmp(tmpBlocks[i], Blocks[j], 16)) {
							// Found an identical block
							for(ind=i-1,ind2=j-1; ind >= 0; ind--,ind2--) {
								if(ind2 < 0)
									ind2 = max_blocks;
								if(!Blocks[ind2][ALLOC]) { // Block ind2 not already found
									// Dbprintf("Tmp %d -> Block %d", ind, ind2);
									memcpy(Blocks[ind2], tmpBlocks[ind], 16);
									Blocks[ind2][ALLOC] = 1;
									num_blocks++;
									if(num_blocks == max_blocks) goto end;
								}
							}
							for(ind=i+1,ind2=j+1; ind < n; ind++,ind2++) {
								if(ind2 > max_blocks)
									ind2 = 0;
								if(!Blocks[ind2][ALLOC]) { // Block ind2 not already found
									// Dbprintf("Tmp %d -> Block %d", ind, ind2);
									memcpy(Blocks[ind2], tmpBlocks[ind], 16);
									Blocks[ind2][ALLOC] = 1;
									num_blocks++;
									if(num_blocks == max_blocks) goto end;
								}
							}
						}
					}
				}
			}
		}
		tries++;
		if (BUTTON_PRESS()) return;
	} while (num_blocks != max_blocks);
 end:
	Dbprintf("-----------------------------------------");
	Dbprintf("Memory content:");
	Dbprintf("-----------------------------------------");
	for(i=0; i<max_blocks; i++) {
		if(Blocks[i][ALLOC]==1)
			Dbprintf("%02x %02x %02x %02x %02x %02x %02x %02x %02x %02x %02x %02x %02x %02x %02x %02x",
					 Blocks[i][0], Blocks[i][1], Blocks[i][2], Blocks[i][3], Blocks[i][4], Blocks[i][5], Blocks[i][6], Blocks[i][7],
					Blocks[i][8], Blocks[i][9], Blocks[i][10], Blocks[i][11], Blocks[i][12], Blocks[i][13], Blocks[i][14], Blocks[i][15]);
		else
			Dbprintf("<missing block %d>", i);
	}
	Dbprintf("-----------------------------------------");

	return ;
}


//-----------------------------------
// EM4469 / EM4305 routines
//-----------------------------------
#define FWD_CMD_LOGIN 0xC //including the even parity, binary mirrored
#define FWD_CMD_WRITE 0xA
#define FWD_CMD_READ 0x9
#define FWD_CMD_DISABLE 0x5


uint8_t forwardLink_data[64]; //array of forwarded bits
uint8_t * forward_ptr; //ptr for forward message preparation
uint8_t fwd_bit_sz; //forwardlink bit counter
uint8_t * fwd_write_ptr; //forwardlink bit pointer

//====================================================================
// prepares command bits
// see EM4469 spec
//====================================================================
//--------------------------------------------------------------------
uint8_t Prepare_Cmd( uint8_t cmd ) {
	//--------------------------------------------------------------------

	*forward_ptr++ = 0; //start bit
	*forward_ptr++ = 0; //second pause for 4050 code

	*forward_ptr++ = cmd;
	cmd >>= 1;
	*forward_ptr++ = cmd;
	cmd >>= 1;
	*forward_ptr++ = cmd;
	cmd >>= 1;
	*forward_ptr++ = cmd;

	return 6; //return number of emited bits
}

//====================================================================
// prepares address bits
// see EM4469 spec
//====================================================================

//--------------------------------------------------------------------
uint8_t Prepare_Addr( uint8_t addr ) {
	//--------------------------------------------------------------------

	register uint8_t line_parity;

	uint8_t i;
	line_parity = 0;
	for(i=0;i<6;i++) {
		*forward_ptr++ = addr;
		line_parity ^= addr;
		addr >>= 1;
	}

	*forward_ptr++ = (line_parity & 1);

	return 7; //return number of emited bits
}

//====================================================================
// prepares data bits intreleaved with parity bits
// see EM4469 spec
//====================================================================

//--------------------------------------------------------------------
uint8_t Prepare_Data( uint16_t data_low, uint16_t data_hi) {
	//--------------------------------------------------------------------

	register uint8_t line_parity;
	register uint8_t column_parity;
	register uint8_t i, j;
	register uint16_t data;

	data = data_low;
	column_parity = 0;

	for(i=0; i<4; i++) {
		line_parity = 0;
		for(j=0; j<8; j++) {
			line_parity ^= data;
			column_parity ^= (data & 1) << j;
			*forward_ptr++ = data;
			data >>= 1;
		}
		*forward_ptr++ = line_parity;
		if(i == 1)
			data = data_hi;
	}

	for(j=0; j<8; j++) {
		*forward_ptr++ = column_parity;
		column_parity >>= 1;
	}
	*forward_ptr = 0;

	return 45; //return number of emited bits
}

//====================================================================
// Forward Link send function
// Requires: forwarLink_data filled with valid bits (1 bit per byte)
// fwd_bit_count set with number of bits to be sent
//====================================================================
void SendForward(uint8_t fwd_bit_count) {

	fwd_write_ptr = forwardLink_data;
	fwd_bit_sz = fwd_bit_count;

	LED_D_ON();

	//Field on
	FpgaDownloadAndGo(FPGA_BITSTREAM_LF);
	FpgaSendCommand(FPGA_CMD_SET_DIVISOR, 95); //125Khz
	FpgaWriteConfWord(FPGA_MAJOR_MODE_LF_ADC | FPGA_LF_ADC_READER_FIELD);

	// Give it a bit of time for the resonant antenna to settle.
	// And for the tag to fully power up
	SpinDelay(150);

	// force 1st mod pulse (start gap must be longer for 4305)
	fwd_bit_sz--; //prepare next bit modulation
	fwd_write_ptr++;
	FpgaWriteConfWord(FPGA_MAJOR_MODE_OFF); // field off
	SpinDelayUs(55*8); //55 cycles off (8us each)for 4305
	FpgaSendCommand(FPGA_CMD_SET_DIVISOR, 95); //125Khz
	FpgaWriteConfWord(FPGA_MAJOR_MODE_LF_ADC | FPGA_LF_ADC_READER_FIELD);//field on
	SpinDelayUs(16*8); //16 cycles on (8us each)

	// now start writting
	while(fwd_bit_sz-- > 0) { //prepare next bit modulation
		if(((*fwd_write_ptr++) & 1) == 1)
			SpinDelayUs(32*8); //32 cycles at 125Khz (8us each)
		else {
			//These timings work for 4469/4269/4305 (with the 55*8 above)
			FpgaWriteConfWord(FPGA_MAJOR_MODE_OFF); // field off
			SpinDelayUs(23*8); //16-4 cycles off (8us each)
			FpgaSendCommand(FPGA_CMD_SET_DIVISOR, 95); //125Khz
			FpgaWriteConfWord(FPGA_MAJOR_MODE_LF_ADC | FPGA_LF_ADC_READER_FIELD);//field on
			SpinDelayUs(9*8); //16 cycles on (8us each)
		}
	}
}

void EM4xLogin(uint32_t Password) {

	uint8_t fwd_bit_count;

	forward_ptr = forwardLink_data;
	fwd_bit_count = Prepare_Cmd( FWD_CMD_LOGIN );
	fwd_bit_count += Prepare_Data( Password&0xFFFF, Password>>16 );

	SendForward(fwd_bit_count);

	//Wait for command to complete
	SpinDelay(20);

}

void EM4xReadWord(uint8_t Address, uint32_t Pwd, uint8_t PwdMode) {

<<<<<<< HEAD
  	uint8_t *dest =  BigBuf_get_addr();
	uint16_t bufferlength = BigBuf_max_traceLen();
	uint32_t i = 0;

	// Clear destination buffer before sending the command  0x80 = average.
	memset(dest, 0x80, bufferlength);
	
    uint8_t fwd_bit_count;

    //If password mode do login
    if (PwdMode == 1) EM4xLogin(Pwd);

    forward_ptr = forwardLink_data;
    fwd_bit_count = Prepare_Cmd( FWD_CMD_READ );
    fwd_bit_count += Prepare_Addr( Address );

    // Connect the A/D to the peak-detected low-frequency path.
    SetAdcMuxFor(GPIO_MUXSEL_LOPKD);
    // Now set up the SSC to get the ADC samples that are now streaming at us.
    FpgaSetupSsc();

    SendForward(fwd_bit_count);

    // Now do the acquisition
    i = 0;
    for(;;) {
        if (AT91C_BASE_SSC->SSC_SR & AT91C_SSC_TXRDY) {
            AT91C_BASE_SSC->SSC_THR = 0x43;
        }
        if (AT91C_BASE_SSC->SSC_SR & AT91C_SSC_RXRDY) {
            dest[i] = (uint8_t)AT91C_BASE_SSC->SSC_RHR;
			++i;
			if (i >= bufferlength) break;
		}
	}
  
	cmd_send(CMD_ACK,0,0,0,0,0);
    FpgaWriteConfWord(FPGA_MAJOR_MODE_OFF); // field off
    LED_D_OFF();
=======
	uint8_t fwd_bit_count;
	uint8_t *dest = BigBuf_get_addr();
	int m=0, i=0;

	//If password mode do login
	if (PwdMode == 1) EM4xLogin(Pwd);

	forward_ptr = forwardLink_data;
	fwd_bit_count = Prepare_Cmd( FWD_CMD_READ );
	fwd_bit_count += Prepare_Addr( Address );

	m = BigBuf_max_traceLen();
	// Clear destination buffer before sending the command
	memset(dest, 128, m);
	// Connect the A/D to the peak-detected low-frequency path.
	SetAdcMuxFor(GPIO_MUXSEL_LOPKD);
	// Now set up the SSC to get the ADC samples that are now streaming at us.
	FpgaSetupSsc();

	SendForward(fwd_bit_count);

	// Now do the acquisition
	i = 0;
	for(;;) {
		if (AT91C_BASE_SSC->SSC_SR & AT91C_SSC_TXRDY) {
			AT91C_BASE_SSC->SSC_THR = 0x43;
		}
		if (AT91C_BASE_SSC->SSC_SR & AT91C_SSC_RXRDY) {
			dest[i] = (uint8_t)AT91C_BASE_SSC->SSC_RHR;
			i++;
			if (i >= m) break;
		}
	}
	FpgaWriteConfWord(FPGA_MAJOR_MODE_OFF); // field off
	LED_D_OFF();
>>>>>>> 616970b3
}

void EM4xWriteWord(uint32_t Data, uint8_t Address, uint32_t Pwd, uint8_t PwdMode) {

	uint8_t fwd_bit_count;

	//If password mode do login
	if (PwdMode == 1) EM4xLogin(Pwd);

	forward_ptr = forwardLink_data;
	fwd_bit_count = Prepare_Cmd( FWD_CMD_WRITE );
	fwd_bit_count += Prepare_Addr( Address );
	fwd_bit_count += Prepare_Data( Data&0xFFFF, Data>>16 );

	SendForward(fwd_bit_count);

	//Wait for write to complete
	SpinDelay(20);
	FpgaWriteConfWord(FPGA_MAJOR_MODE_OFF); // field off
	LED_D_OFF();
}<|MERGE_RESOLUTION|>--- conflicted
+++ resolved
@@ -38,15 +38,15 @@
 	sample_config sc = { 0,0,1, divisor_used, 0};
 	setSamplingConfig(&sc);
 
-    /* Make sure the tag is reset */
-    FpgaDownloadAndGo(FPGA_BITSTREAM_LF);
-    FpgaWriteConfWord(FPGA_MAJOR_MODE_OFF);
-    SpinDelay(2500);
+	/* Make sure the tag is reset */
+	FpgaDownloadAndGo(FPGA_BITSTREAM_LF);
+	FpgaWriteConfWord(FPGA_MAJOR_MODE_OFF);
+	SpinDelay(2500);
 
 	LFSetupFPGAForADC(sc.divisor, 1);
 
-    // And a little more time for the tag to fully power up
-    SpinDelay(2000);
+	// And a little more time for the tag to fully power up
+	SpinDelay(2000);
 
 	// now modulate the reader field
 	while(*command != '\0' && *command != ' ') {
@@ -72,6 +72,8 @@
 	// now do the read
 	DoAcquisition_config(false);
 }
+
+
 
 /* blank r/w tag data stream
 ...0000000000000000 01111111
@@ -380,7 +382,7 @@
 	DbpString("Now use tiread to check");
 }
 
-void SimulateTagLowFrequency(uint16_t period, uint32_t gap, uint8_t ledcontrol)
+void SimulateTagLowFrequency(int period, int gap, int ledcontrol)
 {
 	int i;
 	uint8_t *tab = BigBuf_get_addr();
@@ -646,54 +648,6 @@
 // args clock, ask/man or askraw, invert, transmission separator
 void CmdASKsimTag(uint16_t arg1, uint16_t arg2, size_t size, uint8_t *BitStream)
 {
-<<<<<<< HEAD
-    int ledcontrol = 1;
-    int n=0, i=0;
-    uint8_t clk = (arg1 >> 8) & 0xFF;
-    uint8_t encoding = arg1 & 1;
-    uint8_t separator = arg2 & 1;
-    uint8_t invert = (arg2 >> 8) & 1;
-
-    if (encoding==2){  //biphase
-        uint8_t phase=0;
-    for (i=0; i<size; i++){
-            biphaseSimBit(BitStream[i]^invert, &n, clk, &phase);
-    }
-        if (BitStream[0]==BitStream[size-1]){ //run a second set inverted to keep phase in check
-        for (i=0; i<size; i++){
-                biphaseSimBit(BitStream[i]^invert, &n, clk, &phase);
-            }
-        }
-    } else {  // ask/manchester || ask/raw
-        for (i=0; i<size; i++){
-            askSimBit(BitStream[i]^invert, &n, clk, encoding);
-        }
-        if (encoding==0 && BitStream[0]==BitStream[size-1]){ //run a second set inverted (for biphase phase)
-            for (i=0; i<size; i++){
-                askSimBit(BitStream[i]^invert^1, &n, clk, encoding);
-        }    
-        }    
-    }
-    
-    if (separator==1) Dbprintf("sorry but separator option not yet available"); 
-
-    Dbprintf("Simulating with clk: %d, invert: %d, encoding: %d, separator: %d, n: %d",clk, invert, encoding, separator, n);
-    //DEBUG
-    //Dbprintf("First 32:");
-    //uint8_t *dest = BigBuf_get_addr();
-    //i=0;
-    //Dbprintf("%d%d%d%d%d%d%d%d%d%d%d%d%d%d%d%d", dest[i],dest[i+1],dest[i+2],dest[i+3],dest[i+4],dest[i+5],dest[i+6],dest[i+7],dest[i+8],dest[i+9],dest[i+10],dest[i+11],dest[i+12],dest[i+13],dest[i+14],dest[i+15]);
-    //i+=16;
-    //Dbprintf("%d%d%d%d%d%d%d%d%d%d%d%d%d%d%d%d", dest[i],dest[i+1],dest[i+2],dest[i+3],dest[i+4],dest[i+5],dest[i+6],dest[i+7],dest[i+8],dest[i+9],dest[i+10],dest[i+11],dest[i+12],dest[i+13],dest[i+14],dest[i+15]);
-
-    if (ledcontrol)
-        LED_A_ON();
-    
-    SimulateTagLowFrequency(n, 0, ledcontrol);
-
-    if (ledcontrol)
-        LED_A_OFF();
-=======
 	int ledcontrol = 1;
 	int n=0, i=0;
 	uint8_t clk = (arg1 >> 8) & 0xFF;
@@ -740,7 +694,6 @@
 
 	if (ledcontrol)
 		LED_A_OFF();
->>>>>>> 616970b3
 }
 
 //carrier can be 2,4 or 8
@@ -815,13 +768,8 @@
 		if (ledcontrol) LED_A_ON();
 
 		DoAcquisition_default(-1,true);
-<<<<<<< HEAD
-        // FSK demodulator
-        size = sizeOfBigBuff;  //variable size will change after demod so re initialize it before use
-=======
 		// FSK demodulator
 		size = sizeOfBigBuff;  //variable size will change after demod so re initialize it before use
->>>>>>> 616970b3
 		idx = HIDdemodFSK(dest, &size, &hi2, &hi, &lo);
 		
 		if (idx>0 && lo>0){
@@ -895,69 +843,6 @@
 
 void CmdEM410xdemod(int findone, int *high, int *low, int ledcontrol)
 {
-<<<<<<< HEAD
-    uint8_t *dest = BigBuf_get_addr();
-
-	size_t size=0, idx=0;
-    int clk=0, invert=0, errCnt=0, maxErr=20;
-    uint32_t hi=0;
-    uint64_t lo=0;
-    // Configure to go in 125Khz listen mode
-    LFSetupFPGAForADC(95, true);
-
-    while(!BUTTON_PRESS()) {
-
-        WDT_HIT();
-        if (ledcontrol) LED_A_ON();
-
-		DoAcquisition_default(-1,true);
-        size  = BigBuf_max_traceLen();
-        //Dbprintf("DEBUG: Buffer got");
-		//askdemod and manchester decode
-		errCnt = askmandemod(dest, &size, &clk, &invert, maxErr);
-        //Dbprintf("DEBUG: ASK Got");
-        WDT_HIT();
-
-        if (errCnt>=0){
-            errCnt = Em410xDecode(dest, &size, &idx, &hi, &lo);
-            //Dbprintf("DEBUG: EM GOT");
-            if (errCnt){
-                if (size>64){
-                    Dbprintf("EM XL TAG ID: %06x%08x%08x - (%05d_%03d_%08d)",
-                        hi,
-                        (uint32_t)(lo>>32),
-                        (uint32_t)lo,
-                        (uint32_t)(lo&0xFFFF),
-                        (uint32_t)((lo>>16LL) & 0xFF),
-                        (uint32_t)(lo & 0xFFFFFF));
-                } else {
-				Dbprintf("EM TAG ID: %02x%08x - (%05d_%03d_%08d)",
-				    (uint32_t)(lo>>32),
-				    (uint32_t)lo,
-				    (uint32_t)(lo&0xFFFF),
-				    (uint32_t)((lo>>16LL) & 0xFF),
-				    (uint32_t)(lo & 0xFFFFFF));
-            }
-            }
-            if (findone){
-                if (ledcontrol)	LED_A_OFF();
-                *high=lo>>32;
-                *low=lo & 0xFFFFFFFF;
-                return;
-            }
-        } else{
-            //Dbprintf("DEBUG: No Tag");
-        }
-        WDT_HIT();
-        lo = 0;
-        clk=0;
-        invert=0;
-        errCnt=0;
-        size=0;
-    }
-    DbpString("Stopped");
-    if (ledcontrol) LED_A_OFF();
-=======
 	uint8_t *dest = BigBuf_get_addr();
 
 	size_t size=0, idx=0;
@@ -1020,93 +905,10 @@
 	}
 	DbpString("Stopped");
 	if (ledcontrol) LED_A_OFF();
->>>>>>> 616970b3
 }
 
 void CmdIOdemodFSK(int findone, int *high, int *low, int ledcontrol)
 {
-<<<<<<< HEAD
-    uint8_t *dest = BigBuf_get_addr();
-    int idx=0;
-    uint32_t code=0, code2=0;
-    uint8_t version=0;
-    uint8_t facilitycode=0;
-    uint16_t number=0;
-	uint8_t crc = 0;
-	uint16_t calccrc = 0;
-    // Configure to go in 125Khz listen mode
-    LFSetupFPGAForADC(95, true);
-
-    while(!BUTTON_PRESS()) {
-        WDT_HIT();
-        if (ledcontrol) LED_A_ON();
-		DoAcquisition_default(-1,true);
-        //fskdemod and get start index
-        WDT_HIT();
-        idx = IOdemodFSK(dest, BigBuf_max_traceLen());
-        if (idx>0){
-            //valid tag found
-
-            //Index map
-            //0           10          20          30          40          50          60
-            //|           |           |           |           |           |           |
-            //01234567 8 90123456 7 89012345 6 78901234 5 67890123 4 56789012 3 45678901 23
-            //-----------------------------------------------------------------------------
-            //00000000 0 11110000 1 facility 1 version* 1 code*one 1 code*two 1 checksum 11
-            //
-			//Checksum:  
-			//00000000 0 11110000 1 11100000 1 00000001 1 00000011 1 10110110 1 01110101 11
-			//preamble      F0         E0         01         03         B6         75
-			// How to calc checksum,
-			// http://www.proxmark.org/forum/viewtopic.php?id=364&p=6
-			//   F0 + E0 + 01 + 03 + B6 = 28A
-			//   28A & FF = 8A
-			//   FF - 8A = 75
-			// Checksum: 0x75
-            //XSF(version)facility:codeone+codetwo
-            //Handle the data
-            if(findone){ //only print binary if we are doing one
-                Dbprintf("%d%d%d%d%d%d%d%d %d",dest[idx],   dest[idx+1],   dest[idx+2],dest[idx+3],dest[idx+4],dest[idx+5],dest[idx+6],dest[idx+7],dest[idx+8]);
-                Dbprintf("%d%d%d%d%d%d%d%d %d",dest[idx+9], dest[idx+10],dest[idx+11],dest[idx+12],dest[idx+13],dest[idx+14],dest[idx+15],dest[idx+16],dest[idx+17]);
-                Dbprintf("%d%d%d%d%d%d%d%d %d",dest[idx+18],dest[idx+19],dest[idx+20],dest[idx+21],dest[idx+22],dest[idx+23],dest[idx+24],dest[idx+25],dest[idx+26]);
-                Dbprintf("%d%d%d%d%d%d%d%d %d",dest[idx+27],dest[idx+28],dest[idx+29],dest[idx+30],dest[idx+31],dest[idx+32],dest[idx+33],dest[idx+34],dest[idx+35]);
-                Dbprintf("%d%d%d%d%d%d%d%d %d",dest[idx+36],dest[idx+37],dest[idx+38],dest[idx+39],dest[idx+40],dest[idx+41],dest[idx+42],dest[idx+43],dest[idx+44]);
-                Dbprintf("%d%d%d%d%d%d%d%d %d",dest[idx+45],dest[idx+46],dest[idx+47],dest[idx+48],dest[idx+49],dest[idx+50],dest[idx+51],dest[idx+52],dest[idx+53]);
-                Dbprintf("%d%d%d%d%d%d%d%d %d%d",dest[idx+54],dest[idx+55],dest[idx+56],dest[idx+57],dest[idx+58],dest[idx+59],dest[idx+60],dest[idx+61],dest[idx+62],dest[idx+63]);
-            }
-            code = bytebits_to_byte(dest+idx,32);
-            code2 = bytebits_to_byte(dest+idx+32,32);
-            version = bytebits_to_byte(dest+idx+27,8); //14,4
-            facilitycode = bytebits_to_byte(dest+idx+18,8) ;
-            number = (bytebits_to_byte(dest+idx+36,8)<<8)|(bytebits_to_byte(dest+idx+45,8)); //36,9
-
-			crc = bytebits_to_byte(dest+idx+54,8);
-			for (uint8_t i=1; i<6; ++i)
-				calccrc += bytebits_to_byte(dest+idx+9*i,8);
-			calccrc &= 0xff;
-			calccrc = 0xff - calccrc;
-			
-			char *crcStr = (crc == calccrc) ? "ok":"!crc";
-
-            Dbprintf("IO Prox XSF(%02d)%02x:%05d (%08x%08x)  [%02x %s]",version,facilitycode,number,code,code2, crc, crcStr);
-            // if we're only looking for one tag
-            if (findone){
-                if (ledcontrol)	LED_A_OFF();
-                //LED_A_OFF();
-                *high=code;
-                *low=code2;
-                return;
-            }
-            code=code2=0;
-            version=facilitycode=0;
-            number=0;
-            idx=0;
-        }
-        WDT_HIT();
-    }
-    DbpString("Stopped");
-    if (ledcontrol) LED_A_OFF();
-=======
 	uint8_t *dest = BigBuf_get_addr();
 	int idx=0;
 	uint32_t code=0, code2=0;
@@ -1168,7 +970,6 @@
 	}
 	DbpString("Stopped");
 	if (ledcontrol) LED_A_OFF();
->>>>>>> 616970b3
 }
 
 /*------------------------------
@@ -1231,40 +1032,15 @@
  * and enlarge the gap ones.
  */
 #define START_GAP 50*8 // 10 - 50fc 250
-#define WRITE_GAP 20*8 //  8 - 30fc
-#define WRITE_0   24*8 // 16 - 31fc 24fc 192
-#define WRITE_1   54*8 // 48 - 63fc 54fc 432 for T55x7; 448 for E5550
-
-//  VALUES TAKEN FROM EM4x function: SendForward
-//  START_GAP = 440;       (55*8) cycles at 125Khz (8us = 1cycle)
-//  WRITE_GAP = 128;       (16*8)
-//  WRITE_1   = 256 32*8;  (32*8) 
-
-//  These timings work for 4469/4269/4305 (with the 55*8 above)
-//  WRITE_0 = 23*8 , 9*8  SpinDelayUs(23*8); 
-
-// Sam7s has several timers, we will use the source TIMER_CLOCK1 (aka AT91C_TC_CLKS_TIMER_DIV1_CLOCK)
-// TIMER_CLOCK1 = MCK/2, MCK is running at 48 MHz, Timer is running at 48/2 = 24 MHz
-// Hitag units (T0) have duration of 8 microseconds (us), which is 1/125000 per second (carrier)
-// T0 = TIMER_CLOCK1 / 125000 = 192
-// 1 Cycle = 8 microseconds(us)
-
-#define T55xx_SAMPLES_SIZE		12000 // 32 x 32 x 10  (32 bit times numofblock (7), times clock skip..)
+#define WRITE_GAP 20*8 //    - 30fc 160
+#define WRITE_0   24*8 // 16 - 63fc 54fc 144
+#define WRITE_1   54*8 // 48 - 63fc 54fc 432 for T55x7; 448 for E5550 //400
+
+#define T55xx_SAMPLES_SIZE      12000 // 32 x 32 x 10  (32 bit times numofblock (7), times clock skip..)
 
 // Write one bit to card
 void T55xxWriteBit(int bit)
 {
-<<<<<<< HEAD
-    FpgaDownloadAndGo(FPGA_BITSTREAM_LF);
-    FpgaSendCommand(FPGA_CMD_SET_DIVISOR, 95); //125Khz
-    FpgaWriteConfWord(FPGA_MAJOR_MODE_LF_ADC | FPGA_LF_ADC_READER_FIELD);
-	if (!bit)
-        SpinDelayUs(WRITE_0);
-    else
-        SpinDelayUs(WRITE_1);
-    FpgaWriteConfWord(FPGA_MAJOR_MODE_OFF);
-    SpinDelayUs(WRITE_GAP);
-=======
 	FpgaDownloadAndGo(FPGA_BITSTREAM_LF);
 	FpgaSendCommand(FPGA_CMD_SET_DIVISOR, 95); //125Khz
 	FpgaWriteConfWord(FPGA_MAJOR_MODE_LF_ADC | FPGA_LF_ADC_READER_FIELD);
@@ -1274,7 +1050,6 @@
 		SpinDelayUs(WRITE_1);
 	FpgaWriteConfWord(FPGA_MAJOR_MODE_OFF);
 	SpinDelayUs(WRITE_GAP);
->>>>>>> 616970b3
 }
 
 // Write one card block in page 0, no lock
@@ -1380,48 +1155,6 @@
 
 // Read card traceability data (page 1)
 void T55xxReadTrace(void){
-<<<<<<< HEAD
-    
-    uint32_t i = 0;
-    uint8_t *dest = BigBuf_get_addr();
-    uint16_t bufferlength = BigBuf_max_traceLen();
-    if ( bufferlength > T55xx_SAMPLES_SIZE )
-        bufferlength= T55xx_SAMPLES_SIZE;
-
-    // Clear destination buffer before sending the command
-    memset(dest, 0x80, bufferlength);
-
-    LFSetupFPGAForADC(0, true);
-    FpgaWriteConfWord(FPGA_MAJOR_MODE_OFF);
-    SpinDelayUs(START_GAP);
-
-    // Opcode
-    T55xxWriteBit(1);
-    T55xxWriteBit(1); //Page 1
-
-    // Turn field on to read the response
-    TurnReadLFOn();
-
-    // Now do the acquisition
-    for(;;) {
-        if (AT91C_BASE_SSC->SSC_SR & AT91C_SSC_TXRDY) {
-            AT91C_BASE_SSC->SSC_THR = 0x43;
-            LED_D_ON();
-        }
-        if (AT91C_BASE_SSC->SSC_SR & AT91C_SSC_RXRDY) {
-            dest[i] = (uint8_t)AT91C_BASE_SSC->SSC_RHR;
-            i++;
-            LED_D_OFF();
-
-            if (i >= bufferlength) break;
-		}
-	}
-  
-	cmd_send(CMD_ACK,0,0,0,0,0);
-    cmd_send(CMD_ACK,0,0,0,0,0);
-    FpgaWriteConfWord(FPGA_MAJOR_MODE_OFF); // field off
-    LED_D_OFF();
-=======
 	
 	uint32_t i = 0;
 	uint8_t *dest = BigBuf_get_addr();
@@ -1461,15 +1194,6 @@
 	cmd_send(CMD_ACK,0,0,0,0,0);
 	FpgaWriteConfWord(FPGA_MAJOR_MODE_OFF); // field off
 	LED_D_OFF();
->>>>>>> 616970b3
-}
-
-void TurnReadLFOn(){
-	//FpgaSendCommand(FPGA_CMD_SET_DIVISOR, 95); //125Khz
-	FpgaWriteConfWord(FPGA_MAJOR_MODE_LF_ADC | FPGA_LF_ADC_READER_FIELD);
-	// Give it a bit of time for the resonant antenna to settle.
-	//SpinDelay(30);
-	SpinDelayUs(8*150);
 }
 
 /*-------------- Cloning routines -----------*/
@@ -1774,26 +1498,6 @@
 #define max(x,y) ( x<y ? y:x)
 
 int DemodPCF7931(uint8_t **outBlocks) {
-<<<<<<< HEAD
-
-    uint8_t bits[256] = {0x00};
-	uint8_t blocks[8][16];
-    uint8_t *dest = BigBuf_get_addr();
-    
-	int GraphTraceLen = BigBuf_max_traceLen();
-	if (  GraphTraceLen > 18000 )
-		GraphTraceLen = 18000;
-	
-	
-    int i, j, lastval, bitidx, half_switch;
-    int clock = 64;
-    int tolerance = clock / 8;
-    int pmc, block_done;
-    int lc, warnings = 0;
-    int num_blocks = 0;
-    int lmin=128, lmax=128;
-    uint8_t dir;
-=======
 	uint8_t BitStream[256];
 	uint8_t Blocks[8][16];
 	uint8_t *GraphBuffer = BigBuf_get_addr();
@@ -1806,119 +1510,11 @@
 	int num_blocks = 0;
 	int lmin=128, lmax=128;
 	uint8_t dir;
->>>>>>> 616970b3
 
 	LFSetupFPGAForADC(95, true);
-	DoAcquisition_default(0, true);
-
-<<<<<<< HEAD
-    lmin = 64;
-    lmax = 192;
-
-    i = 2;
-
-    /* Find first local max/min */
-    if(dest[1] > dest[0]) {
-        while(i < GraphTraceLen) {
-            if( !(dest[i] > dest[i-1]) && dest[i] > lmax)
-                break;
-            i++;
-        }
-        dir = 0;
-    }
-    else {
-        while(i < GraphTraceLen) {
-            if( !(dest[i] < dest[i-1]) && dest[i] < lmin)
-                break;
-            i++;
-        }
-        dir = 1;
-    }
-
-    lastval = i++;
-    half_switch = 0;
-    pmc = 0;
-    block_done = 0;
-
-    for (bitidx = 0; i < GraphTraceLen; i++)
-    {
-        if ( (dest[i-1] > dest[i] && dir == 1 && dest[i] > lmax) || (dest[i-1] < dest[i] && dir == 0 && dest[i] < lmin))
-        {
-            lc = i - lastval;
-            lastval = i;
-
-            // Switch depending on lc length:
-            // Tolerance is 1/8 of clock rate (arbitrary)
-            if (abs(lc-clock/4) < tolerance) {
-                // 16T0
-                if((i - pmc) == lc) { /* 16T0 was previous one */
-                    /* It's a PMC ! */
-                    i += (128+127+16+32+33+16)-1;
-                    lastval = i;
-                    pmc = 0;
-                    block_done = 1;
-                }
-                else {
-                    pmc = i;
-                }
-            } else if (abs(lc-clock/2) < tolerance) {
-                // 32TO
-                if((i - pmc) == lc) { /* 16T0 was previous one */
-                    /* It's a PMC ! */
-                    i += (128+127+16+32+33)-1;
-                    lastval = i;
-                    pmc = 0;
-                    block_done = 1;
-                }
-                else if(half_switch == 1) {
-                    bits[bitidx++] = 0;
-                    half_switch = 0;
-                }
-                else
-                    half_switch++;
-            } else if (abs(lc-clock) < tolerance) {
-                // 64TO
-                bits[bitidx++] = 1;
-            } else {
-                // Error
-                warnings++;
-                if (warnings > 10)
-                {
-                    Dbprintf("Error: too many detection errors, aborting.");
-                    return 0;
-                }
-            }
-
-            if(block_done == 1) {
-                if(bitidx == 128) {
-                    for(j=0; j<16; j++) {
-                        blocks[num_blocks][j] = 128*bits[j*8+7]+
-                                64*bits[j*8+6]+
-                                32*bits[j*8+5]+
-                                16*bits[j*8+4]+
-                                8*bits[j*8+3]+
-                                4*bits[j*8+2]+
-                                2*bits[j*8+1]+
-                                bits[j*8];
-						
-                    }
-                    num_blocks++;
-                }
-                bitidx = 0;
-                block_done = 0;
-                half_switch = 0;
-            }
-            if(i < GraphTraceLen)
-                dir =(dest[i-1] > dest[i]) ? 0 : 1;
-        }
-        if(bitidx==255)
-            bitidx=0;
-        warnings = 0;
-        if(num_blocks == 4) break;
-    }
-    memcpy(outBlocks, blocks, 16*num_blocks);
-    return num_blocks;
-=======
+	DoAcquisition_default(0, 0);
+
+
 	lmin = 64;
 	lmax = 192;
 
@@ -2027,7 +1623,6 @@
 	}
 	memcpy(outBlocks, Blocks, 16*num_blocks);
 	return num_blocks;
->>>>>>> 616970b3
 }
 
 int IsBlock0PCF7931(uint8_t *Block) {
@@ -2324,47 +1919,6 @@
 
 void EM4xReadWord(uint8_t Address, uint32_t Pwd, uint8_t PwdMode) {
 
-<<<<<<< HEAD
-  	uint8_t *dest =  BigBuf_get_addr();
-	uint16_t bufferlength = BigBuf_max_traceLen();
-	uint32_t i = 0;
-
-	// Clear destination buffer before sending the command  0x80 = average.
-	memset(dest, 0x80, bufferlength);
-	
-    uint8_t fwd_bit_count;
-
-    //If password mode do login
-    if (PwdMode == 1) EM4xLogin(Pwd);
-
-    forward_ptr = forwardLink_data;
-    fwd_bit_count = Prepare_Cmd( FWD_CMD_READ );
-    fwd_bit_count += Prepare_Addr( Address );
-
-    // Connect the A/D to the peak-detected low-frequency path.
-    SetAdcMuxFor(GPIO_MUXSEL_LOPKD);
-    // Now set up the SSC to get the ADC samples that are now streaming at us.
-    FpgaSetupSsc();
-
-    SendForward(fwd_bit_count);
-
-    // Now do the acquisition
-    i = 0;
-    for(;;) {
-        if (AT91C_BASE_SSC->SSC_SR & AT91C_SSC_TXRDY) {
-            AT91C_BASE_SSC->SSC_THR = 0x43;
-        }
-        if (AT91C_BASE_SSC->SSC_SR & AT91C_SSC_RXRDY) {
-            dest[i] = (uint8_t)AT91C_BASE_SSC->SSC_RHR;
-			++i;
-			if (i >= bufferlength) break;
-		}
-	}
-  
-	cmd_send(CMD_ACK,0,0,0,0,0);
-    FpgaWriteConfWord(FPGA_MAJOR_MODE_OFF); // field off
-    LED_D_OFF();
-=======
 	uint8_t fwd_bit_count;
 	uint8_t *dest = BigBuf_get_addr();
 	int m=0, i=0;
@@ -2400,7 +1954,6 @@
 	}
 	FpgaWriteConfWord(FPGA_MAJOR_MODE_OFF); // field off
 	LED_D_OFF();
->>>>>>> 616970b3
 }
 
 void EM4xWriteWord(uint32_t Data, uint8_t Address, uint32_t Pwd, uint8_t PwdMode) {
